--- conflicted
+++ resolved
@@ -692,11 +692,7 @@
     "label-status": "Status",
     "exchanging": "Exchanging {{from}} for {{to}}",
     "destination-select-from-list-link": "Select",
-<<<<<<< HEAD
-    "unavailable": "The exchange service is not available in portable version",
-=======
     "unavailable": "The exchange service is not available in the portable version",
->>>>>>> 07802c82
     "offline": "Exchange is temporarily offline",
     "problem-connecting": "Unable to connect with the service. Please check your Internet connection and try again later",
     "invalid-address-error": "Invalid address.",
