--- conflicted
+++ resolved
@@ -167,7 +167,7 @@
 #define SKY_ErrTxnViolatesSoftConstraint  0x0A000008
 #define SKY_ErrTxnViolatesUserConstraint  0x0A000009
 
-<<<<<<< HEAD
+// wallet error codes
 #define SKY_ErrInsufficientBalance                    0x0B000000
 #define SKY_ErrInsufficientHours                      0x0B000001
 #define SKY_ErrZeroSpend                              0x0B000002
@@ -213,50 +213,5 @@
 #define SKY_ErrVerifySignatureInvalidInputsNils       0x0B000033
 #define SKY_ErrVerifySignatureInvalidSigLength        0x0B000034
 #define SKY_ErrVerifySignatureInvalidPubkeysLength    0x0B000035
-=======
-// wallet error codes
-#define SKY_ErrInsufficientBalance            0x0B000000
-#define SKY_ErrInsufficientHours              0x0B000001
-#define SKY_ErrZeroSpend                      0x0B000002
-#define SKY_ErrSpendingUnconfirmed            0x0B000003
-#define SKY_ErrInvalidEncryptedField          0x0B000004
-#define SKY_ErrWalletEncrypted                0x0B000005
-#define SKY_ErrWalletNotEncrypted             0x0B000006
-#define SKY_ErrMissingPassword                0x0B000007
-#define SKY_ErrMissingEncrypt                 0x0B000008
-#define SKY_ErrInvalidPassword                0x0B000009
-#define SKY_ErrMissingSeed                    0x0B00000A
-#define SKY_ErrMissingAuthenticated           0x0B00000B
-#define SKY_ErrWrongCryptoType                0x0B00000C
-#define SKY_ErrWalletNotExist                 0x0B00000D
-#define SKY_ErrSeedUsed                       0x0B00000E
-#define SKY_ErrWalletAPIDisabled              0x0B00000F
-#define SKY_ErrSeedAPIDisabled                0x0B000010
-#define SKY_ErrWalletNameConflict             0x0B000011
-#define SKY_ErrInvalidHoursSelectionMode      0x0B000012
-#define SKY_ErrInvalidHoursSelectionType      0x0B000013
-#define SKY_ErrUnknownAddress                 0x0B000014
-#define SKY_ErrUnknownUxOut                   0x0B000015
-#define SKY_ErrNoUnspents                     0x0B000016
-#define SKY_ErrNullChangeAddress              0x0B000017
-#define SKY_ErrMissingTo                      0x0B000018
-#define SKY_ErrZeroCoinsTo                    0x0B000019
-#define SKY_ErrNullAddressTo                  0x0B00001A
-#define SKY_ErrDuplicateTo                    0x0B00001B
-#define SKY_ErrMissingWalletID                0x0B00001C
-#define SKY_ErrIncludesNullAddress            0x0B00001D
-#define SKY_ErrDuplicateAddresses             0x0B00001E
-#define SKY_ErrZeroToHoursAuto                0x0B00001F
-#define SKY_ErrMissingModeAuto                0x0B000020
-#define SKY_ErrInvalidHoursSelMode            0x0B000021
-#define SKY_ErrInvalidModeManual              0x0B000022
-#define SKY_ErrInvalidHoursSelType            0x0B000023
-#define SKY_ErrMissingShareFactor             0x0B000024
-#define SKY_ErrInvalidShareFactor             0x0B000025
-#define SKY_ErrShareFactorOutOfRange          0x0B000026
-#define SKY_ErrWalletConstraint               0x0B000027
-#define SKY_ErrDuplicateUxOuts                0x0B000028
-#define SKY_ErrUnknownWalletID                0x0B000029
->>>>>>> a4a88e43
 
 #endif