--- conflicted
+++ resolved
@@ -1,96 +1,81 @@
 package main
 
 import (
-	"fmt"
-	"github.com/op/go-logging"
-	"log"
-	"net/http"
-	_ "net/http/pprof"
-	"os"
-	"os/signal"
-	"runtime/debug"
-	"runtime/pprof"
-	"syscall"
+    "fmt"
+    "github.com/op/go-logging"
+    "log"
+    "net/http"
+    _ "net/http/pprof"
+    "os"
+    "os/signal"
+    "runtime/debug"
+    "runtime/pprof"
+    "syscall"
 )
 
 import (
-	"./src/cli/"
-	// "./src/coin/"
-	"./src/daemon/"
-	"./src/gui/"
+    "./src/cli/"
+    // "./src/coin/"
+    "./src/daemon/"
+    "./src/gui/"
 )
 
 var (
-	logger     = logging.MustGetLogger("skycoin.main")
-	logFormat  = "[%{module}:%{level}] %{message}"
-	logModules = []string{
-		"skycoin.main",
-		"skycoin.daemon",
-		"skycoin.coin",
-		"skycoin.gui",
-		"skycoin.util",
-		"gnet",
-		"pex",
-	}
+    logger     = logging.MustGetLogger("skycoin.main")
+    logFormat  = "[%{module}:%{level}] %{message}"
+    logModules = []string{
+        "skycoin.main",
+        "skycoin.daemon",
+        "skycoin.coin",
+        "skycoin.gui",
+        "skycoin.util",
+        "gnet",
+        "pex",
+    }
 )
 
 func printProgramStatus() {
-	fmt.Println("Program Status:")
-	debug.PrintStack()
-	p := pprof.Lookup("goroutine")
-	f, err := os.Create("goroutine.prof")
-	defer f.Close()
-	if err != nil {
-		fmt.Println(err)
-		return
-	}
-	err = p.WriteTo(f, 1)
-	if err != nil {
-		fmt.Println(err)
-		return
-	}
+    fmt.Println("Program Status:")
+    debug.PrintStack()
+    p := pprof.Lookup("goroutine")
+    f, err := os.Create("goroutine.prof")
+    defer f.Close()
+    if err != nil {
+        fmt.Println(err)
+        return
+    }
+    err = p.WriteTo(f, 1)
+    if err != nil {
+        fmt.Println(err)
+        return
+    }
 }
 
 func catchInterrupt(quit chan int) {
-<<<<<<< HEAD
     sigchan := make(chan os.Signal, 1)
     signal.Notify(sigchan, os.Interrupt)
     <-sigchan
     signal.Stop(sigchan)
     quit <- 1
-=======
-	sigchan := make(chan os.Signal, 1)
-	signal.Notify(sigchan, os.Interrupt)
-	<-sigchan
-	signal.Stop(sigchan)
-	shutdown(quit)
->>>>>>> a425469e
 }
 
 // Catches SIGUSR1 and prints internal program state
 func catchDebug() {
-	sigchan := make(chan os.Signal, 1)
-	signal.Notify(sigchan, syscall.SIGUSR1)
-	for {
-		select {
-		case <-sigchan:
-			printProgramStatus()
-		}
-	}
+    sigchan := make(chan os.Signal, 1)
+    signal.Notify(sigchan, syscall.SIGUSR1)
+    for {
+        select {
+        case <-sigchan:
+            printProgramStatus()
+        }
+    }
 }
 
-<<<<<<< HEAD
-func shutdown() {
+func shutdown(quit chan int) {
     logger.Info("Shutting down\n")
     daemon.Shutdown(cli.DataDirectory)
     logger.Info("Goodbye\n")
-=======
-func shutdown(quit chan int) {
-	logger.Info("Shutting down\n")
-	daemon.Shutdown(cli.DataDirectory)
-	logger.Info("Goodbye\n")
-	quit <- 1
->>>>>>> a425469e
+    quit <- 1
 }
 
 // func initSettings() {
@@ -101,31 +86,30 @@
 // }
 
 func initLogging(level logging.Level) {
-	format := logging.MustStringFormatter(logFormat)
-	logging.SetFormatter(format)
-	for _, s := range logModules {
-		logging.SetLevel(level, s)
-	}
+    format := logging.MustStringFormatter(logFormat)
+    logging.SetFormatter(format)
+    for _, s := range logModules {
+        logging.SetLevel(level, s)
+    }
 }
 
 func initProfiling() {
-	if cli.ProfileCPU {
-		f, err := os.Create(cli.ProfileCPUFile)
-		if err != nil {
-			log.Fatal(err)
-		}
-		pprof.StartCPUProfile(f)
-		defer pprof.StopCPUProfile()
-	}
-	if cli.HTTPProf {
-		go func() {
-			log.Println(http.ListenAndServe("localhost:6060", nil))
-		}()
-	}
+    if cli.ProfileCPU {
+        f, err := os.Create(cli.ProfileCPUFile)
+        if err != nil {
+            log.Fatal(err)
+        }
+        pprof.StartCPUProfile(f)
+        defer pprof.StopCPUProfile()
+    }
+    if cli.HTTPProf {
+        go func() {
+            log.Println(http.ListenAndServe("localhost:6060", nil))
+        }()
+    }
 }
 
 func main() {
-<<<<<<< HEAD
     cli.ParseArgs()
     initProfiling()
     initLogging(cli.LogLevel)
@@ -153,31 +137,4 @@
     <-quit
     stopDaemon <- 1
     shutdown()
-=======
-
-	cli.ParseArgs()
-	initProfiling()
-	initLogging(cli.LogLevel)
-
-	// If the user Ctrl-C's, shutdown properly
-	quit := make(chan int)
-	go catchInterrupt(quit)
-	// Watch for SIGUSR1
-	go catchDebug()
-
-	daemon.Init(cli.Port, cli.DataDirectory)
-
-	if cli.ConnectTo != "" {
-		_, err := daemon.Pool.Connect(cli.ConnectTo)
-		if err != nil {
-			log.Panic(err)
-		}
-	}
-
-	if !cli.DisableGUI {
-		go gui.LaunchGUI()
-	}
-
-	<-quit
->>>>>>> a425469e
 }