/*
Package cipher implements cryptographic methods.

These methods include:

* Public and private key generation
* Address generation
* Signing

Private keys are secp256k1 keys. Addresses are base58 encoded.

All dependencies are either from the go stdlib, or are manually vendored
below this package. This manual vendoring ensures that the exact same dependencies
are used by any user of this package, regardless of their gopath.
*/
package cipher

import (
	"crypto/sha256"
	"encoding/hex"
	"errors"
	"fmt"
	"hash"
	"log"
	"time"

	"github.com/skycoin/skycoin/src/cipher/ripemd160"
	secp256k1 "github.com/skycoin/skycoin/src/cipher/secp256k1-go"
)

var (
	// DebugLevel1 debug level one
	DebugLevel1 = true //checks for extremely unlikely conditions (10e-40)
	// DebugLevel2 debug level two
	DebugLevel2 = true //enable checks for impossible conditions

	// ErrInvalidLengthPubKey  Invalid public key length
	ErrInvalidLengthPubKey = errors.New("Invalid public key length")
	// ErrPubKeyFromNullSecKey Attempt to load null seckey, unsafe
	ErrPubKeyFromNullSecKey = errors.New("Attempt to load null seckey, unsafe")
	// ErrPubKeyFromBadSecKey  PubKeyFromSecKey, pubkey recovery failed. Function
	ErrPubKeyFromBadSecKey = errors.New("PubKeyFromSecKey, pubkey recovery failed. Function assumes seckey is valid. Check seckey")
	// ErrInvalidLengthSecKey Invalid secret key length
	ErrInvalidLengthSecKey = errors.New("Invalid secret key length")
	// ErrECHDInvalidPubKey   ECDH invalid pubkey input
	ErrECHDInvalidPubKey = errors.New("ECDH invalid pubkey input")
	// ErrECHDInvalidSecKey   ECDH invalid seckey input
	ErrECHDInvalidSecKey = errors.New("ECDH invalid seckey input")
	// ErrInvalidLengthSig    Invalid signature length
	ErrInvalidLengthSig = errors.New("Invalid signature length")
	// ErrInvalidPubKey       Invalid public key
	ErrInvalidPubKey = errors.New("Invalid public key")
	// ErrInvalidSecKey       Invalid public key
	ErrInvalidSecKey = errors.New("Invalid secret key")
	// ErrInvalidSig          Invalid signature
	ErrInvalidSig = errors.New("Invalid signature")
	// ErrInvalidSigPubKeyRecovery could not recover pubkey from sig
	ErrInvalidSigPubKeyRecovery = errors.New("Failed to recover pubkey from signature")
	// ErrInvalidAddressForSig the address derived from the pubkey recovered from the signature does not match a provided address
	ErrInvalidAddressForSig = errors.New("Address does not match recovered signing address")
	// ErrInvalidHashForSig   Signature invalid for hash
	ErrInvalidHashForSig = errors.New("Signature not valid for hash")
	// ErrPubKeyRecoverMismatch Recovered pubkey does not match pubkey
	ErrPubKeyRecoverMismatch = errors.New("Recovered pubkey does not match pubkey")
	// ErrInvalidSigInvalidPubKey VerifySignatureRecoverPubKey, secp256k1.VerifyPubkey failed
	ErrInvalidSigInvalidPubKey = errors.New("VerifySignatureRecoverPubKey, secp256k1.VerifyPubkey failed")
	// ErrInvalidSigValidity  VerifySignatureRecoverPubKey, VerifySignatureValidity failed
	ErrInvalidSigValidity = errors.New("VerifySignatureRecoverPubKey, VerifySignatureValidity failed")
	// ErrInvalidSigForMessage Invalid signature for this message
	ErrInvalidSigForMessage = errors.New("Invalid signature for this message")
	// ErrInvalidSecKyVerification Seckey secp256k1 verification failed
	ErrInvalidSecKyVerification = errors.New("Seckey verification failed")
	// ErrNullPubKeyFromSecKey Impossible error, TestSecKey, nil pubkey recovered
	ErrNullPubKeyFromSecKey = errors.New("impossible error, TestSecKey, nil pubkey recovered")
	// ErrInvalidDerivedPubKeyFromSecKey impossible error, TestSecKey, Derived Pubkey verification failed
	ErrInvalidDerivedPubKeyFromSecKey = errors.New("impossible error, TestSecKey, Derived Pubkey verification failed")
	// ErrInvalidPubKeyFromHash Recovered pubkey does not match signed hash
	ErrInvalidPubKeyFromHash = errors.New("Recovered pubkey does not match signed hash")
	// ErrPubKeyFromSecKeyMismatch impossible error TestSecKey, pubkey does not match recovered pubkey
	ErrPubKeyFromSecKeyMismatch = errors.New("impossible error TestSecKey, pubkey does not match recovered pubkey")
	// ErrEmptySeed Seed input is empty
	ErrEmptySeed = errors.New("Seed input is empty")
)

// PubKey public key
type PubKey [33]byte

// RandByte returns rand N bytes
func RandByte(n int) []byte {
	return secp256k1.RandByte(n)
}

// NewPubKey converts []byte to a PubKey
func NewPubKey(b []byte) (PubKey, error) {
	p := PubKey{}
	if len(b) != len(p) {
		return PubKey{}, ErrInvalidLengthPubKey
	}
	copy(p[:], b[:])

	if err := p.Verify(); err != nil {
		return PubKey{}, err
	}

	return p, nil
}

// MustNewPubKey converts []byte to a PubKey, panics on error
func MustNewPubKey(b []byte) PubKey {
	p, err := NewPubKey(b)
	if err != nil {
		log.Panic(err)
	}
	return p
}

// PubKeyFromHex generates PubKey from hex string
func PubKeyFromHex(s string) (PubKey, error) {
	b, err := hex.DecodeString(s)
	if err != nil {
		return PubKey{}, ErrInvalidPubKey
	}
	return NewPubKey(b)
}

// MustPubKeyFromHex decodes a hex encoded PubKey, panics on error
func MustPubKeyFromHex(s string) PubKey {
	b, err := hex.DecodeString(s)
	if err != nil {
		log.Panic(err)
	}
	return MustNewPubKey(b)
}

// PubKeyFromSecKey recovers the public key for a secret key
func PubKeyFromSecKey(seckey SecKey) (PubKey, error) {
	if seckey == (SecKey{}) {
		return PubKey{}, ErrPubKeyFromNullSecKey
	}

	b := secp256k1.PubkeyFromSeckey(seckey[:])
	if b == nil {
		return PubKey{}, ErrPubKeyFromBadSecKey
	}

	return NewPubKey(b)
}

// MustPubKeyFromSecKey recovers the public key for a secret key. Panics on error.
func MustPubKeyFromSecKey(seckey SecKey) PubKey {
	pk, err := PubKeyFromSecKey(seckey)
	if err != nil {
		log.Panic(err)
	}
	return pk
}

// PubKeyFromSig recovers the public key from a signed hash
func PubKeyFromSig(sig Sig, hash SHA256) (PubKey, error) {
	rawPubKey := secp256k1.RecoverPubkey(hash[:], sig[:])
	if rawPubKey == nil {
		return PubKey{}, ErrInvalidSigPubKeyRecovery
	}
	return NewPubKey(rawPubKey)
}

// MustPubKeyFromSig recovers the public key from a signed hash, panics on error
func MustPubKeyFromSig(sig Sig, hash SHA256) PubKey {
	pk, err := PubKeyFromSig(sig, hash)
	if err != nil {
		log.Panic(err)
	}
	return pk
}

// Verify attempts to determine if pubkey is valid. Returns nil on success
func (pk PubKey) Verify() error {
	if secp256k1.VerifyPubkey(pk[:]) != 1 {
		return ErrInvalidPubKey
	}
	return nil
}

// Hex returns a hex encoded PubKey string
func (pk PubKey) Hex() string {
	return hex.EncodeToString(pk[:])
}

// Null returns true if PubKey is the null PubKey
func (pk PubKey) Null() bool {
	return pk == PubKey{}
}

// SecKey secret key
type SecKey [32]byte

// NewSecKey converts []byte to a SecKey
func NewSecKey(b []byte) (SecKey, error) {
	p := SecKey{}
	if len(b) != len(p) {
		return SecKey{}, ErrInvalidLengthSecKey
	}
	copy(p[:], b[:])

	// Disable the DebugLevel2 check here because it is too slow.
	// If desired, perform the full Verify() check after using this method
	if err := p.verify(false); err != nil {
		return SecKey{}, err
	}

	return p, nil
}

// MustNewSecKey converts []byte to a SecKey. Panics is []byte is not the exact size
func MustNewSecKey(b []byte) SecKey {
	p, err := NewSecKey(b)
	if err != nil {
		log.Panic(err)
	}
	return p
}

// MustSecKeyFromHex decodes a hex encoded SecKey, or panics
func MustSecKeyFromHex(s string) SecKey {
	b, err := hex.DecodeString(s)
	if err != nil {
		log.Panic(err)
	}
	return MustNewSecKey(b)
}

// SecKeyFromHex decodes a hex encoded SecKey, or panics
func SecKeyFromHex(s string) (SecKey, error) {
	b, err := hex.DecodeString(s)
	if err != nil {
		return SecKey{}, ErrInvalidSecKey
	}
	return NewSecKey(b)
}

// Verify attempts to determine if SecKey is valid. Returns nil on success.
// If DebugLevel2, will do additional sanity checking
func (sk SecKey) Verify() error {
	return sk.verify(DebugLevel2)
}

func (sk SecKey) verify(debugLevel2Check bool) error {
	if secp256k1.VerifySeckey(sk[:]) != 1 {
		return ErrInvalidSecKey
	}

	if debugLevel2Check {
		if err := CheckSecKey(sk); err != nil {
			log.Panicf("DebugLevel2, WARNING CRYPTO ARMAGEDDON: %v", err)
		}
	}

	return nil
}

// Hex returns a hex encoded SecKey string
func (sk SecKey) Hex() string {
	return hex.EncodeToString(sk[:])
}

// Null returns true if SecKey is the null SecKey
func (sk SecKey) Null() bool {
	return sk == SecKey{}
}

//ECDH generates a shared secret
// A: pub1,sec1
// B: pub2,sec2
// person A sends their public key pub1
// person B sends an emphameral pubkey pub2
// person A computes cipher.ECDH(pub2, sec1)
// person B computes cipher.ECDH(pub1, sec2)
// cipher.ECDH(pub2, sec1) equals cipher.ECDH(pub1, sec2)
// This is their shared secret
func ECDH(pub PubKey, sec SecKey) ([]byte, error) {
	if err := pub.Verify(); err != nil {
		return nil, ErrECHDInvalidPubKey
	}

	// Don't perform the DebugLevel2 verification check for the secret key,
	// it is too slow to use in an ECDH context and is not important for that use case
	if err := sec.verify(false); err != nil {
		return nil, ErrECHDInvalidSecKey
	}

	buff := secp256k1.ECDH(pub[:], sec[:])
	ret := SumSHA256(buff) // hash this so they cant screw up
	return ret[:], nil
}

// MustECDH calls ECDH and panics on error
func MustECDH(pub PubKey, sec SecKey) []byte {
	r, err := ECDH(pub, sec)
	if err != nil {
		log.Panic(err)
	}
	return r
}

// Sig signature
type Sig [64 + 1]byte //64 byte signature with 1 byte for key recovery

// NewSig converts []byte to a Sig
func NewSig(b []byte) (Sig, error) {
	s := Sig{}
	if len(b) != len(s) {
		return Sig{}, ErrInvalidLengthSig
	}
	copy(s[:], b[:])
	return s, nil
}

// MustNewSig converts []byte to a Sig. Panics is []byte is not the exact size
func MustNewSig(b []byte) Sig {
	s := Sig{}
	if len(b) != len(s) {
		log.Panic("Invalid signature length")
	}
	copy(s[:], b[:])
	return s
}

// SigFromHex converts a hex string to a signature
func SigFromHex(s string) (Sig, error) {
	b, err := hex.DecodeString(s)
	if err != nil {
		return Sig{}, ErrInvalidSig
	}
	return NewSig(b)
}

// MustSigFromHex converts a hex string to a signature, panics on error
func MustSigFromHex(s string) Sig {
	sig, err := SigFromHex(s)
	if err != nil {
		log.Panic(err)
	}
	return sig
}

<<<<<<< HEAD
func (s Sig) String() string {
	return s.Hex()
=======
// Null returns true if the Sig is a null Sig
func (s Sig) Null() bool {
	return s == Sig{}
>>>>>>> 2bf1c116
}

// Hex converts signature to hex string
func (s Sig) Hex() string {
	return hex.EncodeToString(s[:])
}

// SignHash sign hash
func SignHash(hash SHA256, sec SecKey) (Sig, error) {
	if secp256k1.VerifySeckey(sec[:]) != 1 {
		// can't use sec.Verify() because that calls SignHash again, with DebugLevel2 set
		return Sig{}, ErrInvalidSecKey
	}

	s := secp256k1.Sign(hash[:], sec[:])

	sig, err := NewSig(s)
	if err != nil {
		return Sig{}, err
	}

	if DebugLevel2 || DebugLevel1 {
		// Guard against coin loss;
		// if the generated signature is somehow invalid, coins would be lost,
		// make sure that the signature is valid
		pubkey, err := PubKeyFromSig(sig, hash)
		if err != nil {
			log.Panic("SignHash error: pubkey from sig recovery failure")
		}
		if VerifyPubKeySignedHash(pubkey, sig, hash) != nil {
			log.Panic("SignHash error: secp256k1.Sign returned non-null invalid non-null signature")
		}
		if VerifyAddressSignedHash(AddressFromPubKey(pubkey), sig, hash) != nil {
			log.Panic("SignHash error: VerifyAddressSignedHash failed for signature")
		}
	}

	return sig, nil
}

// MustSignHash sign hash, panics on error
func MustSignHash(hash SHA256, sec SecKey) Sig {
	sig, err := SignHash(hash, sec)
	if err != nil {
		log.Panic(err)
	}
	return sig
}

// VerifyAddressSignedHash checks whether PubKey corresponding to address hash signed hash
// - recovers the PubKey from sig and hash
// - fail if PubKey cannot be be recovered
// - computes the address from the PubKey
// - fail if recovered address does not match PubKey hash
// - verify that signature is valid for hash for PubKey
func VerifyAddressSignedHash(address Address, sig Sig, hash SHA256) error {
	rawPubKey := secp256k1.RecoverPubkey(hash[:], sig[:])
	if rawPubKey == nil {
		return ErrInvalidSigPubKeyRecovery
	}

	pubKey, err := NewPubKey(rawPubKey)
	if err != nil {
		return err
	}

	if address != AddressFromPubKey(pubKey) {
		return ErrInvalidAddressForSig
	}

	if secp256k1.VerifySignature(hash[:], sig[:], rawPubKey[:]) != 1 {
		return ErrInvalidHashForSig
	}

	return nil
}

// VerifyPubKeySignedHash verifies that hash was signed by PubKey
func VerifyPubKeySignedHash(pubkey PubKey, sig Sig, hash SHA256) error {
	pubkeyRec, err := PubKeyFromSig(sig, hash) // recovered pubkey
	if err != nil {
		return ErrInvalidSigPubKeyRecovery
	}
	if pubkeyRec != pubkey {
		return ErrPubKeyRecoverMismatch
	}
	if secp256k1.VerifyPubkey(pubkey[:]) != 1 {
		if DebugLevel2 {
			if secp256k1.VerifySignature(hash[:], sig[:], pubkey[:]) == 1 {
				log.Panic("VerifyPubKeySignedHash warning, invalid pubkey is valid for signature")
			}
		}
		return ErrInvalidSigInvalidPubKey
	}
	if secp256k1.VerifySignatureValidity(sig[:]) != 1 {
		return ErrInvalidSigValidity
	}
	if secp256k1.VerifySignature(hash[:], sig[:], pubkey[:]) != 1 {
		return ErrInvalidSigForMessage
	}
	return nil
}

// VerifySignatureRecoverPubKey this only checks that the signature can be converted to a public key.
// It does not check that the signature signed the hash.
// The original public key or address is required to verify that the signature signed the hash.
func VerifySignatureRecoverPubKey(sig Sig, hash SHA256) error {
	rawPubKey := secp256k1.RecoverPubkey(hash[:], sig[:])
	if rawPubKey == nil {
		return ErrInvalidSigPubKeyRecovery
	}
	if secp256k1.VerifySignature(hash[:], sig[:], rawPubKey) != 1 {
		// This should always pass; the recovered pubkey should always be valid
		return ErrInvalidHashForSig
	}
	return nil
}

// GenerateKeyPair creates key pair
func GenerateKeyPair() (PubKey, SecKey) {
	public, secret := secp256k1.GenerateKeyPair()

	secKey, err := NewSecKey(secret)
	if err != nil {
		log.Panicf("GenerateKeyPair: secp256k1.GenerateKeyPair returned invalid secKey: %v", err)
	}

	pubKey, err := NewPubKey(public)
	if err != nil {
		log.Panicf("GenerateKeyPair: secp256k1.GenerateKeyPair returned invalid pubKey: %v", err)
	}

	if DebugLevel1 {
		if err := CheckSecKey(secKey); err != nil {
			log.Panicf("DebugLevel1, GenerateKeyPair, generated private key failed CheckSecKey: %v", err)
		}

		if MustPubKeyFromSecKey(secKey) != pubKey {
			log.Panic("DebugLevel1, GenerateKeyPair, public key does not match private key")
		}
	}

	return pubKey, secKey
}

// GenerateDeterministicKeyPair generates deterministic key pair
func GenerateDeterministicKeyPair(seed []byte) (PubKey, SecKey, error) {
	if len(seed) == 0 {
		return PubKey{}, SecKey{}, ErrEmptySeed
	}

	public, secret := secp256k1.GenerateDeterministicKeyPair(seed)

	secKey, err := NewSecKey(secret)
	if err != nil {
		log.Panicf("GenerateDeterministicKeyPair: secp256k1.GenerateDeterministicKeyPair returned invalid secKey: %v", err)
	}

	pubKey, err := NewPubKey(public)
	if err != nil {
		log.Panicf("GenerateDeterministicKeyPair: secp256k1.GenerateDeterministicKeyPair returned invalid pubKey: %v", err)
	}

	if DebugLevel1 {
		if err := CheckSecKey(secKey); err != nil {
			log.Panicf("DebugLevel1, GenerateDeterministicKeyPair, CheckSecKey failed: %v", err)
		}

		if MustPubKeyFromSecKey(secKey) != pubKey {
			log.Panic("DebugLevel1, GenerateDeterministicKeyPair, public key does not match private key")
		}
	}

	return pubKey, secKey, nil
}

// MustGenerateDeterministicKeyPair generates deterministic key pair, panics on error
func MustGenerateDeterministicKeyPair(seed []byte) (PubKey, SecKey) {
	p, s, err := GenerateDeterministicKeyPair(seed)
	if err != nil {
		log.Panic(err)
	}
	return p, s
}

// DeterministicKeyPairIterator takes SHA256 value, returns a new
// SHA256 value and publickey and private key. Apply multiple times
// feeding the SHA256 value back into generate sequence of keys
func DeterministicKeyPairIterator(seed []byte) ([]byte, PubKey, SecKey, error) {
	if len(seed) == 0 {
		return nil, PubKey{}, SecKey{}, ErrEmptySeed
	}

	hash, public, secret := secp256k1.DeterministicKeyPairIterator(seed)

	secKey := MustNewSecKey(secret)
	pubKey := MustNewPubKey(public)

	if DebugLevel1 {
		if err := CheckSecKey(secKey); err != nil {
			log.Panicf("DebugLevel1, DeterministicKeyPairIterator, CheckSecKey failed: %v", err)
		}

		if MustPubKeyFromSecKey(secKey) != pubKey {
			log.Panic("DebugLevel1, DeterministicKeyPairIterator, public key does not match private key")
		}
	}

	return hash, pubKey, secKey, nil
}

// MustDeterministicKeyPairIterator takes SHA256 value, returns a new
// SHA256 value and publickey and private key. Apply multiple times
// feeding the SHA256 value back into generate sequence of keys, panics on error
func MustDeterministicKeyPairIterator(seed []byte) ([]byte, PubKey, SecKey) {
	hash, p, s, err := DeterministicKeyPairIterator(seed)
	if err != nil {
		log.Panic(err)
	}
	return hash, p, s
}

// GenerateDeterministicKeyPairs returns sequence of n private keys from initial seed
func GenerateDeterministicKeyPairs(seed []byte, n int) ([]SecKey, error) {
	_, keys, err := GenerateDeterministicKeyPairsSeed(seed, n)
	return keys, err
}

// MustGenerateDeterministicKeyPairs returns sequence of n private keys from initial seed, panics on error
func MustGenerateDeterministicKeyPairs(seed []byte, n int) []SecKey {
	keys, err := GenerateDeterministicKeyPairs(seed, n)
	if err != nil {
		log.Panic(err)
	}
	return keys
}

// GenerateDeterministicKeyPairsSeed returns sequence of n private keys from initial seed, and return the new seed
func GenerateDeterministicKeyPairsSeed(seed []byte, n int) ([]byte, []SecKey, error) {
	var keys []SecKey
	var seckey SecKey
	for i := 0; i < n; i++ {
		var err error
		seed, _, seckey, err = DeterministicKeyPairIterator(seed)
		if err != nil {
			return nil, nil, err
		}
		keys = append(keys, seckey)
	}
	return seed, keys, nil
}

// MustGenerateDeterministicKeyPairsSeed returns sequence of n private keys from initial seed, and return the new seed
func MustGenerateDeterministicKeyPairsSeed(seed []byte, n int) ([]byte, []SecKey) {
	newSeed, keys, err := GenerateDeterministicKeyPairsSeed(seed, n)
	if err != nil {
		log.Panic(err)
	}
	return newSeed, keys
}

// CheckSecKey test seckey hash
func CheckSecKey(seckey SecKey) error {
	hash := SumSHA256([]byte(time.Now().String()))
	return CheckSecKeyHash(seckey, hash)
}

// CheckSecKeyHash performs a series of tests to determine if a seckey is valid.
// All generated keys and keys loaded from disc must pass the CheckSecKey suite.
// TestPrivKey returns error if a key fails any test in the test suite.
func CheckSecKeyHash(seckey SecKey, hash SHA256) error {
	// check seckey with verify
	if secp256k1.VerifySeckey(seckey[:]) != 1 {
		return ErrInvalidSecKyVerification
	}

	// check pubkey recovery
	pubkey, err := PubKeyFromSecKey(seckey)
	if err != nil {
		return fmt.Errorf("PubKeyFromSecKey failed: %v", err)
	}
	if pubkey == (PubKey{}) {
		return ErrNullPubKeyFromSecKey
	}
	// verify recovered pubkey
	if secp256k1.VerifyPubkey(pubkey[:]) != 1 {
		return ErrInvalidDerivedPubKeyFromSecKey
	}

	// check signature production
	sig, err := SignHash(hash, seckey)
	if err != nil {
		return fmt.Errorf("SignHash failed: %v", err)
	}

	pubkey2, err := PubKeyFromSig(sig, hash)
	if err != nil {
		return fmt.Errorf("PubKeyFromSig failed: %v", err)
	}
	if pubkey != pubkey2 {
		return ErrInvalidPubKeyFromHash
	}

	// check pubkey recovered from sig
	recoveredPubkey, err := PubKeyFromSig(sig, hash)
	if err != nil {
		return fmt.Errorf("impossible error, CheckSecKeyHash, pubkey recovery from signature failed: %v", err)
	}
	if pubkey != recoveredPubkey {
		return ErrPubKeyFromSecKeyMismatch
	}

	// verify produced signature
	err = VerifyPubKeySignedHash(pubkey, sig, hash)
	if err != nil {
		return fmt.Errorf("impossible error, CheckSecKeyHash, VerifyPubKeySignedHash failed for sig: %v", err)
	}

	// verify VerifyAddressSignedHash
	addr := AddressFromPubKey(pubkey)
	err = VerifyAddressSignedHash(addr, sig, hash)
	if err != nil {
		return fmt.Errorf("impossible error CheckSecKeyHash, VerifyAddressSignedHash Failed, should not get this far: %v", err)
	}

	// verify VerifySignatureRecoverPubKey
	err = VerifySignatureRecoverPubKey(sig, hash)
	if err != nil {
		return fmt.Errorf("VerifySignatureRecoverPubKey failed: %v", err)
	}

	return nil
}

func init() {
	ripemd160HashPool = make(chan hash.Hash, ripemd160HashPoolSize)
	for i := 0; i < ripemd160HashPoolSize; i++ {
		ripemd160HashPool <- ripemd160.New()
	}

	sha256HashPool = make(chan hash.Hash, sha256HashPoolSize)
	for i := 0; i < sha256HashPoolSize; i++ {
		sha256HashPool <- sha256.New()
	}

	// Do not allow program to start if crypto tests fail
	pubkey, seckey := GenerateKeyPair()
	if err := CheckSecKey(seckey); err != nil {
		log.Fatalf("CRYPTOGRAPHIC INTEGRITY CHECK FAILED: TERMINATING PROGRAM TO PROTECT COINS: %v", err)
	}
	if MustPubKeyFromSecKey(seckey) != pubkey {
		log.Fatal("DebugLevel1, GenerateKeyPair, public key does not match private key")
	}
}<|MERGE_RESOLUTION|>--- conflicted
+++ resolved
@@ -343,14 +343,13 @@
 	return sig
 }
 
-<<<<<<< HEAD
 func (s Sig) String() string {
 	return s.Hex()
-=======
+}
+
 // Null returns true if the Sig is a null Sig
 func (s Sig) Null() bool {
 	return s == Sig{}
->>>>>>> 2bf1c116
 }
 
 // Hex converts signature to hex string
