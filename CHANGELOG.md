--- conflicted
+++ resolved
@@ -21,11 +21,8 @@
 
 - CLI tool uses the REST API instead of the deprecated webrpc API to communicate with the node
 - `cli status` return value is now the response from `GET /api/v1/health`, which changes some fields
-<<<<<<< HEAD
 - `/api/network/` endpoints will return an empty array for array values instead of `null`
-=======
 - `go run cmd/skycoin/skycoin.go` will have exit status 1 on failure and exit status 2 on panic
->>>>>>> bcd7c35e
 
 ### Removed
 
