package historydb

import (
	"errors"
	"math/rand"
	"testing"
	"time"

	"github.com/stretchr/testify/require"

	"github.com/skycoin/skycoin/src/cipher"
	"github.com/skycoin/skycoin/src/coin"
	"github.com/skycoin/skycoin/src/testutil"
	"github.com/skycoin/skycoin/src/visor/dbutil"
)

// set rand seed.
var _ = func() int64 {
	t := time.Now().Unix()
	rand.Seed(t)
	return t
}()

func TestTransactionGet(t *testing.T) {
	txns := make([]Transaction, 0, 3)
	for i := 0; i < 3; i++ {
		txns = append(txns, makeTransaction(t))
	}

	txnHashes := make([]cipher.SHA256, len(txns))
	for i, x := range txns {
		txnHashes[i] = x.Hash()
	}

	testCases := []struct {
		name   string
		hash   cipher.SHA256
		expect *Transaction
	}{
		{
			name:   "get first",
			hash:   txnHashes[0],
			expect: &txns[0],
		},
		{
			name:   "get second",
			hash:   txnHashes[1],
			expect: &txns[1],
		},
		{
			name:   "not exist",
			hash:   txnHashes[2],
			expect: nil,
		},
	}

	for _, tc := range testCases {
		t.Run(tc.name, func(t *testing.T) {
			db, td := prepareDB(t)
			defer td()

			txsBkt := &transactions{}

			// init the bkt
			err := db.Update("", func(tx *dbutil.Tx) error {
				for _, txn := range txns[:2] {
					err := txsBkt.put(tx, &txn)
					require.NoError(t, err)
				}
				return nil
			})
			require.NoError(t, err)

			// get slice
			err = db.View("", func(tx *dbutil.Tx) error {
				ts, err := txsBkt.get(tx, tc.hash)
				require.NoError(t, err)
				require.Equal(t, tc.expect, ts)
				return nil
			})
			require.NoError(t, err)
		})
	}
}

func TestTransactionGetArray(t *testing.T) {
	txns := make([]Transaction, 0, 4)
	for i := 0; i < 4; i++ {
		txns = append(txns, makeTransaction(t))
	}

	txnHashes := make([]cipher.SHA256, len(txns))
	for i, x := range txns {
		txnHashes[i] = x.Hash()
	}

	testCases := []struct {
		name   string
		hashes []cipher.SHA256
		expect []Transaction
		err    error
	}{
		{
			name: "get one",
			hashes: []cipher.SHA256{
				txnHashes[0],
			},
			expect: txns[:1],
		},

		{
			name: "get two",
			hashes: []cipher.SHA256{
				txnHashes[0],
				txnHashes[1],
			},
			expect: txns[:2],
		},

		{
			name: "get all",
			hashes: []cipher.SHA256{
				txnHashes[0],
				txnHashes[1],
				txnHashes[2],
			},
			expect: txns[:3],
		},

		{
			name: "not exist",
			hashes: []cipher.SHA256{
				txnHashes[3],
			},
			err: errors.New("Transaction not found"),
		},
	}

	for _, tc := range testCases {
		t.Run(tc.name, func(t *testing.T) {
			db, td := prepareDB(t)
			defer td()
			txsBkt := &transactions{}

			// init the bkt
			err := db.Update("", func(tx *dbutil.Tx) error {
				for _, txn := range txns[:3] {
					err := txsBkt.put(tx, &txn)
					require.NoError(t, err)
				}
				return nil
			})
			require.NoError(t, err)

			// get slice
			err = db.View("", func(tx *dbutil.Tx) error {
				ts, err := txsBkt.getArray(tx, tc.hashes)
				if tc.err != nil {
					require.Equal(t, tc.err, err)
					return nil
				}
				require.NoError(t, err)
				require.Equal(t, tc.expect, ts)
				return nil
			})
			require.NoError(t, err)
		})
	}
}

func makeTransaction(t *testing.T) Transaction {
	txn := Transaction{}
	ux, s := makeUxOutWithSecret(t)
<<<<<<< HEAD
	err := txn.Txn.PushInput(ux.Hash())
	require.NoError(t, err)
	txn.Txn.SignInputs([]cipher.SecKey{s})
	err = txn.Txn.PushOutput(makeAddress(), 1e6, 50)
	require.NoError(t, err)
	err = txn.Txn.PushOutput(makeAddress(), 5e6, 50)
	require.NoError(t, err)
	err = txn.Txn.UpdateHeader()
=======
	txn.Txn.PushInput(ux.Hash())
	txn.Txn.PushOutput(makeAddress(), 1e6, 50)
	txn.Txn.PushOutput(makeAddress(), 5e6, 50)
	txn.Txn.SignInputs([]cipher.SecKey{s})
	err := txn.Txn.UpdateHeader()
>>>>>>> 2bf1c116
	require.NoError(t, err)
	return txn
}

func makeAddress() cipher.Address {
	p, _ := cipher.GenerateKeyPair()
	return cipher.AddressFromPubKey(p)
}

func makeUxBodyWithSecret(t *testing.T) (coin.UxBody, cipher.SecKey) {
	p, s := cipher.GenerateKeyPair()
	return coin.UxBody{
		SrcTransaction: testutil.RandSHA256(t),
		Address:        cipher.AddressFromPubKey(p),
		Coins:          1e6,
		Hours:          100,
	}, s
}

func makeUxOutWithSecret(t *testing.T) (coin.UxOut, cipher.SecKey) {
	body, sec := makeUxBodyWithSecret(t)
	return coin.UxOut{
		Head: coin.UxHead{
			Time:  100,
			BkSeq: 2,
		},
		Body: body,
	}, sec
}<|MERGE_RESOLUTION|>--- conflicted
+++ resolved
@@ -171,22 +171,15 @@
 func makeTransaction(t *testing.T) Transaction {
 	txn := Transaction{}
 	ux, s := makeUxOutWithSecret(t)
-<<<<<<< HEAD
+
 	err := txn.Txn.PushInput(ux.Hash())
 	require.NoError(t, err)
+	err = txn.Txn.PushOutput(makeAddress(), 1e6, 50)
+	require.NoError(t, err)
+	err = txn.Txn.PushOutput(makeAddress(), 5e6, 50)
+	require.NoError(t, err)
 	txn.Txn.SignInputs([]cipher.SecKey{s})
-	err = txn.Txn.PushOutput(makeAddress(), 1e6, 50)
-	require.NoError(t, err)
-	err = txn.Txn.PushOutput(makeAddress(), 5e6, 50)
-	require.NoError(t, err)
 	err = txn.Txn.UpdateHeader()
-=======
-	txn.Txn.PushInput(ux.Hash())
-	txn.Txn.PushOutput(makeAddress(), 1e6, 50)
-	txn.Txn.PushOutput(makeAddress(), 5e6, 50)
-	txn.Txn.SignInputs([]cipher.SecKey{s})
-	err := txn.Txn.UpdateHeader()
->>>>>>> 2bf1c116
 	require.NoError(t, err)
 	return txn
 }
