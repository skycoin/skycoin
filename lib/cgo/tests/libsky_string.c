--- conflicted
+++ resolved
@@ -57,7 +57,6 @@
 	return size;
 }
 
-<<<<<<< HEAD
 void bin2hex(unsigned char* buf, char *str, int n){
     unsigned char * pin = buf;
     const char * hex = "0123456789ABCDEF";
@@ -67,10 +66,9 @@
         *pout++ = hex[(*pin++)&0xF];
     }
     *pout = 0;
-=======
+}
+
 int cmpGoSlice_GoSlice(GoSlice *slice1, GoSlice_ *slice2){
-
-return (slice1->len == slice2->len) &&
-  (strcmp( (unsigned char *) slice1->data, (unsigned char *) slice2->data) == 0);
->>>>>>> eccd679d
+	return (slice1->len == slice2->len) &&
+		(strcmp( (unsigned char *) slice1->data, (unsigned char *) slice2->data) == 0);
 }