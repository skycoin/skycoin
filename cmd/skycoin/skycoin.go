--- conflicted
+++ resolved
@@ -55,21 +55,10 @@
 	BlockchainPubkeyStr = ""
 	// BlockchainSeckeyStr empty private key string
 	BlockchainSeckeyStr = ""
-<<<<<<< HEAD
-
-	// GenesisTimestamp genesis block create unix time
-	GenesisTimestamp uint64 = 1426562704
-	// GenesisCoinVolume represents the coin capacity
-	GenesisCoinVolume uint64 = 100e12
-
+	// BlockchainSeckeyStr empty private key string
+	BlockchainSeckey = ""
 	// Name of the file containing trusted peer list (one-by-line)
 	TrustedPeerlistFileName string = "connections.txt"
-	// DefaultConnections the default trust node addresses
-	DefaultConnections []string = make([]string, 0)
-=======
-	// BlockchainSeckeyStr empty private key string
-	BlockchainSeckey = ""
->>>>>>> 459f5907
 )
 
 // Command line interface arguments
@@ -379,8 +368,8 @@
 		c.DownloadPeerList = false
 		c.PeerListURL = ""
 
-		c.DefaultConnections = make([]string, 0)
-		// TODO: Force load default connections from file in data dir
+		// Force load default connections from file in data dir
+		c.DefaultConnections = loadDefaultConnections(c.DataDirectory)
 		if len(c.DefaultConnections) == 0 {
 			logger.Info("Unable to load dafault connections from %v", c.DataDirectory)
 			c.DefaultConnections = chaincfg.DefaultConnections
@@ -510,13 +499,14 @@
 	}
 }
 
-func loadDefaultConnections(dataDirectory string) {
+func loadDefaultConnections(dataDirectory string) []string {
+	connections := make([]string, 0)
 	fp := filepath.Join(dataDirectory, TrustedPeerlistFileName)
 	fo, err := os.Open(fp)
 	if err != nil {
 		logger.Warning("Unable to open default connections file from %v\n%v",
 			fp, err)
-		return
+		return connections
 	}
 	defer fo.Close()
 
@@ -524,13 +514,12 @@
 	for input.Scan() {
 		strAddress := input.Text()
 		// TODO: Validate addresses
-		DefaultConnections = append(DefaultConnections, strAddress)
-	}
+		connections = append(connections, strAddress)
+	}
+	return connections
 }
 
 func configureDaemon(c *Config) daemon.Config {
-	loadDefaultConnections(c.DataDirectory)
-
 	//cipher.SetAddressVersion(c.AddressVersion)
 	dc := daemon.NewConfig()
 	dc.Pex.DataDirectory = c.DataDirectory
