--- conflicted
+++ resolved
@@ -73,12 +73,8 @@
     if (this.processingSubscription && !this.processingSubscription.closed) {
       this.processingSubscription.unsubscribe();
     }
-<<<<<<< HEAD
     this.subscriptions.unsubscribe();
-=======
     this.closeSyncCheckSubscription();
-    this.formSubscription.unsubscribe();
->>>>>>> cde5a79c
     this.navbarService.hideSwitch();
     this.snackbar.dismiss();
   }
