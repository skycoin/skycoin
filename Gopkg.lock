--- conflicted
+++ resolved
@@ -157,14 +157,6 @@
   version = "v1.0.0"
 
 [[projects]]
-<<<<<<< HEAD
-  name = "github.com/rs/cors"
-  packages = ["."]
-  revision = "3fb1b69b103a84de38a19c3c6ec073dd6caa4d3f"
-  version = "v1.5.0"
-
-[[projects]]
-=======
   digest = "1:d14a5f4bfecf017cb780bdde1b6483e5deb87e12c332544d2c430eda58734bcb"
   name = "github.com/prometheus/client_golang"
   packages = [
@@ -209,8 +201,15 @@
   revision = "05ee40e3a273f7245e8777337fc7b46e533a9a92"
 
 [[projects]]
+  digest = "1:0b8dd7447e420afff0260179dc892711e837edd1d446bc78dab924624a3c3c81"
+  name = "github.com/rs/cors"
+  packages = ["."]
+  pruneopts = "UT"
+  revision = "3fb1b69b103a84de38a19c3c6ec073dd6caa4d3f"
+  version = "v1.5.0"
+
+[[projects]]
   digest = "1:d917313f309bda80d27274d53985bc65651f81a5b66b820749ac7f8ef061fd04"
->>>>>>> 14936b62
   name = "github.com/sergi/go-diff"
   packages = ["diffmatchpatch"]
   pruneopts = "UT"
@@ -364,9 +363,6 @@
 [solve-meta]
   analyzer-name = "dep"
   analyzer-version = 1
-<<<<<<< HEAD
-  inputs-digest = "8b27c53d019a18c4e778c0f37bd3ad4546cf4b9539c8317b8dc0cf30d48c68cd"
-=======
   input-imports = [
     "github.com/NYTimes/gziphandler",
     "github.com/andreyvit/diff",
@@ -375,6 +371,7 @@
     "github.com/cenkalti/backoff",
     "github.com/mgutz/ansi",
     "github.com/prometheus/client_golang/prometheus/promhttp",
+    "github.com/rs/cors",
     "github.com/shopspring/decimal",
     "github.com/sirupsen/logrus",
     "github.com/spf13/viper",
@@ -385,6 +382,5 @@
     "github.com/urfave/cli",
     "golang.org/x/crypto/ssh/terminal",
   ]
->>>>>>> 14936b62
   solver-name = "gps-cdcl"
   solver-version = 1