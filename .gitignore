# Compiled source #
###################
*.class
*.dll
*.exe
*.o
*.so

sb

build
data
pkg
bin
_obj

main

test_node

*~
client

# Packages #
############
# it's better to unpack these files and commit the raw source
# git has its own built in compression methods
*.7z
*.dmg
*.gz
*.iso
*.jar
*.rar
*.tar
*.zip

# Logs and databases #
######################
*.log
*.sql
*.sqlite

# OS generated files #
######################
.DS_Store
.DS_Store?
._*
.Spotlight-V100
.Trashes
Icon?
ehthumbs.db
Thumbs.db

*.pyx
#build
*~

*.orig

.cache
release
.bin

.skycoin

*.prof
*.out

# Binaries
/skycoind
/skycoin
/skycoindev
/blockchain
/generate_cert
/address_gen
/skycoin-integration

*.pem

# Deprecated
_deprecated/

blockchain.bin
blockchain.sigs
master.keys
*.bak
benefactor-wallet.json
masterdata/
.genv

src/gui/static/dev
src/mesh/gui/static/dev

npm-debug.log

node_modules

electron/release
electron/.cache
electron/.electron_cache
electron/node_modules
electron/.gox_output
electron/.electron_output
electron/.standalone_output

.vscode/

#File generation sublime text
.do.cfg
.do.state
skycoin.do

*.swo
*.swp

src/mesh/TODO

.idea/

*.iml
*.test
coverage.html

src/api/integration/wallets/
src/api/integration/wallets/

skycoin-cli

# FIXME: see #1027 - Temporary solution to deal with generated file
include/libskycoin.h

<<<<<<< HEAD
# Ignore swig libskycoin.h copy
lib/swig/include/libskycoin.h
=======
# Eclipse temp files
.cproject
.metadata/**
.project

# Generated docs
docs/libc/latex
docs/libc/man
docs/libc/xml


*.sublime-workspace
.angulardoc.json
>>>>>>> 33f74da5

# Do not ignore Docker Cloud build
!hooks/build<|MERGE_RESOLUTION|>--- conflicted
+++ resolved
@@ -129,10 +129,7 @@
 # FIXME: see #1027 - Temporary solution to deal with generated file
 include/libskycoin.h
 
-<<<<<<< HEAD
-# Ignore swig libskycoin.h copy
-lib/swig/include/libskycoin.h
-=======
+
 # Eclipse temp files
 .cproject
 .metadata/**
@@ -146,7 +143,6 @@
 
 *.sublime-workspace
 .angulardoc.json
->>>>>>> 33f74da5
 
 # Do not ignore Docker Cloud build
 !hooks/build