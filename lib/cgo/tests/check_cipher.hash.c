#include <stdio.h>
#include <string.h>
#include <criterion/criterion.h>
#include <criterion/new/assert.h>
#include "libskycoin.h"
#include "skyerrors.h"
#include "skystring.h"
#include "skytest.h"




TestSuite(cipher_hash, .init = setup, .fini = teardown);

void freshSumRipemd160(GoSlice bytes, cipher__Ripemd160 *rp160)
{
  SKY_cipher_HashRipemd160(bytes, rp160);
}

void freshSumSHA256(GoSlice bytes, cipher__SHA256 *sha256)
{
  SKY_cipher_SumSHA256(bytes, sha256);
}

Test(cipher, TestHashRipemd160)
{
  cipher__Ripemd160 tmp;
  cipher__Ripemd160 r;
  cipher__Ripemd160 r2;
  unsigned char buff[257];
  GoSlice slice = {buff, 0, 257};

  randBytes(&slice, 128);
  SKY_cipher_HashRipemd160(slice, &tmp);
  randBytes(&slice, 160);
  SKY_cipher_HashRipemd160(slice, &r);
  cr_assert(not(eq(u8[sizeof(cipher__Ripemd160)], tmp, r)));

  unsigned char buff1[257];
  GoSlice b = {buff1, 0, 257};
  randBytes(&b, 256);
  SKY_cipher_HashRipemd160(b, &r2);
  cr_assert(not(eq(u8[sizeof(cipher__Ripemd160)], r2, tmp)));
  freshSumRipemd160(b, &tmp);
  cr_assert(eq(u8[20], tmp, r2));
}

Test(cipher_hash, TestRipemd160Set)
{

  cipher__Ripemd160 h;
  unsigned char buff[101];
  GoSlice slice = {buff, 0, 101};
  int error;

  memset(h, 0, sizeof(cipher__Ripemd160));
  randBytes(&slice, 21);

  error = SKY_cipher_Ripemd160_Set(&h, slice);
  cr_assert(error == SKY_ErrInvalidLengthRipemd160);

  randBytes(&slice, 100);
  error = SKY_cipher_Ripemd160_Set(&h, slice);
  cr_assert(error == SKY_ErrInvalidLengthRipemd160);

  randBytes(&slice, 19);
  error = SKY_cipher_Ripemd160_Set(&h, slice);
  cr_assert(error == SKY_ErrInvalidLengthRipemd160);

  randBytes(&slice, 0);
  error = SKY_cipher_Ripemd160_Set(&h, slice);
  cr_assert(error == SKY_ErrInvalidLengthRipemd160);

  randBytes(&slice, 20);
  error = SKY_cipher_Ripemd160_Set(&h, slice);
  cr_assert(error == SKY_OK);
  cr_assert(eq(u8[20], h, buff));
}

Test(cipher_hash, TestSHA256Set)
{

  cipher__SHA256 h;
  unsigned char buff[101];
  GoSlice slice = {buff, 0, 101};
  int error;

  randBytes(&slice, 33);
  error = SKY_cipher_SHA256_Set(&h, slice);
  cr_assert(error == SKY_ErrInvalidLengthSHA256);

  randBytes(&slice, 100);
  error = SKY_cipher_SHA256_Set(&h, slice);
  cr_assert(error == SKY_ErrInvalidLengthSHA256);

  randBytes(&slice, 31);
  error = SKY_cipher_SHA256_Set(&h, slice);
  cr_assert(error == SKY_ErrInvalidLengthSHA256);

  randBytes(&slice, 0);
  error = SKY_cipher_SHA256_Set(&h, slice);
  cr_assert(error == SKY_ErrInvalidLengthSHA256);

  randBytes(&slice, 32);
  error = SKY_cipher_SHA256_Set(&h, slice);
  cr_assert(error == SKY_OK);

  cr_assert(eq(u8[32], h, slice.data));
}

Test(cipher_hash, TestSHA256Hex)
{

  cipher__SHA256 h;
  unsigned char buff[101];
  GoSlice slice = {buff, 0, 101};
  int error;

  memset(&h, 0, sizeof(h));
  randBytes(&slice, 32);
  SKY_cipher_SHA256_Set(&h, slice);
  GoString s;

  SKY_cipher_SHA256_Hex(&h, (GoString_ *)&s);
  registerMemCleanup((void *)s.p);

  cipher__SHA256 h2;

  error = SKY_cipher_SHA256FromHex(s, &h2);
  cr_assert(error == SKY_OK);
  cr_assert(eq(u8[32], h, h2));

  GoString s2;

  SKY_cipher_SHA256_Hex(&h2, (GoString_ *)&s2);
  registerMemCleanup((void *)s2.p);
  cr_assert(eq(type(GoString), s, s2));
}

Test(cipher_hash, TestSHA256KnownValue)
{

  typedef struct
  {
    char *input;
    char *output;
  } tmpstruct;

  tmpstruct vals[3];

  vals[0].input = "skycoin";
  vals[0].output =
      "5a42c0643bdb465d90bf673b99c14f5fa02db71513249d904573d2b8b63d353d";

  vals[1].input = "hello world";
  vals[1].output =
      "b94d27b9934d3e08a52e52d7da7dabfac484efe37a5380ee9088f7ace2efcde9";

  vals[2].input = "hello world asd awd awd awdapodawpokawpod ";
  vals[2].output =
      "99d71f95cafe05ea2dddebc35b6083bd5af0e44850c9dc5139b4476c99950be4";

  for (int i = 0; i < 3; ++i)
  {
    GoSlice slice_input;
    GoSlice slice_output;

    slice_input.data = vals[i].input;
    slice_input.len = strlen(vals[i].input);
    slice_input.cap = strlen(vals[i].input) + 1;

    cipher__SHA256 sha;

    SKY_cipher_SumSHA256(slice_input, &sha);

    GoString_ tmp_output;

    SKY_cipher_SHA256_Hex(&sha, &tmp_output);
    registerMemCleanup((void *)tmp_output.p);

    cr_assert(strcmp(tmp_output.p, vals[i].output) == SKY_OK);
  }
}

Test(cipher_hash, TestSumSHA256)
{

  unsigned char bbuff[257], cbuff[257];
  GoSlice b = {bbuff, 0, 257};
  cipher__SHA256 h1;
  randBytes(&b, 256);
  SKY_cipher_SumSHA256(b, &h1);
  cipher__SHA256 tmp;
  cr_assert(not(eq(u8[32], h1, tmp)));
  GoSlice c = {cbuff, 0, 257};
  randBytes(&c, 256);
  cipher__SHA256 h2;
  SKY_cipher_SumSHA256(c, &h2);
  cr_assert(not(eq(u8[32], h2, tmp)));
  cipher__SHA256 tmp_h2;
  freshSumSHA256(c, &tmp_h2);
  cr_assert(eq(u8[32], h2, tmp_h2));
}

Test(cipher_hash, TestSHA256FromHex)
{
  unsigned int error;
  cipher__SHA256 tmp;
  // Invalid hex hash
  GoString tmp_string = {"cawcd", 5};
  error = SKY_cipher_SHA256FromHex(tmp_string, &tmp);
  cr_assert(error == SKY_ERROR);
  // Truncated hex hash
  cipher__SHA256 h;
  unsigned char buff[130];
  char sbuff[300];
  GoSlice slice = {buff, 0, 130};
  randBytes(&slice, 128);
  SKY_cipher_SumSHA256(slice, &h);
<<<<<<< HEAD
  strnhex(h, sbuff, sizeof(h) >> 1);
=======
  bytesnhex(h,sbuff,sizeof(h) >> 1);
>>>>>>> b733b13d
  GoString s1 = {sbuff, strlen(sbuff)};
  error = SKY_cipher_SHA256FromHex(s1, &h);
  cr_assert(error == SKY_ErrInvalidHexLength);

  // Valid hex hash
<<<<<<< HEAD
  // char sbuff1[300];
  GoString_ s2;
  // strnhex(h,sbuff1,sizeof(h));
  SKY_cipher_SHA256_Hex(&h, &s2);
=======
  GoString_ s2 = {NULL, 0};
  SKY_cipher_SHA256_Hex(&h, &s2);
  registerMemCleanup((void *) s2.p);
>>>>>>> b733b13d
  cipher__SHA256 h2;
  error = SKY_cipher_SHA256FromHex((*((GoString *)&s2)), &h2);
  cr_assert(error == SKY_OK);
  cr_assert(eq(u8[32], h, h2));
}

Test(cipher_hash, TestDoubleSHA256)
{
  unsigned char bbuff[130];
  GoSlice b = {bbuff, 0, 130};
  randBytes(&b, 128);
  cipher__SHA256 h;
  cipher__SHA256 tmp;
  SKY_cipher_DoubleSHA256(b, &h);
  cr_assert(not(eq(u8[32], tmp, h)));
  freshSumSHA256(b, &tmp);
  cr_assert(not(eq(u8[32], tmp, h)));
}

Test(cipher_hash, TestAddSHA256)
{

  unsigned char bbuff[130];
  GoSlice b = {bbuff, 0, 130};
  randBytes(&b, 128);
  cipher__SHA256 h;
  SKY_cipher_SumSHA256(b, &h);

  unsigned char cbuff[130];
  GoSlice c = {cbuff, 0, 130};
  randBytes(&c, 64);
  cipher__SHA256 i;
  SKY_cipher_SumSHA256(c, &i);

  cipher__SHA256 add;
  cipher__SHA256 tmp;

  SKY_cipher_AddSHA256(&h, &i, &add);

  cr_assert(not(eq(u8[32], add, tmp)));
  cr_assert(not(eq(u8[32], add, h)));
  cr_assert(not(eq(u8[32], add, i)));
}

Test(cipher_hash, TestXorSHA256)
{

  unsigned char bbuff[129], cbuff[129];
  GoSlice b = {bbuff, 0, 129};
  GoSlice c = {cbuff, 0, 129};
  cipher__SHA256 h, i;

  randBytes(&b, 128);
  SKY_cipher_SumSHA256(b, &h);
  randBytes(&c, 128);
  SKY_cipher_SumSHA256(c, &i);

  cipher__SHA256 tmp_xor1;
  cipher__SHA256 tmp_xor2;
  cipher__SHA256 tmp;

  SKY_cipher_SHA256_Xor(&h, &i, &tmp_xor1);
  SKY_cipher_SHA256_Xor(&i, &h, &tmp_xor2);

  cr_assert(not(eq(u8[32], tmp_xor1, h)));
  cr_assert(not(eq(u8[32], tmp_xor1, i)));
  cr_assert(not(eq(u8[32], tmp_xor1, tmp)));
  cr_assert(eq(u8[32], tmp_xor1, tmp_xor2));
}

Test(cipher_hash, TestMerkle)
{
  unsigned char buff[129];
  cipher__SHA256 hashlist[5];
  GoSlice b = {buff, 0, 129}, hashes = {hashlist, 0, 5};
  cipher__SHA256 h, zero, out, out1, out2, out3, out4;
  int i;

  memset(zero, 0, sizeof(zero));

  for (i = 0; i < 5; i++)
  {
    randBytes(&b, 128);
    SKY_cipher_SumSHA256(b, &hashlist[i]);
  }

  // Single hash input returns hash
  hashes.len = 1;
  SKY_cipher_Merkle(&hashes, &h);
  cr_assert(eq(u8[32], hashlist[0], h));

  // 2 hashes should be Addcipher__SHA256 of them
  hashes.len = 2;
  SKY_cipher_AddSHA256(&hashlist[0], &hashlist[1], &out);
  SKY_cipher_Merkle(&hashes, &h);
  cr_assert(eq(u8[32], out, h));

  // 3 hashes should be Add(Add())
  hashes.len = 3;
  SKY_cipher_AddSHA256(&hashlist[0], &hashlist[1], &out1);
  SKY_cipher_AddSHA256(&hashlist[2], &zero, &out2);
  SKY_cipher_AddSHA256(&out1, &out2, &out);
  SKY_cipher_Merkle(&hashes, &h);
  cr_assert(eq(u8[32], out, h));

  // 4 hashes should be Add(Add())
  hashes.len = 4;
  SKY_cipher_AddSHA256(&hashlist[0], &hashlist[1], &out1);
  SKY_cipher_AddSHA256(&hashlist[2], &hashlist[3], &out2);
  SKY_cipher_AddSHA256(&out1, &out2, &out);
  SKY_cipher_Merkle(&hashes, &h);
  cr_assert(eq(u8[32], out, h));

  // 5 hashes
  hashes.len = 5;
  SKY_cipher_AddSHA256(&hashlist[0], &hashlist[1], &out1);
  SKY_cipher_AddSHA256(&hashlist[2], &hashlist[3], &out2);
  SKY_cipher_AddSHA256(&out1, &out2, &out3);
  SKY_cipher_AddSHA256(&hashlist[4], &zero, &out1);
  SKY_cipher_AddSHA256(&zero, &zero, &out2);
  SKY_cipher_AddSHA256(&out1, &out2, &out4);
  SKY_cipher_AddSHA256(&out3, &out4, &out);
  SKY_cipher_Merkle(&hashes, &h);
  cr_assert(eq(u8[32], out, h));
}


Test(cipher_hash, TestSHA256Null)
{
  cipher__SHA256 x;
  memset(&x, 0, sizeof(cipher__SHA256));
  GoUint32 result;
  GoUint8 isNull;
  cr_assert(SKY_cipher_SHA256_Null(&x, &isNull) == SKY_OK);
  cr_assert(isNull);
  char buff[130];
  GoSlice b = {buff, 0, 129};
  randBytes(&b, 128);
  cr_assert(SKY_cipher_SumSHA256(b, &x) == SKY_OK);
  cr_assert(SKY_cipher_SHA256_Null(&x, &isNull) == SKY_OK);
  cr_assert(not(isNull));
}<|MERGE_RESOLUTION|>--- conflicted
+++ resolved
@@ -217,26 +217,15 @@
   GoSlice slice = {buff, 0, 130};
   randBytes(&slice, 128);
   SKY_cipher_SumSHA256(slice, &h);
-<<<<<<< HEAD
-  strnhex(h, sbuff, sizeof(h) >> 1);
-=======
   bytesnhex(h,sbuff,sizeof(h) >> 1);
->>>>>>> b733b13d
   GoString s1 = {sbuff, strlen(sbuff)};
   error = SKY_cipher_SHA256FromHex(s1, &h);
   cr_assert(error == SKY_ErrInvalidHexLength);
 
   // Valid hex hash
-<<<<<<< HEAD
-  // char sbuff1[300];
-  GoString_ s2;
-  // strnhex(h,sbuff1,sizeof(h));
-  SKY_cipher_SHA256_Hex(&h, &s2);
-=======
   GoString_ s2 = {NULL, 0};
   SKY_cipher_SHA256_Hex(&h, &s2);
   registerMemCleanup((void *) s2.p);
->>>>>>> b733b13d
   cipher__SHA256 h2;
   error = SKY_cipher_SHA256FromHex((*((GoString *)&s2)), &h2);
   cr_assert(error == SKY_OK);
