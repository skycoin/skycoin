--- conflicted
+++ resolved
@@ -136,12 +136,9 @@
     screen \
     sudo \
     doxygen \
-<<<<<<< HEAD
     valgrind \
     bsdmainutils \
     swig \
-=======
->>>>>>> ebfab544
     texlive-latex-base \
     ; \
     apt-get clean ; \
