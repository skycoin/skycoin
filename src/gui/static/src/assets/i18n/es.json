--- conflicted
+++ resolved
@@ -228,10 +228,7 @@
     "invaid-amounts-warning": "Se detectaron valores inválidos durante la conversión. Por favor verifique la cantidad que se enviará.",
     "multiple-problems-warning": "Algunos valores no se convirtieron por ser inválidos o podrían haberse convertido con errores de precisión. Por favor verifique la cantidad que se enviará.",
     "addresses-label": "Direcciones",
-<<<<<<< HEAD
-=======
     "addresses-error-info": "Debe ingresar al menos una dirección válida.",
->>>>>>> 07802c82
     "no-wallet-selected-error": "No hay monedas para enviar.",
     "no-coins-left-error": "No hay monedas restantes para enviar.",
     "addresses-help": "Limite las direcciones desde donde se podrían enviar las monedas y las horas.",
@@ -509,11 +506,7 @@
 
   "service": {
     "api" : {
-<<<<<<< HEAD
-      "no-internet-error": "Usted no está conectado a Internet o el nodo ha dejado de funcionar.",
-=======
       "no-internet-error": "No cuenta con conexión a Internet o el nodo ha dejado de funcionar.",
->>>>>>> 07802c82
       "incorrect-password-error": "Contraseña incorrecta.",
       "unknown-error": "No fue posible realizar la operación.",
       "api-disabled-error": "API deshabilitada."
@@ -699,11 +692,7 @@
     "label-status": "Estado",
     "exchanging": "Intercambiando {{from}} por {{to}}",
     "destination-select-from-list-link": "Seleccionar",
-<<<<<<< HEAD
-    "unavailable": "El servicio de intercambio no está disponible en versión portable.",
-=======
     "unavailable": "El servicio de intercambio no está disponible en la versión portable.",
->>>>>>> 07802c82
     "offline": "El servicio está temporalmente offline",
     "problem-connecting": "No se puede conectar con el servicio. Por favor compruebe su conexión a Internet y vuelva a intentarlo más tarde.",
     "invalid-address-error": "Dirección inválida.",
