package main

import (
	"reflect"
	"unsafe"

	webrpc "github.com/skycoin/skycoin/src/api/webrpc"
)

/*

  #include <string.h>
  #include <stdlib.h>

  #include "skytypes.h"
*/
import "C"

//export SKY_webrpc_NewClient
func SKY_webrpc_NewClient(_addr string, _arg1 *C.WebRpcClient__Handle) (____error_code uint32) {

	addr := _addr
	__arg1, ____return_err := webrpc.NewClient(addr)
	____error_code = libErrorCode(____return_err)
	if ____return_err == nil {
		*_arg1 = registerWebRpcClientHandle(__arg1)
	}
	return
}

//export SKY_webrpc_Client_CSRF
func SKY_webrpc_Client_CSRF(_c C.WebRpcClient__Handle, _arg0 *C.GoString_) (____error_code uint32) {

	c, okc := lookupWebRpcClientHandle(_c)
	if !okc {
		____error_code = SKY_BAD_HANDLE
		return
	}
	__arg0, ____return_err := c.CSRF()
	____error_code = libErrorCode(____return_err)
	if ____return_err == nil {
		copyString(__arg0, _arg0)
	}
	return
}

//export SKY_webrpc_Client_InjectTransaction
func SKY_webrpc_Client_InjectTransaction(_c C.WebRpcClient__Handle, _tx C.Transaction__Handle, _arg1 *C.GoString_) (____error_code uint32) {
<<<<<<< HEAD
	____error_code = SKY_OK
	defer func() {
		____error_code = catchApiPanic(____error_code, recover())
	}()
	checkAPIReady()
=======
>>>>>>> 2e64746f
	c, okc := lookupWebRpcClientHandle(_c)
	if !okc {
		____error_code = SKY_BAD_HANDLE
		return
	}
	tx, ok := lookupTransactionHandle(_tx)
	if !ok {
		____error_code = SKY_BAD_HANDLE
		return
	}
	__arg1, ____return_err := c.InjectTransaction(tx)
	____error_code = libErrorCode(____return_err)
	if ____return_err == nil {
		copyString(__arg1, _arg1)
	}
	return
}

//export SKY_webrpc_Client_GetStatus
func SKY_webrpc_Client_GetStatus(_c C.WebRpcClient__Handle, _arg0 *C.StatusResult_Handle) (____error_code uint32) {
<<<<<<< HEAD
	____error_code = SKY_OK
	defer func() {
		____error_code = catchApiPanic(____error_code, recover())
	}()
	checkAPIReady()
=======
>>>>>>> 2e64746f
	c, okc := lookupWebRpcClientHandle(_c)
	if !okc {
		____error_code = SKY_BAD_HANDLE
		return
	}
	__arg0, ____return_err := c.GetStatus()
	____error_code = libErrorCode(____return_err)
	if ____return_err == nil {
		*_arg0 = registerStatusResultHandle(__arg0)
	}
	return
}

//export SKY_webrpc_Client_GetTransactionByID
func SKY_webrpc_Client_GetTransactionByID(_c C.WebRpcClient__Handle, _txid string, _arg1 *C.TransactionResult_Handle) (____error_code uint32) {
<<<<<<< HEAD
	____error_code = SKY_OK
	defer func() {
		____error_code = catchApiPanic(____error_code, recover())
	}()
	checkAPIReady()
=======
>>>>>>> 2e64746f
	c, okc := lookupWebRpcClientHandle(_c)
	if !okc {
		____error_code = SKY_BAD_HANDLE
		return
	}
	txid := _txid
	__arg1, ____return_err := c.GetTransactionByID(txid)
	____error_code = libErrorCode(____return_err)
	if ____return_err == nil {
		*_arg1 = registerTransactionResultHandle(__arg1)
	}
	return
}

//export SKY_webrpc_Client_GetAddressUxOuts
func SKY_webrpc_Client_GetAddressUxOuts(_c C.WebRpcClient__Handle, _addrs []string, _arg1 *C.GoSlice_) (____error_code uint32) {
<<<<<<< HEAD
	____error_code = SKY_OK
	defer func() {
		____error_code = catchApiPanic(____error_code, recover())
	}()
	checkAPIReady()
=======
>>>>>>> 2e64746f
	c, okc := lookupWebRpcClientHandle(_c)
	if !okc {
		____error_code = SKY_BAD_HANDLE
		return
	}
	addrs := *(*[]string)(unsafe.Pointer(&_addrs))
	__arg1, ____return_err := c.GetAddressUxOuts(addrs)
	____error_code = libErrorCode(____return_err)
	if ____return_err == nil {
		copyToGoSlice(reflect.ValueOf(__arg1), _arg1)
	}
	return
}

//export SKY_webrpc_Client_GetBlocksInRange
func SKY_webrpc_Client_GetBlocksInRange(_c C.WebRpcClient__Handle, _start, _end uint64, _arg1 *C.GoSlice_) (____error_code uint32) {
<<<<<<< HEAD
	____error_code = SKY_OK
	defer func() {
		____error_code = catchApiPanic(____error_code, recover())
	}()
	checkAPIReady()
=======
>>>>>>> 2e64746f
	c, okc := lookupWebRpcClientHandle(_c)
	if !okc {
		____error_code = SKY_BAD_HANDLE
		return
	}
	start := _start
	end := _end
	__arg1, ____return_err := c.GetBlocksInRange(start, end)
	____error_code = libErrorCode(____return_err)
	if ____return_err == nil {
		copyToGoSlice(reflect.ValueOf(__arg1.Blocks), _arg1)
	}
	return
}

//export SKY_webrpc_Client_GetBlocksBySeq
func SKY_webrpc_Client_GetBlocksBySeq(_c C.WebRpcClient__Handle, _ss []uint64, _arg1 *C.GoSlice_) (____error_code uint32) {
<<<<<<< HEAD
	____error_code = SKY_OK
	defer func() {
		____error_code = catchApiPanic(____error_code, recover())
	}()
	checkAPIReady()
=======
>>>>>>> 2e64746f
	c, okc := lookupWebRpcClientHandle(_c)
	if !okc {
		____error_code = SKY_BAD_HANDLE
		return
	}
	ss := *(*[]uint64)(unsafe.Pointer(&_ss))
	__arg1, ____return_err := c.GetBlocksBySeq(ss)
	____error_code = libErrorCode(____return_err)
	if ____return_err == nil {
		copyToGoSlice(reflect.ValueOf(__arg1.Blocks), _arg1)
	}
	return
}

//export SKY_webrpc_Client_GetLastBlocks
func SKY_webrpc_Client_GetLastBlocks(_c C.WebRpcClient__Handle, _n uint64, _arg1 *C.GoSlice_) (____error_code uint32) {
<<<<<<< HEAD
	____error_code = SKY_OK
	defer func() {
		____error_code = catchApiPanic(____error_code, recover())
	}()
	checkAPIReady()
=======
>>>>>>> 2e64746f
	c, okc := lookupWebRpcClientHandle(_c)
	if !okc {
		____error_code = SKY_BAD_HANDLE
		return
	}
	n := _n
	__arg1, ____return_err := c.GetLastBlocks(n)
	____error_code = libErrorCode(____return_err)
	if ____return_err == nil {
		copyToGoSlice(reflect.ValueOf(__arg1.Blocks), _arg1)
	}
	return
}<|MERGE_RESOLUTION|>--- conflicted
+++ resolved
@@ -46,14 +46,6 @@
 
 //export SKY_webrpc_Client_InjectTransaction
 func SKY_webrpc_Client_InjectTransaction(_c C.WebRpcClient__Handle, _tx C.Transaction__Handle, _arg1 *C.GoString_) (____error_code uint32) {
-<<<<<<< HEAD
-	____error_code = SKY_OK
-	defer func() {
-		____error_code = catchApiPanic(____error_code, recover())
-	}()
-	checkAPIReady()
-=======
->>>>>>> 2e64746f
 	c, okc := lookupWebRpcClientHandle(_c)
 	if !okc {
 		____error_code = SKY_BAD_HANDLE
@@ -74,14 +66,6 @@
 
 //export SKY_webrpc_Client_GetStatus
 func SKY_webrpc_Client_GetStatus(_c C.WebRpcClient__Handle, _arg0 *C.StatusResult_Handle) (____error_code uint32) {
-<<<<<<< HEAD
-	____error_code = SKY_OK
-	defer func() {
-		____error_code = catchApiPanic(____error_code, recover())
-	}()
-	checkAPIReady()
-=======
->>>>>>> 2e64746f
 	c, okc := lookupWebRpcClientHandle(_c)
 	if !okc {
 		____error_code = SKY_BAD_HANDLE
@@ -97,14 +81,6 @@
 
 //export SKY_webrpc_Client_GetTransactionByID
 func SKY_webrpc_Client_GetTransactionByID(_c C.WebRpcClient__Handle, _txid string, _arg1 *C.TransactionResult_Handle) (____error_code uint32) {
-<<<<<<< HEAD
-	____error_code = SKY_OK
-	defer func() {
-		____error_code = catchApiPanic(____error_code, recover())
-	}()
-	checkAPIReady()
-=======
->>>>>>> 2e64746f
 	c, okc := lookupWebRpcClientHandle(_c)
 	if !okc {
 		____error_code = SKY_BAD_HANDLE
@@ -121,14 +97,6 @@
 
 //export SKY_webrpc_Client_GetAddressUxOuts
 func SKY_webrpc_Client_GetAddressUxOuts(_c C.WebRpcClient__Handle, _addrs []string, _arg1 *C.GoSlice_) (____error_code uint32) {
-<<<<<<< HEAD
-	____error_code = SKY_OK
-	defer func() {
-		____error_code = catchApiPanic(____error_code, recover())
-	}()
-	checkAPIReady()
-=======
->>>>>>> 2e64746f
 	c, okc := lookupWebRpcClientHandle(_c)
 	if !okc {
 		____error_code = SKY_BAD_HANDLE
@@ -145,14 +113,6 @@
 
 //export SKY_webrpc_Client_GetBlocksInRange
 func SKY_webrpc_Client_GetBlocksInRange(_c C.WebRpcClient__Handle, _start, _end uint64, _arg1 *C.GoSlice_) (____error_code uint32) {
-<<<<<<< HEAD
-	____error_code = SKY_OK
-	defer func() {
-		____error_code = catchApiPanic(____error_code, recover())
-	}()
-	checkAPIReady()
-=======
->>>>>>> 2e64746f
 	c, okc := lookupWebRpcClientHandle(_c)
 	if !okc {
 		____error_code = SKY_BAD_HANDLE
@@ -170,14 +130,6 @@
 
 //export SKY_webrpc_Client_GetBlocksBySeq
 func SKY_webrpc_Client_GetBlocksBySeq(_c C.WebRpcClient__Handle, _ss []uint64, _arg1 *C.GoSlice_) (____error_code uint32) {
-<<<<<<< HEAD
-	____error_code = SKY_OK
-	defer func() {
-		____error_code = catchApiPanic(____error_code, recover())
-	}()
-	checkAPIReady()
-=======
->>>>>>> 2e64746f
 	c, okc := lookupWebRpcClientHandle(_c)
 	if !okc {
 		____error_code = SKY_BAD_HANDLE
@@ -194,14 +146,6 @@
 
 //export SKY_webrpc_Client_GetLastBlocks
 func SKY_webrpc_Client_GetLastBlocks(_c C.WebRpcClient__Handle, _n uint64, _arg1 *C.GoSlice_) (____error_code uint32) {
-<<<<<<< HEAD
-	____error_code = SKY_OK
-	defer func() {
-		____error_code = catchApiPanic(____error_code, recover())
-	}()
-	checkAPIReady()
-=======
->>>>>>> 2e64746f
 	c, okc := lookupWebRpcClientHandle(_c)
 	if !okc {
 		____error_code = SKY_BAD_HANDLE
