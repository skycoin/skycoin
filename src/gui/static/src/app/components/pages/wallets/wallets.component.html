<div class="sky-container sky-container-grey">
  <app-header [headline]="'title.wallets' | translate"></app-header>

  <div class="container">
    <div class="-table">
      <div class="-headers">
        <div class="-width-250">{{ 'wallet.wallet' | translate }}</div>
        <div class="-flex-fill"></div>
        <div class="-width-150 -text-right">{{ 'common.coin-id' | translate }}</div>
        <div class="-width-150 -text-right">{{ 'common.coin-hours' | translate }}</div>
        <div class="-width-70"></div>
      </div>
    </div>
<<<<<<< HEAD

    <div class="-table" *ngFor="let wallet of walletService.all() | async">
      <div class="-body">
        <div class="-row -pointer" (click)="toggleWallet(wallet)">
          <div class="-width-250 -label" [attr.title]="wallet.label">{{ wallet.label }}</div>
          <div class="-flex-fill -encryption">
            <img src="../../../../assets/img/lock-gold.png"
                 [matTooltip]="'wallet.encryption-enabled' | translate"
                 *ngIf="wallet.encrypted">
            <img src="../../../../assets/img/unlock-grey.png"
                 [matTooltip]="'wallet.encryption-disabled' | translate"
                 *ngIf="!wallet.encrypted">
          </div>
          <div class="-width-150 -text-right">{{ (wallet.coins ? wallet.coins : 0) | number:'1.0-6' }}</div>
          <div class="-width-150 -text-right -grey">{{ (wallet.hours ? wallet.hours : 0) | number:'1.0-6' }}</div>
          <div class="-width-70 -expand">
            <img src="../../../../assets/img/chevron-right-grey.png"
                 [ngClass]="{'rotate-270': wallet.opened, 'rotate-90': !wallet.opened}">
=======
    <div class="-wallets">
      <ng-container *ngFor="let wallet of walletService.all() | async">
        <div class="-wallet" (click)="toggleWallet(wallet)">
          <div class="-width-250 -label">{{ wallet.label }}</div>
          <div class="flex-fill -encryption">
            <img src="../../../../assets/img/lock-gold.png" *ngIf="wallet.encrypted">
            <img src="../../../../assets/img/unlock-grey.png" *ngIf="!wallet.encrypted">
            <img src="../../../../assets/img/money-gold.png" *ngIf="wallet.useEmulatorWallet">
>>>>>>> 49d08dbc
          </div>
        </div>
        <app-wallet-detail [wallet]="wallet" *ngIf="wallet.opened"></app-wallet-detail>
      </div>
    </div>

    <div class="action-buttons">
      <button mat-button (click)="addWallet(true)">
        <img src="../../../../assets/img/plus-gold.png"> {{ 'wallet.add' | translate }}
      </button>
      <button mat-button (click)="addWallet(false)">
        <img src="../../../../assets/img/load-gold.png"> {{ 'wallet.load' | translate }}
      </button>
    </div>
  </div>
</div><|MERGE_RESOLUTION|>--- conflicted
+++ resolved
@@ -11,7 +11,6 @@
         <div class="-width-70"></div>
       </div>
     </div>
-<<<<<<< HEAD
 
     <div class="-table" *ngFor="let wallet of walletService.all() | async">
       <div class="-body">
@@ -24,22 +23,13 @@
             <img src="../../../../assets/img/unlock-grey.png"
                  [matTooltip]="'wallet.encryption-disabled' | translate"
                  *ngIf="!wallet.encrypted">
+            <img src="../../../../assets/img/money-gold.png" *ngIf="wallet.useEmulatorWallet">
           </div>
           <div class="-width-150 -text-right">{{ (wallet.coins ? wallet.coins : 0) | number:'1.0-6' }}</div>
           <div class="-width-150 -text-right -grey">{{ (wallet.hours ? wallet.hours : 0) | number:'1.0-6' }}</div>
           <div class="-width-70 -expand">
             <img src="../../../../assets/img/chevron-right-grey.png"
                  [ngClass]="{'rotate-270': wallet.opened, 'rotate-90': !wallet.opened}">
-=======
-    <div class="-wallets">
-      <ng-container *ngFor="let wallet of walletService.all() | async">
-        <div class="-wallet" (click)="toggleWallet(wallet)">
-          <div class="-width-250 -label">{{ wallet.label }}</div>
-          <div class="flex-fill -encryption">
-            <img src="../../../../assets/img/lock-gold.png" *ngIf="wallet.encrypted">
-            <img src="../../../../assets/img/unlock-grey.png" *ngIf="!wallet.encrypted">
-            <img src="../../../../assets/img/money-gold.png" *ngIf="wallet.useEmulatorWallet">
->>>>>>> 49d08dbc
           </div>
         </div>
         <app-wallet-detail [wallet]="wallet" *ngIf="wallet.opened"></app-wallet-detail>
