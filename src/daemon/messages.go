package daemon

import (
	"encoding/binary"
	"errors"
	"fmt"
	"math/rand"
	"net"
	"strings"
	"time"

	"github.com/sirupsen/logrus"

	"github.com/skycoin/skycoin/src/cipher"
	"github.com/skycoin/skycoin/src/cipher/encoder"
	"github.com/skycoin/skycoin/src/coin"
	"github.com/skycoin/skycoin/src/daemon/gnet"
	"github.com/skycoin/skycoin/src/daemon/pex"
	"github.com/skycoin/skycoin/src/util/iputil"
	"github.com/skycoin/skycoin/src/util/useragent"
)

// Message represent a packet to be serialized over the network by
// the gnet encoder.
// They must implement the gnet.Message interface
// All concurrent daemon write operations are synchronized by the daemon's
// DaemonLoop().
// Message do this by caching the gnet.MessageContext received in Handle()
// and placing itself on the messageEvent channel.
// When the message is retrieved from the messageEvent channel, its process()
// method is called.

// MessageConfig config contains a gnet.Message's 4byte prefix and a
// reference interface
type MessageConfig struct {
	Prefix  gnet.MessagePrefix
	Message interface{}
}

// NewMessageConfig creates message config
func NewMessageConfig(prefix string, m interface{}) MessageConfig {
	return MessageConfig{
		Message: m,
		Prefix:  gnet.MessagePrefixFromString(prefix),
	}
}

// Creates and populates the message configs
func getMessageConfigs() []MessageConfig {
	return []MessageConfig{
		NewMessageConfig("INTR", IntroductionMessage{}),
		NewMessageConfig("GETP", GetPeersMessage{}),
		NewMessageConfig("GIVP", GivePeersMessage{}),
		NewMessageConfig("PING", PingMessage{}),
		NewMessageConfig("PONG", PongMessage{}),
		NewMessageConfig("GETB", GetBlocksMessage{}),
		NewMessageConfig("GIVB", GiveBlocksMessage{}),
		NewMessageConfig("ANNB", AnnounceBlocksMessage{}),
		NewMessageConfig("GETT", GetTxnsMessage{}),
		NewMessageConfig("GIVT", GiveTxnsMessage{}),
		NewMessageConfig("ANNT", AnnounceTxnsMessage{}),
	}
}

// MessagesConfig slice of MessageConfig
type MessagesConfig struct {
	// Message ID prefices
	Messages []MessageConfig
}

// NewMessagesConfig creates messages config
func NewMessagesConfig() MessagesConfig {
	return MessagesConfig{
		Messages: getMessageConfigs(),
	}
}

// Register registers our Messages with gnet
func (msc *MessagesConfig) Register() {
	for _, mc := range msc.Messages {
		gnet.RegisterMessage(mc.Prefix, mc.Message)
	}
	gnet.VerifyMessages()
}

// Messages messages struct
type Messages struct {
	Config MessagesConfig
	// Magic value for detecting self-connection
	Mirror uint32
}

// NewMessages creates Messages
func NewMessages(c MessagesConfig) *Messages {
	return &Messages{
		Config: c,
		Mirror: rand.New(rand.NewSource(time.Now().UTC().UnixNano())).Uint32(),
	}
}

// IPAddr compact representation of IP:Port
type IPAddr struct {
	IP   uint32
	Port uint16
}

// NewIPAddr returns an IPAddr from an ip:port string.
func NewIPAddr(addr string) (ipaddr IPAddr, err error) {
	ips, port, err := iputil.SplitAddr(addr)
	if err != nil {
		return
	}

	// TODO -- support ipv6
	ipb := net.ParseIP(ips).To4()
	if ipb == nil {
		err = errors.New("Ignoring IPv6 address")
		return
	}

	ip := binary.BigEndian.Uint32(ipb)
	ipaddr.IP = ip
	ipaddr.Port = port
	return
}

// String returns IPAddr as "ip:port"
func (ipa IPAddr) String() string {
	ipb := make([]byte, 4)
	binary.BigEndian.PutUint32(ipb, ipa.IP)
	return fmt.Sprintf("%s:%d", net.IP(ipb).String(), ipa.Port)
}

// asyncMessage messages that perform an action when received must implement this interface.
// process() is called after the message is pulled off of messageEvent channel.
// Messages should place themselves on the messageEvent channel in their
// Handle() method required by gnet.
type asyncMessage interface {
	process(d daemoner)
}

// GetPeersMessage sent to request peers
type GetPeersMessage struct {
	addr string `enc:"-"`
}

// NewGetPeersMessage creates GetPeersMessage
func NewGetPeersMessage() *GetPeersMessage {
	return &GetPeersMessage{}
}

// Handle handles message
func (gpm *GetPeersMessage) Handle(mc *gnet.MessageContext, daemon interface{}) error {
	gpm.addr = mc.Addr
	return daemon.(daemoner).recordMessageEvent(gpm, mc)
}

// process Notifies the Pex instance that peers were requested
func (gpm *GetPeersMessage) process(d daemoner) {
	if d.PexConfig().Disabled {
		return
	}

	peers := d.RandomExchangeable(d.PexConfig().ReplyCount)
	if len(peers) == 0 {
		logger.Debug("We have no peers to send in reply")
		return
	}

	m := NewGivePeersMessage(peers)
	if err := d.SendMessage(gpm.addr, m); err != nil {
		logger.WithField("addr", gpm.addr).WithError(err).Error("Send GivePeersMessage failed")
	}
}

// GivePeersMessage sent in response to GetPeersMessage
type GivePeersMessage struct {
	Peers []IPAddr
	c     *gnet.MessageContext `enc:"-"`
}

// NewGivePeersMessage []*pex.Peer is converted to []IPAddr for binary transmission
func NewGivePeersMessage(peers []pex.Peer) *GivePeersMessage {
	ipaddrs := make([]IPAddr, 0, len(peers))
	for _, ps := range peers {
		ipaddr, err := NewIPAddr(ps.Addr)
		if err != nil {
			logger.WithError(err).WithField("addr", ps.Addr).Warning("GivePeersMessage skipping invalid address")
			continue
		}
		ipaddrs = append(ipaddrs, ipaddr)
	}
	return &GivePeersMessage{Peers: ipaddrs}
}

// GetPeers is required by the pex.GivePeersMessage interface.
// It returns the peers contained in the message as an array of "ip:port"
// strings.
func (gpm *GivePeersMessage) GetPeers() []string {
	peers := make([]string, len(gpm.Peers))
	for i, ipaddr := range gpm.Peers {
		peers[i] = ipaddr.String()
	}
	return peers
}

// Handle handle message
func (gpm *GivePeersMessage) Handle(mc *gnet.MessageContext, daemon interface{}) error {
	gpm.c = mc
	return daemon.(daemoner).recordMessageEvent(gpm, mc)
}

// process Notifies the Pex instance that peers were received
func (gpm *GivePeersMessage) process(d daemoner) {
	if d.PexConfig().Disabled {
		return
	}
	peers := gpm.GetPeers()
	logger.Debugf("Got these peers via PEX: %s", strings.Join(peers, ", "))

	d.AddPeers(peers)
}

// IntroductionMessage is sent on first connect by both parties
type IntroductionMessage struct {
	// Mirror is a random value generated on client startup that is used to identify self-connections
	Mirror uint32
	// ListenPort is the port that this client is listening on
	ListenPort uint16
	// Protocol version
<<<<<<< HEAD
	ProtocolVersion int32
	c               *gnet.MessageContext `enc:"-"`
	// We validate the message in Handle() and cache the result for process()
	valid bool `enc:"-"` // skip it during encoding
=======
	Version int32
	c       *gnet.MessageContext `enc:"-"`
	// We validate the message in Handle() and cache the result for Process()
	valid         bool           `enc:"-"` // skip it during encoding
	userAgentData useragent.Data `enc:"-"`

>>>>>>> 46085ea0
	// Extra is extra bytes added to the struct to accommodate multiple versions of this packet.
	// Currently it contains the blockchain pubkey and user agent but will accept a client that does not provide it.
	// If any of this data is provided, it must include a valid blockchain pubkey and a valid user agent string (maxlen=256).
	// Contents of extra:
	// ExtraByte uint32 // length prefix of []byte
	// Pubkey    cipher.Pubkey // blockchain pubkey
	// UserAgent string `enc:",maxlen=256"`
	Extra []byte `enc:",omitempty"`
}

// NewIntroductionMessage creates introduction message
func NewIntroductionMessage(mirror uint32, version int32, port uint16, pubkey cipher.PubKey, userAgent string) *IntroductionMessage {
	if len(userAgent) > useragent.MaxLen {
		logger.Panicf("user agent %q exceeds max len %d", userAgent, useragent.MaxLen)
	}
	if userAgent == "" {
		logger.Panic("user agent is required")
	}

	userAgentSerialized := encoder.SerializeString(userAgent)

	extra := make([]byte, len(pubkey)+len(userAgentSerialized))

	copy(extra[:len(pubkey)], pubkey[:])
	copy(extra[len(pubkey):], userAgentSerialized)

	return &IntroductionMessage{
<<<<<<< HEAD
		Mirror:          mirror,
		ProtocolVersion: version,
		ListenPort:      port,
		Extra:           pubkey[:],
=======
		Mirror:  mirror,
		Version: version,
		Port:    port,
		Extra:   extra,
>>>>>>> 46085ea0
	}
}

// Handle Responds to an gnet.Pool event. We implement Handle() here because we
// need to control the DisconnectReason sent back to gnet.
func (intro *IntroductionMessage) Handle(mc *gnet.MessageContext, daemon interface{}) error {
<<<<<<< HEAD
	d := daemon.(daemoner)

=======
	d := daemon.(Daemoner)
	var userAgentData useragent.Data
>>>>>>> 46085ea0
	err := func() error {
		// Disconnect if this is a self connection (we have the same mirror value)
		if intro.Mirror == d.Mirror() {
			logger.WithFields(logrus.Fields{
				"addr":   mc.Addr,
				"mirror": intro.Mirror,
			}).Infof("Remote mirror value matches ours")
			if err := d.Disconnect(mc.Addr, ErrDisconnectSelf); err != nil {
				logger.WithError(err).WithField("addr", mc.Addr).Warning("Disconnect")
			}
			return ErrDisconnectSelf
		}

		// Disconnect if peer version is not within the supported range
		dc := d.DaemonConfig()
		if intro.ProtocolVersion < dc.MinProtocolVersion {
			logger.WithFields(logrus.Fields{
				"addr":               mc.Addr,
				"protocolVersion":    intro.ProtocolVersion,
				"minProtocolVersion": dc.MinProtocolVersion,
			}).Infof("protocol version below minimum supported protocol version")
			if err := d.Disconnect(mc.Addr, ErrDisconnectVersionNotSupported); err != nil {
				logger.WithError(err).WithField("addr", mc.Addr).Warning("Disconnect")
			}
			return ErrDisconnectVersionNotSupported
		}

		logger.WithFields(logrus.Fields{
			"addr":            mc.Addr,
			"protocolVersion": intro.ProtocolVersion,
		}).Info("Peer protocol version accepted")

		// v24 does not send blockchain pubkey or user agent
		// v25 sends blockchain pubkey and user agent
		// v24 and v25 check the blockchain pubkey and user agent, would accept message with no Pubkey and user agent
		// v26 would check the blockchain pubkey and reject if not matched or not provided, and parses a user agent
		if len(intro.Extra) > 0 {
			var bcPubKey cipher.PubKey
			if len(intro.Extra) < len(bcPubKey) {
<<<<<<< HEAD
				logger.WithField("addr", mc.Addr).Info("Extra data length does not meet the minimum requirement")
=======
				logger.Info("Extra data length does not meet the minimum requirement")
>>>>>>> 46085ea0
				if err := d.Disconnect(mc.Addr, ErrDisconnectInvalidExtraData); err != nil {
					logger.WithError(err).WithField("addr", mc.Addr).Warning("Disconnect")
				}
				return ErrDisconnectInvalidExtraData
			}
			copy(bcPubKey[:], intro.Extra[:len(bcPubKey)])

			if d.BlockchainPubkey() != bcPubKey {
				logger.WithFields(logrus.Fields{
					"addr":         mc.Addr,
					"pubkey":       bcPubKey.Hex(),
					"daemonPubkey": d.BlockchainPubkey().Hex(),
				}).Info("Blockchain pubkey does not match")
				if err := d.Disconnect(mc.Addr, ErrDisconnectBlockchainPubkeyNotMatched); err != nil {
					logger.WithError(err).WithField("addr", mc.Addr).Warning("Disconnect")
				}
				return ErrDisconnectBlockchainPubkeyNotMatched
			}

			userAgentSerialized := intro.Extra[len(bcPubKey):]
			userAgent, _, err := encoder.DeserializeString(userAgentSerialized, useragent.MaxLen)
			if err != nil {
				logger.WithError(err).Info("Extra data user agent string could not be deserialized")
				if err := d.Disconnect(mc.Addr, ErrDisconnectInvalidExtraData); err != nil {
					logger.WithError(err).WithField("addr", mc.Addr).Warning("Disconnect")
				}
				return ErrDisconnectInvalidExtraData
			}

			userAgentData, err = useragent.Parse(useragent.Sanitize(userAgent))
			if err != nil {
				logger.WithError(err).WithField("userAgent", userAgent).Info("User agent is invalid")
				if err := d.Disconnect(mc.Addr, ErrDisconnectInvalidUserAgent); err != nil {
					logger.WithError(err).WithField("addr", mc.Addr).Warning("Disconnect")
				}
				return ErrDisconnectInvalidUserAgent
			}
		}

		return nil
	}()

	intro.valid = (err == nil)
	intro.userAgentData = userAgentData
	intro.c = mc

	if err != nil {
		d.IncreaseRetryTimes(mc.Addr)
		return err
	}

	err = d.recordMessageEvent(intro, mc)
	d.ResetRetryTimes(mc.Addr)
	return err
}

// process an event queued by Handle()
func (intro *IntroductionMessage) process(d daemoner) {
	if !intro.valid {
		return
	}

	a := intro.c.Addr

<<<<<<< HEAD
	c, err := d.connectionIntroduced(a, intro)
	if err != nil {
		logger.WithError(err).WithField("addr", a).Warning("connectionIntroduced failed")
		var reason gnet.DisconnectReason
		switch err {
		case ErrConnectionIPMirrorAlreadyRegistered:
			reason = ErrDisconnectConnectedTwice
		default:
			reason = ErrDisconnectIncomprehensibleError
		}

		if err := d.Disconnect(a, reason); err != nil {
			logger.WithError(err).WithField("addr", a).Warning("Disconnect")
=======
	// Record their listener, to avoid double connections
	if err := d.RecordConnectionMirror(a, intro.Mirror); err != nil {
		// This should never happen, but the program should not allow itself
		// to be corrupted in case it does
		logger.WithError(err).WithField("addr", a).Error("Invalid port for connection")
		if err := d.Disconnect(intro.c.Addr, ErrDisconnectIncomprehensibleError); err != nil {
			logger.WithError(err).WithField("addr", intro.c.Addr).Warning("Disconnect")
>>>>>>> 46085ea0
		}

		return
	}

<<<<<<< HEAD
	if c.Outgoing {
		// For successful outgoing connections, mark the peer as having an incoming port in the pex peerlist
		// The peer should already be in the peerlist, since we use the peerlist to choose an outgoing connection to make
		if err := d.SetHasIncomingPort(c.ListenAddr()); err != nil {
			logger.WithField("addr", err).WithError(err).Error("SetHasIncomingPort failed")
		}
	} else {
		// For successful incoming connections, add the peer to the peer list, with their self-reported listen port
		if err := d.AddPeer(c.ListenAddr()); err != nil {
			logger.WithError(err).WithFields(logrus.Fields{
				"addr":       a,
				"listenAddr": c.ListenAddr(),
			}).Error("AddPeer failed")
		}
=======
	// Record the user agent of the peer
	if err := d.RecordUserAgent(a, intro.userAgentData); err != nil {
		logger.WithError(err).WithField("addr", a).Errorf("RecordUserAgent failed, userAgentData=%+v", intro.userAgentData)
>>>>>>> 46085ea0
	}

	// Request blocks immediately after they're confirmed
	if err := d.RequestBlocksFromAddr(intro.c.Addr); err != nil {
<<<<<<< HEAD
		logger.WithError(err).Warning("RequestBlocksFromAddr")
	} else {
		logger.WithField("addr", intro.c.Addr).Debug("Requested blocks")
=======
		logger.WithError(err).Warning()
	} else {
		logger.Debugf("Successfully requested blocks from %s", intro.c.Addr)
>>>>>>> 46085ea0
	}

	// Announce unconfirmed txns
	if err := d.AnnounceAllTxns(); err != nil {
		logger.WithError(err).Warning("AnnounceAllTxns failed")
	}
}

// PingMessage Sent to keep a connection alive. A PongMessage is sent in reply.
type PingMessage struct {
	c *gnet.MessageContext `enc:"-"`
}

// Handle implements the Messager interface
func (ping *PingMessage) Handle(mc *gnet.MessageContext, daemon interface{}) error {
	ping.c = mc
	return daemon.(daemoner).recordMessageEvent(ping, mc)
}

// process Sends a PongMessage to the sender of PingMessage
func (ping *PingMessage) process(d daemoner) {
	if d.DaemonConfig().LogPings {
		logger.WithField("addr", ping.c.Addr).Debug("Replying to ping")
	}
	if err := d.SendMessage(ping.c.Addr, &PongMessage{}); err != nil {
		logger.WithField("addr", ping.c.Addr).WithError(err).Error("Send PongMessage failed")
	}
}

// PongMessage Sent in reply to a PingMessage.  No action is taken when this is received.
type PongMessage struct {
}

// Handle handles message
func (pong *PongMessage) Handle(mc *gnet.MessageContext, daemon interface{}) error {
	// There is nothing to do; gnet updates Connection.LastMessage internally
	// when this is received
	if daemon.(*Daemon).Config.LogPings {
		logger.WithField("addr", mc.Addr).Debug("Received pong")
	}
	return nil
}

// GetBlocksMessage sent to request blocks since LastBlock
type GetBlocksMessage struct {
	LastBlock       uint64
	RequestedBlocks uint64
	c               *gnet.MessageContext `enc:"-"`
}

// NewGetBlocksMessage creates GetBlocksMessage
func NewGetBlocksMessage(lastBlock uint64, requestedBlocks uint64) *GetBlocksMessage {
	return &GetBlocksMessage{
		LastBlock:       lastBlock,
		RequestedBlocks: requestedBlocks, // count of blocks requested
	}
}

// Handle handles message
func (gbm *GetBlocksMessage) Handle(mc *gnet.MessageContext,
	daemon interface{}) error {
	gbm.c = mc
	return daemon.(daemoner).recordMessageEvent(gbm, mc)
}

// process should send number to be requested, with request
func (gbm *GetBlocksMessage) process(d daemoner) {
	// TODO -- we need the sig to be sent with the block, but only the master
	// can sign blocks.  Thus the sig needs to be stored with the block.
	if d.DaemonConfig().DisableNetworking {
		return
	}
	// Record this as this peer's highest block
	d.RecordPeerHeight(gbm.c.Addr, gbm.LastBlock)
	// Fetch and return signed blocks since LastBlock
	blocks, err := d.GetSignedBlocksSince(gbm.LastBlock, gbm.RequestedBlocks)
	if err != nil {
		logger.WithError(err).Error("Get signed blocks failed")
		return
	}

	if len(blocks) == 0 {
		return
	}

	logger.Debugf("Got %d blocks since %d", len(blocks), gbm.LastBlock)

	m := NewGiveBlocksMessage(blocks)
	if err := d.SendMessage(gbm.c.Addr, m); err != nil {
		logger.WithField("addr", gbm.c.Addr).WithError(err).Error("Send GiveBlocksMessage failed")
	}
}

// GiveBlocksMessage sent in response to GetBlocksMessage, or unsolicited
type GiveBlocksMessage struct {
	Blocks []coin.SignedBlock
	c      *gnet.MessageContext `enc:"-"`
}

// NewGiveBlocksMessage creates GiveBlocksMessage
func NewGiveBlocksMessage(blocks []coin.SignedBlock) *GiveBlocksMessage {
	return &GiveBlocksMessage{
		Blocks: blocks,
	}
}

// Handle handle message
func (gbm *GiveBlocksMessage) Handle(mc *gnet.MessageContext, daemon interface{}) error {
	gbm.c = mc
	return daemon.(daemoner).recordMessageEvent(gbm, mc)
}

// process process message
func (gbm *GiveBlocksMessage) process(d daemoner) {
	if d.DaemonConfig().DisableNetworking {
		logger.Critical().Info("Visor disabled, ignoring GiveBlocksMessage")
		return
	}

	// These DB queries are not performed in a transaction for performance reasons.
	// It is not necessary that the blocks be executed together in a single transaction.

	processed := 0
	maxSeq, ok, err := d.HeadBkSeq()
	if err != nil {
		logger.WithError(err).Error("visor.HeadBkSeq failed")
		return
	}
	if !ok {
		logger.Error("No HeadBkSeq found, cannot execute blocks")
		return
	}

	for _, b := range gbm.Blocks {
		// To minimize waste when receiving multiple responses from peers
		// we only break out of the loop if the block itself is invalid.
		// E.g. if we request 20 blocks since 0 from 2 peers, and one peer
		// replies with 15 and the other 20, if we did not do this check and
		// the reply with 15 was received first, we would toss the one with 20
		// even though we could process it at the time.
		if b.Seq() <= maxSeq {
			continue
		}

		err := d.ExecuteSignedBlock(b)
		if err == nil {
			logger.Critical().Infof("Added new block %d", b.Block.Head.BkSeq)
			processed++
		} else {
			logger.Critical().Errorf("Failed to execute received block %d: %v", b.Block.Head.BkSeq, err)
			// Blocks must be received in order, so if one fails its assumed
			// the rest are failing
			break
		}
	}
	if processed == 0 {
		return
	}

	headBkSeq, ok, err := d.HeadBkSeq()
	if err != nil {
		logger.WithError(err).Error("visor.HeadBkSeq failed")
		return
	}
	if !ok {
		logger.Error("No HeadBkSeq found after executing blocks, will not announce blocks")
		return
	}

	if headBkSeq < maxSeq {
		logger.Critical().Warning("HeadBkSeq decreased after executing blocks")
	} else if headBkSeq-maxSeq != uint64(processed) {
		logger.Critical().Warning("HeadBkSeq increased by %d but we processed %s blocks", headBkSeq-maxSeq, processed)
	}

	// Announce our new blocks to peers
	m1 := NewAnnounceBlocksMessage(headBkSeq)
	if err := d.BroadcastMessage(m1); err != nil {
		logger.WithError(err).Warning("Broadcast AnnounceBlocksMessage failed")
	}

	// Request more blocks
	m2 := NewGetBlocksMessage(headBkSeq, d.DaemonConfig().BlocksResponseCount)
	if err := d.BroadcastMessage(m2); err != nil {
		logger.WithError(err).Warning("Broadcast GetBlocksMessage failed")
	}
}

// AnnounceBlocksMessage tells a peer our highest known BkSeq. The receiving peer can choose
// to send GetBlocksMessage in response
type AnnounceBlocksMessage struct {
	MaxBkSeq uint64
	c        *gnet.MessageContext `enc:"-"`
}

// NewAnnounceBlocksMessage creates message
func NewAnnounceBlocksMessage(seq uint64) *AnnounceBlocksMessage {
	return &AnnounceBlocksMessage{
		MaxBkSeq: seq,
	}
}

// Handle handles message
func (abm *AnnounceBlocksMessage) Handle(mc *gnet.MessageContext, daemon interface{}) error {
	abm.c = mc
	return daemon.(daemoner).recordMessageEvent(abm, mc)
}

// process process message
func (abm *AnnounceBlocksMessage) process(d daemoner) {
	if d.DaemonConfig().DisableNetworking {
		return
	}

	headBkSeq, ok, err := d.HeadBkSeq()
	if err != nil {
		logger.WithError(err).Error("AnnounceBlocksMessage Visor.HeadBkSeq failed")
		return
	}
	if !ok {
		logger.Error("AnnounceBlocksMessage no head block, cannot process AnnounceBlocksMessage")
		return
	}

	if headBkSeq >= abm.MaxBkSeq {
		return
	}

	// TODO: Should this be block get request for current sequence?
	// If client is not caught up, won't attempt to get block
	m := NewGetBlocksMessage(headBkSeq, d.DaemonConfig().BlocksResponseCount)
	if err := d.SendMessage(abm.c.Addr, m); err != nil {
		logger.Errorf("Send GetBlocksMessage to %s failed: %v", abm.c.Addr, err)
	}
}

// SendingTxnsMessage send transaction message interface
type SendingTxnsMessage interface {
	GetFiltered() []cipher.SHA256
}

// AnnounceTxnsMessage tells a peer that we have these transactions
type AnnounceTxnsMessage struct {
	Transactions []cipher.SHA256
	c            *gnet.MessageContext `enc:"-"`
}

// NewAnnounceTxnsMessage creates announce txns message
func NewAnnounceTxnsMessage(txns []cipher.SHA256) *AnnounceTxnsMessage {
	return &AnnounceTxnsMessage{
		Transactions: txns,
	}
}

// GetFiltered returns txns
func (atm *AnnounceTxnsMessage) GetFiltered() []cipher.SHA256 {
	return atm.Transactions
}

// Handle handle message
func (atm *AnnounceTxnsMessage) Handle(mc *gnet.MessageContext, daemon interface{}) error {
	atm.c = mc
	return daemon.(daemoner).recordMessageEvent(atm, mc)
}

// process process message
func (atm *AnnounceTxnsMessage) process(d daemoner) {
	if d.DaemonConfig().DisableNetworking {
		return
	}

	unknown, err := d.GetUnconfirmedUnknown(atm.Transactions)
	if err != nil {
		logger.WithField("addr", atm.c.Addr).WithError(err).Error("AnnounceTxnsMessage Visor.GetUnconfirmedUnknown failed")
		return
	}

	if len(unknown) == 0 {
		return
	}

	m := NewGetTxnsMessage(unknown)
	if err := d.SendMessage(atm.c.Addr, m); err != nil {
		logger.WithField("addr", atm.c.Addr).WithError(err).Errorf("Send GetTxnsMessage failed")
	}
}

// GetTxnsMessage request transactions of given hash
type GetTxnsMessage struct {
	Transactions []cipher.SHA256
	c            *gnet.MessageContext `enc:"-"`
}

// NewGetTxnsMessage creates GetTxnsMessage
func NewGetTxnsMessage(txns []cipher.SHA256) *GetTxnsMessage {
	return &GetTxnsMessage{
		Transactions: txns,
	}
}

// Handle handle message
func (gtm *GetTxnsMessage) Handle(mc *gnet.MessageContext, daemon interface{}) error {
	gtm.c = mc
	return daemon.(daemoner).recordMessageEvent(gtm, mc)
}

// process process message
func (gtm *GetTxnsMessage) process(d daemoner) {
	if d.DaemonConfig().DisableNetworking {
		return
	}

	// Locate all txns from the unconfirmed pool
	known, err := d.GetUnconfirmedKnown(gtm.Transactions)
	if err != nil {
		logger.WithError(err).Error("GetTxnsMessage Visor.GetUnconfirmedKnown failed")
		return
	}
	if len(known) == 0 {
		return
	}

	// Reply to sender with GiveTxnsMessage
	m := NewGiveTxnsMessage(known)
	if err := d.SendMessage(gtm.c.Addr, m); err != nil {
		logger.Errorf("Send GiveTxnsMessage to %s failed: %v", gtm.c.Addr, err)
	}
}

// GiveTxnsMessage tells the transaction of given hashes
type GiveTxnsMessage struct {
	Transactions coin.Transactions
	c            *gnet.MessageContext `enc:"-"`
}

// NewGiveTxnsMessage creates GiveTxnsMessage
func NewGiveTxnsMessage(txns coin.Transactions) *GiveTxnsMessage {
	return &GiveTxnsMessage{
		Transactions: txns,
	}
}

// GetFiltered returns transactions hashes
func (gtm *GiveTxnsMessage) GetFiltered() []cipher.SHA256 {
	return gtm.Transactions.Hashes()
}

// Handle handle message
func (gtm *GiveTxnsMessage) Handle(mc *gnet.MessageContext, daemon interface{}) error {
	gtm.c = mc
	return daemon.(daemoner).recordMessageEvent(gtm, mc)
}

// process process message
func (gtm *GiveTxnsMessage) process(d daemoner) {
	if d.DaemonConfig().DisableNetworking {
		return
	}

	hashes := make([]cipher.SHA256, 0, len(gtm.Transactions))
	// Update unconfirmed pool with these transactions
	for _, txn := range gtm.Transactions {
		// Only announce transactions that are new to us, so that peers can't spam relays
		// It is not necessary to inject all of the transactions inside a database transaction,
		// since each is independent
		known, softErr, err := d.InjectTransaction(txn)
		if err != nil {
			logger.Warningf("Failed to record transaction %s: %v", txn.Hash().Hex(), err)
			continue
		} else if softErr != nil {
			logger.Warningf("Transaction soft violation: %v", err)
			continue
		} else if known {
			logger.Warningf("Duplicate Transaction: %s", txn.Hash().Hex())
			continue
		}

		hashes = append(hashes, txn.Hash())
	}

	// Announce these transactions to peers
	if len(hashes) != 0 {
		logger.Debugf("Announce %d transactions", len(hashes))
		m := NewAnnounceTxnsMessage(hashes)
		if err := d.BroadcastMessage(m); err != nil {
			logger.WithError(err).Warning("Broadcast AnnounceTxnsMessage failed")
		}
	}
}<|MERGE_RESOLUTION|>--- conflicted
+++ resolved
@@ -223,24 +223,18 @@
 
 // IntroductionMessage is sent on first connect by both parties
 type IntroductionMessage struct {
+	c *gnet.MessageContext `enc:"-"`
+	// We validate the message in Handle() and cache the result for process()
+	valid         bool           `enc:"-"` // skip it during encoding
+	userAgentData useragent.Data `enc:"-"`
+
 	// Mirror is a random value generated on client startup that is used to identify self-connections
 	Mirror uint32
 	// ListenPort is the port that this client is listening on
 	ListenPort uint16
 	// Protocol version
-<<<<<<< HEAD
 	ProtocolVersion int32
-	c               *gnet.MessageContext `enc:"-"`
-	// We validate the message in Handle() and cache the result for process()
-	valid bool `enc:"-"` // skip it during encoding
-=======
-	Version int32
-	c       *gnet.MessageContext `enc:"-"`
-	// We validate the message in Handle() and cache the result for Process()
-	valid         bool           `enc:"-"` // skip it during encoding
-	userAgentData useragent.Data `enc:"-"`
-
->>>>>>> 46085ea0
+
 	// Extra is extra bytes added to the struct to accommodate multiple versions of this packet.
 	// Currently it contains the blockchain pubkey and user agent but will accept a client that does not provide it.
 	// If any of this data is provided, it must include a valid blockchain pubkey and a valid user agent string (maxlen=256).
@@ -268,30 +262,19 @@
 	copy(extra[len(pubkey):], userAgentSerialized)
 
 	return &IntroductionMessage{
-<<<<<<< HEAD
 		Mirror:          mirror,
 		ProtocolVersion: version,
 		ListenPort:      port,
-		Extra:           pubkey[:],
-=======
-		Mirror:  mirror,
-		Version: version,
-		Port:    port,
-		Extra:   extra,
->>>>>>> 46085ea0
+		Extra:           extra,
 	}
 }
 
 // Handle Responds to an gnet.Pool event. We implement Handle() here because we
 // need to control the DisconnectReason sent back to gnet.
 func (intro *IntroductionMessage) Handle(mc *gnet.MessageContext, daemon interface{}) error {
-<<<<<<< HEAD
 	d := daemon.(daemoner)
-
-=======
-	d := daemon.(Daemoner)
 	var userAgentData useragent.Data
->>>>>>> 46085ea0
+
 	err := func() error {
 		// Disconnect if this is a self connection (we have the same mirror value)
 		if intro.Mirror == d.Mirror() {
@@ -331,11 +314,7 @@
 		if len(intro.Extra) > 0 {
 			var bcPubKey cipher.PubKey
 			if len(intro.Extra) < len(bcPubKey) {
-<<<<<<< HEAD
 				logger.WithField("addr", mc.Addr).Info("Extra data length does not meet the minimum requirement")
-=======
-				logger.Info("Extra data length does not meet the minimum requirement")
->>>>>>> 46085ea0
 				if err := d.Disconnect(mc.Addr, ErrDisconnectInvalidExtraData); err != nil {
 					logger.WithError(err).WithField("addr", mc.Addr).Warning("Disconnect")
 				}
@@ -400,7 +379,6 @@
 
 	a := intro.c.Addr
 
-<<<<<<< HEAD
 	c, err := d.connectionIntroduced(a, intro)
 	if err != nil {
 		logger.WithError(err).WithField("addr", a).Warning("connectionIntroduced failed")
@@ -414,21 +392,11 @@
 
 		if err := d.Disconnect(a, reason); err != nil {
 			logger.WithError(err).WithField("addr", a).Warning("Disconnect")
-=======
-	// Record their listener, to avoid double connections
-	if err := d.RecordConnectionMirror(a, intro.Mirror); err != nil {
-		// This should never happen, but the program should not allow itself
-		// to be corrupted in case it does
-		logger.WithError(err).WithField("addr", a).Error("Invalid port for connection")
-		if err := d.Disconnect(intro.c.Addr, ErrDisconnectIncomprehensibleError); err != nil {
-			logger.WithError(err).WithField("addr", intro.c.Addr).Warning("Disconnect")
->>>>>>> 46085ea0
-		}
-
-		return
-	}
-
-<<<<<<< HEAD
+		}
+
+		return
+	}
+
 	if c.Outgoing {
 		// For successful outgoing connections, mark the peer as having an incoming port in the pex peerlist
 		// The peer should already be in the peerlist, since we use the peerlist to choose an outgoing connection to make
@@ -443,24 +411,22 @@
 				"listenAddr": c.ListenAddr(),
 			}).Error("AddPeer failed")
 		}
-=======
+	}
+
 	// Record the user agent of the peer
+	// TODO -- remove and handle inside Connections
 	if err := d.RecordUserAgent(a, intro.userAgentData); err != nil {
-		logger.WithError(err).WithField("addr", a).Errorf("RecordUserAgent failed, userAgentData=%+v", intro.userAgentData)
->>>>>>> 46085ea0
+		logger.WithError(err).WithFields(logrus.Fields{
+			"addr":          a,
+			"userAgentData": fmt.Sprintf("%+v", intro.userAgentData),
+		}).Error("RecordUserAgent failed")
 	}
 
 	// Request blocks immediately after they're confirmed
 	if err := d.RequestBlocksFromAddr(intro.c.Addr); err != nil {
-<<<<<<< HEAD
 		logger.WithError(err).Warning("RequestBlocksFromAddr")
 	} else {
 		logger.WithField("addr", intro.c.Addr).Debug("Requested blocks")
-=======
-		logger.WithError(err).Warning()
-	} else {
-		logger.Debugf("Successfully requested blocks from %s", intro.c.Addr)
->>>>>>> 46085ea0
 	}
 
 	// Announce unconfirmed txns
