
#include <stdio.h>
#include <string.h>

#include <criterion/criterion.h>
#include <criterion/new/assert.h>

#include "libskycoin.h"
#include "libcriterion.h"
#include "skyerrors.h"
<<<<<<< HEAD
#include "libstring.h"
=======
#include "skytest.h"
>>>>>>> f56809d8

#define SKYCOIN_ADDRESS_VALID "2GgFvqoyk9RjwVzj8tqfcXVXB4orBwoc9qv"

// buffer big enough to hold all kind of data needed by test cases
unsigned char buff[1024];

Test(cipher, TestDecodeBase58Address) {

 GoString strAddr = {
  SKYCOIN_ADDRESS_VALID,
  35
  };
  Address addr;

  cr_assert( SKY_cipher_DecodeBase58Address(strAddr, &addr) == SKY_OK, "accept valid address");

  char tempStr[50];

  // preceding whitespace is invalid
  strcpy(tempStr, " ");
  strcat(tempStr, SKYCOIN_ADDRESS_VALID);
  strAddr.p = tempStr;
  strAddr.n = strlen(tempStr);
  cr_assert( SKY_cipher_DecodeBase58Address(strAddr, &addr) == SKY_ERROR, "preceding whitespace is invalid");

  // preceding zeroes are invalid
  strcpy(tempStr, "000");
  strcat(tempStr, SKYCOIN_ADDRESS_VALID);
  strAddr.p = tempStr;
  strAddr.n = strlen(tempStr);
  cr_assert( SKY_cipher_DecodeBase58Address(strAddr, &addr) == SKY_ERROR, "leading zeroes prefix are invalid");

  // trailing whitespace is invalid
  strcpy(tempStr, SKYCOIN_ADDRESS_VALID);
  strcat(tempStr, " ");
  strAddr.p = tempStr;
  strAddr.n = strlen(tempStr);
  cr_assert( SKY_cipher_DecodeBase58Address(strAddr, &addr) == SKY_ERROR, " trailing whitespace is invalid");

  // trailing zeroes are invalid
  strcpy(tempStr, SKYCOIN_ADDRESS_VALID);
  strcat(tempStr, "000");
  strAddr.p = tempStr;
  strAddr.n = strlen(tempStr);
  cr_assert( SKY_cipher_DecodeBase58Address(strAddr, &addr) == SKY_ERROR, " trailing zeroes suffix are invalid");

}

Test(cipher, TestAddressFromBytes){
  GoString strAddr = {
    SKYCOIN_ADDRESS_VALID,
    35
  };
  Address addr, addr2;
  GoSlice bytes;

  bytes.data = buff;
  bytes.len = 0;
  bytes.cap = sizeof(buff);

  SKY_cipher_DecodeBase58Address(strAddr, &addr);
  SKY_cipher_Address_BitcoinBytes(&addr, (GoSlice_ *)&bytes);
  cr_assert(bytes.len > 0, "address bytes written");
  cr_assert(SKY_cipher_BitcoinAddressFromBytes(bytes, &addr2) == SKY_OK, "convert bytes to SKY address");

  cr_assert(eq(type(Address), addr, addr2));

  int bytes_len = bytes.len;

  bytes.len = bytes.len - 2;
  cr_assert(SKY_cipher_BitcoinAddressFromBytes(bytes, &addr2) == SKY_ERROR, "no SKY address due to short bytes length");

  bytes.len = bytes_len;
  ((char *) bytes.data)[bytes.len - 1] = '2';
  cr_assert(SKY_cipher_BitcoinAddressFromBytes(bytes, &addr2) == SKY_ERROR, "no SKY address due to corrupted bytes");
}

Test(cipher, TestAddressVerify){

  PubKey pubkey;
  PubKey pubkey2;
  GoSlice slice;
  GoSlice slice2;
  
  slice.data = buff;
  slice.cap = sizeof(buff);
  slice.len = 33;

  slice2.data = buff;
  slice2.cap = sizeof(buff);
  slice2.len = 33;
  
  Address addr;

  SKY_cipher_NewPubKey(slice,&pubkey);
  SKY_cipher_NewPubKey(slice,&pubkey2);

  SKY_cipher_AddressFromPubKey(&pubkey,&addr);

  // Valid pubkey+address
  cr_assert( SKY_cipher_Address_Verify(&addr,&pubkey) == SKY_OK ,"Valid pubkey + address");

//   // Invalid pubkey
  cr_assert( SKY_cipher_Address_Verify(&addr,&pubkey2) == SKY_ERROR," Invalid pubkey");

  // Bad version
  addr.Version = 0x01;
  cr_assert( SKY_cipher_Address_Verify(&addr,&pubkey) == SKY_ERROR,"  Bad version");
}

Test(cipher,TestAddressString){

SecKey seckey;
PubKey pubkey;

Address addr1;
Address addr2;
Address addr3;


GoString_ strAddr;
GoString_ strAddr2;

SKY_cipher_GenerateKeyPair(&pubkey,&seckey);

SKY_cipher_AddressFromPubKey(&pubkey,&addr1);

SKY_cipher_Address_String(&addr1,&strAddr);


cr_assert(SKY_cipher_DecodeBase58Address((*((GoString *) &strAddr2)),&addr1)== SKY_OK);

cr_assert(eq(type(Address), addr1, addr2));

SKY_cipher_Address_String(&addr2,&strAddr2);

cr_assert(SKY_cipher_DecodeBase58Address((*((GoString *) &strAddr2)),&addr3)== SKY_OK);

cr_assert(eq(type(Address), addr3, addr2));

}

Test (cipher, TestBitcoinAddress1){

  SecKey seckey;
  PubKey pubkey;

    GoString str = {
    "1111111111111111111111111111111111111111111111111111111111111111",
    64
  }, s1, s2;

  unsigned  int  error;
  error = SKY_cipher_SecKeyFromHex(str, &seckey);
  cr_assert(error == SKY_OK, "Create SecKey from Hex");
  error = SKY_cipher_PubKeyFromSecKey(&seckey,&pubkey);
  cr_assert(error == SKY_OK, "Create PubKey from SecKey");

  GoString pubkeyStr = { "034f355bdcb7cc0af728ef3cceb9615d90684bb5b2ca5f859ab0f0b704075871aa", 66 };

  SKY_cipher_PubKey_Hex(&pubkey, (GoString_ *) &s1);
  registerMemCleanup((void *) s1.p);
  cr_assert(eq(type(GoString), pubkeyStr, s1));

  GoString bitcoinStr = {"1Q1pE5vPGEEMqRcVRMbtBK842Y6Pzo6nK9",34};
  SKY_cipher_BitcoinAddressFromPubkey(&pubkey, (GoString_ *) &s2);
  registerMemCleanup((void *) s2.p);
  cr_assert(eq(type(GoString), bitcoinStr, s2));
}

Test (cipher, TestBitcoinAddress2){

  SecKey seckey;
  PubKey pubkey  ;
  GoString str = {
    "dddddddddddddddddddddddddddddddddddddddddddddddddddddddddddddddd",
    64
  }, s1, s2;

  unsigned  int error;
  error = SKY_cipher_SecKeyFromHex(str, &seckey);
  cr_assert(error == SKY_OK, "Create SecKey from Hex");
  error = SKY_cipher_PubKeyFromSecKey(&seckey,&pubkey);
  cr_assert(error == SKY_OK, "Create PubKey from SecKey");

  char strBuff[101];
  GoString pubkeyStr = {
    "02ed83704c95d829046f1ac27806211132102c34e9ac7ffa1b71110658e5b9d1bd",
    66
  };
  SKY_cipher_PubKey_Hex(&pubkey, (GoString_ *) &s1);
  registerMemCleanup((void *) s1.p);
  cr_assert(eq(type(GoString), pubkeyStr, s1));

  GoString bitcoinStr = {"1NKRhS7iYUGTaAfaR5z8BueAJesqaTyc4a",34};
  SKY_cipher_BitcoinAddressFromPubkey(&pubkey, (GoString_ *) &s2);
  registerMemCleanup((void *) s2.p);
  cr_assert(eq(type(GoString), bitcoinStr, s2));

}

Test (cipher, TestBitcoinAddress3){

  SecKey seckey;
  PubKey pubkey;
  GoString str = {
    "47f7616ea6f9b923076625b4488115de1ef1187f760e65f89eb6f4f7ff04b012",
    64
  };

  unsigned  int error;
  error = SKY_cipher_SecKeyFromHex(str, &seckey);
  cr_assert(error == SKY_OK, "Create SecKey from Hex");
  error = SKY_cipher_PubKeyFromSecKey(&seckey,&pubkey);
  cr_assert(error == SKY_OK, "Create PubKey from SecKey");

  char strBuff[101];
  GoString pubkeyStr = {
    "032596957532fc37e40486b910802ff45eeaa924548c0e1c080ef804e523ec3ed3",
    66
  }, s1, s2;
  SKY_cipher_PubKey_Hex(&pubkey, (GoString_ *)&s1);
  registerMemCleanup((void *) s1.p);
  cr_assert(eq(type(GoString), pubkeyStr, s1));

  GoString bitcoinStr = {"19ck9VKC6KjGxR9LJg4DNMRc45qFrJguvV",34};
  SKY_cipher_BitcoinAddressFromPubkey(&pubkey, (GoString_ *)&s2);
  registerMemCleanup((void *) s2.p);
  cr_assert(eq(type(GoString), bitcoinStr, s2));

}

Test(cipher, TestBitcoinWIPRoundTrio){

  SecKey seckey;
  PubKey pubkey;
<<<<<<< HEAD
=======
  PubKey pubkey2;
  GoSlice slice;
  GoSlice slice2;

  slice.data = buff;
  slice.cap = sizeof(buff);
  slice.len = 33;
>>>>>>> f56809d8

  SKY_cipher_GenerateKeyPair(&pubkey,&seckey);

  GoString_ wip1;

  SKY_cipher_BitcoinWalletImportFormatFromSeckey(&seckey,&wip1);

  SecKey seckey2;

  unsigned int err;

  err = SKY_cipher_SecKeyFromWalletImportFormat( (*((GoString *) &wip1)) ,&seckey2);

  GoString_ wip2;

  SKY_cipher_BitcoinWalletImportFormatFromSeckey(&seckey2,&wip2);

  cr_assert(err == SKY_OK);

  // cr_assert(eq(type(SecKey),seckey,seckey2));

  GoString_ seckeyhex1;
  GoString_ seckeyhex2;

  SKY_cipher_SecKey_Hex(&seckey,&seckeyhex1);
  SKY_cipher_SecKey_Hex(&seckey2,&seckeyhex2);
  cr_assert(eq(type(GoString_), seckeyhex1, seckeyhex2));
  cr_assert(eq(type(GoString_), wip1, wip2));

}


// func TestBitcoinWIP(t *testing.T) {

Test(cipher, TestBitcoinWIP ){

  //wallet input format string
GoString_ wip[3];

wip[0].p = "KwntMbt59tTsj8xqpqYqRRWufyjGunvhSyeMo3NTYpFYzZbXJ5Hp";
wip[1].p = "L4ezQvyC6QoBhxB4GVs9fAPhUKtbaXYUn8YTqoeXwbevQq4U92vN";
wip[2].p = "KydbzBtk6uc7M6dXwEgTEH2sphZxSPbmDSz6kUUHi4eUpSQuhEbq";
wip[0].n = 52;
wip[1].n = 52;
wip[2].n = 52;

//   // //the expected pubkey to generate
GoString_ pub[3];

pub[0].p="034f355bdcb7cc0af728ef3cceb9615d90684bb5b2ca5f859ab0f0b704075871aa";
pub[1].p="02ed83704c95d829046f1ac27806211132102c34e9ac7ffa1b71110658e5b9d1bd";
pub[2].p="032596957532fc37e40486b910802ff45eeaa924548c0e1c080ef804e523ec3ed3";

pub[0].n = 66;
pub[1].n = 66;
pub[2].n = 66;


  // //the expected addrss to generate

GoString_ addr[3];

addr[0].p="1Q1pE5vPGEEMqRcVRMbtBK842Y6Pzo6nK9";
addr[1].p="1NKRhS7iYUGTaAfaR5z8BueAJesqaTyc4a";
addr[2].p="19ck9VKC6KjGxR9LJg4DNMRc45qFrJguvV";

addr[0].n =34;
addr[1].n=34;
addr[2].n=34;


for (int i = 0; i < 3; ++i)
{
  SecKey seckey;

  unsigned int err;

  err = SKY_cipher_SecKeyFromWalletImportFormat( (*((GoString *) &wip[i])),&seckey);

  cr_assert(err==SKY_OK);

  PubKey pubkey;

SKY_cipher_PubKeyFromSecKey(&seckey,&pubkey);

unsigned char * pubkeyhextmp;

strcpy(pubkeyhextmp , SKY_cipher_PubKey_Hex(&pubkey));

cr_assert(strcmp(pubkeyhextmp,pub[i].p) !=0);

GoString_ bitcoinAddr;

SKY_cipher_BitcoinAddressFromPubkey(&pubkey,&bitcoinAddr);

cr_assert(eq(type(GoString_),addr[i],bitcoinAddr));

}
}

Test(cipher, TestAddressBulk){

for (int i = 0; i < 1024; ++i)
{
 GoSlice slice;
randBytes(&slice,32);
PubKey pubkey;
SecKey seckey;
//  SKY_cipher_GenerateDeterministicKeyPair( slice,&pubkey,&seckey);
   Address addr;
  SKY_cipher_AddressFromPubKey(&pubkey,&addr);
  unsigned int err;
  err = SKY_cipher_Address_Verify(&addr,&pubkey);
  cr_assert(err == SKY_OK);
  GoString_ strAddr;
  SKY_cipher_Address_String(&addr,&strAddr);
Address addr2;

err = SKY_cipher_DecodeBase58Address((*((GoString *) &strAddr)),&addr2);
 cr_assert(err == SKY_OK);
 cr_assert(eq(type(Address),addr,addr2));
}

}






<|MERGE_RESOLUTION|>--- conflicted
+++ resolved
@@ -8,11 +8,8 @@
 #include "libskycoin.h"
 #include "libcriterion.h"
 #include "skyerrors.h"
-<<<<<<< HEAD
-#include "libstring.h"
-=======
 #include "skytest.h"
->>>>>>> f56809d8
+#include "libsky_string.c"
 
 #define SKYCOIN_ADDRESS_VALID "2GgFvqoyk9RjwVzj8tqfcXVXB4orBwoc9qv"
 
@@ -249,16 +246,10 @@
 
   SecKey seckey;
   PubKey pubkey;
-<<<<<<< HEAD
-=======
-  PubKey pubkey2;
-  GoSlice slice;
-  GoSlice slice2;
-
+GoSlice slice;
   slice.data = buff;
   slice.cap = sizeof(buff);
   slice.len = 33;
->>>>>>> f56809d8
 
   SKY_cipher_GenerateKeyPair(&pubkey,&seckey);
 
@@ -346,9 +337,11 @@
 
 unsigned char * pubkeyhextmp;
 
-strcpy(pubkeyhextmp , SKY_cipher_PubKey_Hex(&pubkey));
-
-cr_assert(strcmp(pubkeyhextmp,pub[i].p) !=0);
+GoString_ string;
+
+SKY_cipher_PubKey_Hex(&pubkey,&string);
+
+cr_assert(eq(type(GoString_),string,pub[i]));
 
 GoString_ bitcoinAddr;
 
