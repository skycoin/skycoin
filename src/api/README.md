# REST API Documentation

API default service port is `6420`. However, if running the desktop or standalone releases from the website, the port is randomized by default.

A REST API implemented in Go is available, see [Skycoin REST API Client Godoc](https://godoc.org/github.com/skycoin/skycoin/src/api#Client).

The API has two versions, `/api/v1` and `/api/v2`.
Previously, there was no `/api/vx` prefix.
Starting in application version v0.24.0, the existing endpoints from v0.23.0
are now prefixed with `/api/v1`. To retain the old endpoints, run the application
with `-enable-unversioned-api`.  This option will be removed in v0.26.0
and the `/api/v1` prefix will be required for previously unversioned endpoints.

<!-- MarkdownTOC autolink="true" bracket="round" levels="1,2,3,4,5" -->

- [API Version 1](#api-version-1)
- [API Version 2](#api-version-2)
- [API Sets](#api-sets)
- [Authentication](#authentication)
- [CSRF](#csrf)
	- [Get current csrf token](#get-current-csrf-token)
- [General system checks](#general-system-checks)
	- [Health check](#health-check)
	- [Version info](#version-info)
	- [Prometheus metrics](#prometheus-metrics)
- [Simple query APIs](#simple-query-apis)
	- [Get balance of addresses](#get-balance-of-addresses)
	- [Get unspent output set of address or hash](#get-unspent-output-set-of-address-or-hash)
	- [Verify an address](#verify-an-address)
- [Wallet APIs](#wallet-apis)
	- [Get wallet](#get-wallet)
	- [Get unconfirmed transactions of a wallet](#get-unconfirmed-transactions-of-a-wallet)
	- [Get wallets](#get-wallets)
	- [Get wallet folder name](#get-wallet-folder-name)
	- [Generate wallet seed](#generate-wallet-seed)
	- [Create a wallet from seed](#create-a-wallet-from-seed)
	- [Generate new address in wallet](#generate-new-address-in-wallet)
	- [Updates wallet label](#updates-wallet-label)
	- [Get wallet balance](#get-wallet-balance)
	- [Spend coins from wallet](#spend-coins-from-wallet)
	- [Create transaction](#create-transaction)
	- [Unload wallet](#unload-wallet)
	- [Encrypt wallet](#encrypt-wallet)
	- [Decrypt wallet](#decrypt-wallet)
	- [Get wallet seed](#get-wallet-seed)
	- [Recover encrypted wallet by seed](#recover-encrypted-wallet-by-seed)
- [Transaction APIs](#transaction-apis)
	- [Get unconfirmed transactions](#get-unconfirmed-transactions)
	- [Get transaction info by id](#get-transaction-info-by-id)
	- [Get raw transaction by id](#get-raw-transaction-by-id)
	- [Inject raw transaction](#inject-raw-transaction)
	- [Get transactions that are addresses related](#get-transactions-that-are-addresses-related)
	- [Resend unconfirmed transactions](#resend-unconfirmed-transactions)
	- [Verify encoded transaction](#verify-encoded-transaction)
- [Block APIs](#block-apis)
	- [Get blockchain metadata](#get-blockchain-metadata)
	- [Get blockchain progress](#get-blockchain-progress)
	- [Get block by hash or seq](#get-block-by-hash-or-seq)
	- [Get blocks in specific range](#get-blocks-in-specific-range)
	- [Get last N blocks](#get-last-n-blocks)
- [Explorer APIs](#explorer-apis)
	- [Get address affected transactions](#get-address-affected-transactions)
- [Uxout APIs](#uxout-apis)
	- [Get uxout](#get-uxout)
	- [Get historical unspent outputs for an address](#get-historical-unspent-outputs-for-an-address)
- [Coin supply related information](#coin-supply-related-information)
	- [Coin supply](#coin-supply)
	- [Richlist show top N addresses by uxouts](#richlist-show-top-n-addresses-by-uxouts)
	- [Count unique addresses](#count-unique-addresses)
- [Network status](#network-status)
	- [Get information for a specific connection](#get-information-for-a-specific-connection)
	- [Get a list of all connections](#get-a-list-of-all-connections)
	- [Get a list of all default connections](#get-a-list-of-all-default-connections)
	- [Get a list of all trusted connections](#get-a-list-of-all-trusted-connections)
	- [Get a list of all connections discovered through peer exchange](#get-a-list-of-all-connections-discovered-through-peer-exchange)
- [Migrating from the unversioned API](#migrating-from-the-unversioned-api)
- [Migrating from the JSONRPC API](#migrating-from-the-jsonrpc-api)
- [Migrating from /api/v1/spend](#migrating-from-apiv1spend)

<!-- /MarkdownTOC -->

## API Version 1

`/api/v1` endpoints have no standard format. Most of them accept formdata in POST requests,
but a few accept `application/json` instead. Most of them return JSON but one or two
return a plaintext string.

All endpoints will set an appropriate HTTP status code, using `200` for success and codes greater than or equal to `400` for error.

`/api/v1` endpoints guarantee backwards compatibility.

## API Version 2

*Note: API Version 2 is under development, and not stable. The guidelines here are subject to change.*

`/api/v2` endpoints have a standard format.

All `/api/v2` `POST` endpoints accept only `application/json` and return `application/json`.

All `/api/v2` `GET` requires accept data in the query string.
In the future we may have choose to have `GET` requests also accept `POST` with a JSON body,
to support requests with a large query body, such as when requesting data for a large number
of addresses or transactions.

`/api/v2` responses are always JSON. If there is an error, the JSON object will
look like this:

```json
{
    "error": {
        "code": 400,
        "message": "bad arguments",
    }
}
```

Response data will be included in a `"data"` field, which will always be a JSON object (not an array).

Some endpoints may return both `"error"` and `"data"`. This will be noted in the documentation for that endpoint.

All responses will set an appropriate HTTP status code indicating an error, and it will be equal to the value of `response["error"]["code"]`.

Since `/api/v2` is still under development, there are no guarantees for backwards compatibility.
However, any changes to the API will be recorded in the [changelog](../../CHANGELOG.md).

Under some circumstances an error response body may not be valid JSON.
Any client consuming the API should accomodate this and conditionally parse JSON for non-`200` responses.

## API Sets

API endpoints are grouped into "sets" which can be toggled with the command line parameters
`-enable-api-sets`, `-disable-api-sets` and `-enable-all-api-sets`.

These API sets are:

* `READ` - All query-related endpoints, they do not modify the state of the program
* `STATUS` - A subset of `READ`, these endpoints report the application, network or blockchain status
* `TXN` - Enables `/api/v1/injectTransaction` without enabling wallet endpoints
* `WALLET` - These endpoints operate on local wallet files
* `INSECURE_WALLET_SEED` - This is the `/api/v1/wallet/seed` endpoint, used to decrypt and return the seed from an encrypted wallet. It is only intended for use by the desktop client.
* `DEPRECATED_WALLET_SPEND` - This is the `/api/v1/wallet/spend` method which is deprecated and will be removed
* `PROMETHEUS` - This is the `/api/v2/metrics` method exposing in Prometheus text format the default metrics for Skycoin node application

## Authentication

<<<<<<< HEAD
- [CSRF](#csrf)
	- [Get current csrf token](#get-current-csrf-token)
- [General system checks](#general-system-checks)
	- [Health check](#health-check)
	- [Version info](#version-info)
- [Simple query APIs](#simple-query-apis)
	- [Get balance of addresses](#get-balance-of-addresses)
	- [Get unspent output set of address or hash](#get-unspent-output-set-of-address-or-hash)
	- [Verify an address](#verify-an-address)
- [Wallet APIs](#wallet-apis)
	- [Get wallet](#get-wallet)
	- [Get unconfirmed transactions of a wallet](#get-unconfirmed-transactions-of-a-wallet)
	- [Get wallets](#get-wallets)
	- [Get wallet folder name](#get-wallet-folder-name)
	- [Generate wallet seed](#generate-wallet-seed)
	- [Verify Wallet Seed](#verify-wallet-seed)
	- [Create a wallet from seed](#create-a-wallet-from-seed)
	- [Generate new address in wallet](#generate-new-address-in-wallet)
	- [Updates wallet label](#updates-wallet-label)
	- [Get wallet balance](#get-wallet-balance)
	- [Spend coins from wallet](#spend-coins-from-wallet)
	- [Create transaction](#create-transaction)
	- [Unload wallet](#unload-wallet)
	- [Encrypt wallet](#encrypt-wallet)
	- [Decrypt wallet](#decrypt-wallet)
	- [Get wallet seed](#get-wallet-seed)
	- [Recover encrypted wallet by seed](#recover-encrypted-wallet-by-seed)
- [Transaction APIs](#transaction-apis)
	- [Get unconfirmed transactions](#get-unconfirmed-transactions)
	- [Get transaction info by id](#get-transaction-info-by-id)
	- [Get raw transaction by id](#get-raw-transaction-by-id)
	- [Inject raw transaction](#inject-raw-transaction)
	- [Get transactions that are addresses related](#get-transactions-that-are-addresses-related)
	- [Resend unconfirmed transactions](#resend-unconfirmed-transactions)
	- [Verify encoded transaction](#verify-encoded-transaction)
- [Block APIs](#block-apis)
	- [Get blockchain metadata](#get-blockchain-metadata)
	- [Get blockchain progress](#get-blockchain-progress)
	- [Get block by hash or seq](#get-block-by-hash-or-seq)
	- [Get blocks in specific range](#get-blocks-in-specific-range)
	- [Get last N blocks](#get-last-n-blocks)
- [Explorer APIs](#explorer-apis)
	- [Get address affected transactions](#get-address-affected-transactions)
- [Uxout APIs](#uxout-apis)
	- [Get uxout](#get-uxout)
	- [Get historical unspent outputs for an address](#get-historical-unspent-outputs-for-an-address)
- [Coin supply related information](#coin-supply-related-information)
	- [Coin supply](#coin-supply)
	- [Richlist show top N addresses by uxouts](#richlist-show-top-n-addresses-by-uxouts)
	- [Count unique addresses](#count-unique-addresses)
- [Network status](#network-status)
	- [Get information for a specific connection](#get-information-for-a-specific-connection)
	- [Get a list of all connections](#get-a-list-of-all-connections)
	- [Get a list of all default connections](#get-a-list-of-all-default-connections)
	- [Get a list of all trusted connections](#get-a-list-of-all-trusted-connections)
	- [Get a list of all connections discovered through peer exchange](#get-a-list-of-all-connections-discovered-through-peer-exchange)
=======
Authentication can be enabled with the `-web-interface-username` and `-web-interface-password` options.
The username and password should be provided in an `Authorization: Basic` header.
>>>>>>> 1627652e

Authentication can only be enabled when using HTTPS with `-web-interface-https`, unless `-web-interface-plaintext-auth` is enabled.

## CSRF

All `POST`, `PUT` and `DELETE` requests require a CSRF token, obtained with a `GET /api/v1/csrf` call.
The token must be placed in the `X-CSRF-Token` header. A token is only valid
for 30 seconds and it is expected that the client obtains a new CSRF token
for each request. Requesting a CSRF token invalidates any previous CSRF token.

A request rejected for invalid or expired CSRF will respond with `403 Forbidden - invalid CSRF token`
as the response body.

### Get current csrf token

API sets: any

```
URI: /api/v1/csrf
Method: GET
```

Example:

```sh
curl http://127.0.0.1:6420/api/v1/csrf
```

Result:

```json
{
    "csrf_token": "klSgXoMOFTvEnt8KptBvHjhlFnW0OIkzyFVn4i8frDvIus9iLsFukqA9sM9Rxf3pLZHRLr82vBQxTq50vbYA8g"
}
```

## General system checks

### Health check

API sets: `STATUS`, `READ`

```
URI: /api/v1/health
Method: GET
```

Example:

```sh
curl http://127.0.0.1:6420/api/v1/health
```

Response:

```json
{
    "blockchain": {
        "head": {
            "seq": 58894,
            "block_hash": "3961bea8c4ab45d658ae42effd4caf36b81709dc52a5708fdd4c8eb1b199a1f6",
            "previous_block_hash": "8eca94e7597b87c8587286b66a6b409f6b4bf288a381a56d7fde3594e319c38a",
            "timestamp": 1537581604,
            "fee": 485194,
            "version": 0,
            "tx_body_hash": "c03c0dd28841d5aa87ce4e692ec8adde923799146ec5504e17ac0c95036362dd",
            "ux_hash": "f7d30ecb49f132283862ad58f691e8747894c9fc241cb3a864fc15bd3e2c83d3"
        },
        "unspents": 38171,
        "unconfirmed": 1,
        "time_since_last_block": "4m46s"
    },
    "version": {
        "version": "0.24.1",
        "commit": "8798b5ee43c7ce43b9b75d57a1a6cd2c1295cd1e",
        "branch": "develop"
    },
    "open_connections": 8,
    "uptime": "6m30.629057248s",
    "csrf_enabled": true,
    "csp_enabled": true,
    "wallet_api_enabled": true,
    "gui_enabled": true,
    "unversioned_api_enabled": false,
    "json_rpc_enabled": false
}
```

### Version info

API sets: any

```
URI: /api/v1/version
Method: GET
```

Example:

```sh
curl http://127.0.0.1:6420/api/v1/version
```

Result:

```json
{
    "version": "0.20.0",
    "commit": "cc733e9922d85c359f5f183d3a3a6e42c73ccb16",
    "branch": "develop"
}
```

### Prometheus metrics

API sets: `PROMETHEUS`

```
URI: /api/v2/metrics
Method: GET
```

Example:

```sh
curl http://127.0.0.1:6420/api/v2/metrics
```

Result:

```
# HELP go_gc_duration_seconds A summary of the GC invocation durations.
# TYPE go_gc_duration_seconds summary
go_gc_duration_seconds{quantile="0"} 5.31e-05
go_gc_duration_seconds{quantile="0.25"} 0.000158
go_gc_duration_seconds{quantile="0.5"} 0.0001789
go_gc_duration_seconds{quantile="0.75"} 0.0002216
go_gc_duration_seconds{quantile="1"} 0.0005878
go_gc_duration_seconds_sum 0.3881053
go_gc_duration_seconds_count 1959
# HELP go_goroutines Number of goroutines that currently exist.
# TYPE go_goroutines gauge
go_goroutines 30
# HELP go_memstats_alloc_bytes Number of bytes allocated and still in use.
# TYPE go_memstats_alloc_bytes gauge
go_memstats_alloc_bytes 2.862168e+06
# HELP go_memstats_alloc_bytes_total Total number of bytes allocated, even if freed.
# TYPE go_memstats_alloc_bytes_total counter
go_memstats_alloc_bytes_total 4.462792584e+09
# HELP go_memstats_buck_hash_sys_bytes Number of bytes used by the profiling bucket hash table.
# TYPE go_memstats_buck_hash_sys_bytes gauge
go_memstats_buck_hash_sys_bytes 1.794588e+06
# HELP go_memstats_frees_total Total number of frees.
# TYPE go_memstats_frees_total counter
go_memstats_frees_total 4.7917586e+07
# HELP go_memstats_gc_sys_bytes Number of bytes used for garbage collection system metadata.
# TYPE go_memstats_gc_sys_bytes gauge
go_memstats_gc_sys_bytes 2.392064e+06
# HELP go_memstats_heap_alloc_bytes Number of heap bytes allocated and still in use.
# TYPE go_memstats_heap_alloc_bytes gauge
go_memstats_heap_alloc_bytes 2.862168e+06
# HELP go_memstats_heap_idle_bytes Number of heap bytes waiting to be used.
# TYPE go_memstats_heap_idle_bytes gauge
go_memstats_heap_idle_bytes 6.0973056e+07
# HELP go_memstats_heap_inuse_bytes Number of heap bytes that are in use.
# TYPE go_memstats_heap_inuse_bytes gauge
go_memstats_heap_inuse_bytes 5.087232e+06
# HELP go_memstats_heap_objects Number of allocated objects.
# TYPE go_memstats_heap_objects gauge
go_memstats_heap_objects 16326
# HELP go_memstats_heap_released_bytes_total Total number of heap bytes released to OS.
# TYPE go_memstats_heap_released_bytes_total counter
go_memstats_heap_released_bytes_total 0
# HELP go_memstats_heap_sys_bytes Number of heap bytes obtained from system.
# TYPE go_memstats_heap_sys_bytes gauge
go_memstats_heap_sys_bytes 6.6060288e+07
# HELP go_memstats_last_gc_time_seconds Number of seconds since 1970 of last garbage collection.
# TYPE go_memstats_last_gc_time_seconds gauge
go_memstats_last_gc_time_seconds 1.5366276699863462e+09
# HELP go_memstats_lookups_total Total number of pointer lookups.
# TYPE go_memstats_lookups_total counter
go_memstats_lookups_total 0
# HELP go_memstats_mallocs_total Total number of mallocs.
# TYPE go_memstats_mallocs_total counter
go_memstats_mallocs_total 4.7933912e+07
# HELP go_memstats_mcache_inuse_bytes Number of bytes in use by mcache structures.
# TYPE go_memstats_mcache_inuse_bytes gauge
go_memstats_mcache_inuse_bytes 6912
# HELP go_memstats_mcache_sys_bytes Number of bytes used for mcache structures obtained from system.
# TYPE go_memstats_mcache_sys_bytes gauge
go_memstats_mcache_sys_bytes 16384
# HELP go_memstats_mspan_inuse_bytes Number of bytes in use by mspan structures.
# TYPE go_memstats_mspan_inuse_bytes gauge
go_memstats_mspan_inuse_bytes 76000
# HELP go_memstats_mspan_sys_bytes Number of bytes used for mspan structures obtained from system.
# TYPE go_memstats_mspan_sys_bytes gauge
go_memstats_mspan_sys_bytes 180224
# HELP go_memstats_next_gc_bytes Number of heap bytes when next garbage collection will take place.
# TYPE go_memstats_next_gc_bytes gauge
go_memstats_next_gc_bytes 5.576912e+06
# HELP go_memstats_other_sys_bytes Number of bytes used for other system allocations.
# TYPE go_memstats_other_sys_bytes gauge
go_memstats_other_sys_bytes 792284
# HELP go_memstats_stack_inuse_bytes Number of bytes in use by the stack allocator.
# TYPE go_memstats_stack_inuse_bytes gauge
go_memstats_stack_inuse_bytes 1.048576e+06
# HELP go_memstats_stack_sys_bytes Number of bytes obtained from system for stack allocator.
# TYPE go_memstats_stack_sys_bytes gauge
go_memstats_stack_sys_bytes 1.048576e+06
# HELP go_memstats_sys_bytes Number of bytes obtained by system. Sum of all system allocations.
# TYPE go_memstats_sys_bytes gauge
go_memstats_sys_bytes 7.2284408e+07
# HELP process_cpu_seconds_total Total user and system CPU time spent in seconds.
# TYPE process_cpu_seconds_total counter
process_cpu_seconds_total 36.04
# HELP process_max_fds Maximum number of open file descriptors.
# TYPE process_max_fds gauge
process_max_fds 1.048576e+06
# HELP process_open_fds Number of open file descriptors.
# TYPE process_open_fds gauge
process_open_fds 15
# HELP process_resident_memory_bytes Resident memory size in bytes.
# TYPE process_resident_memory_bytes gauge
process_resident_memory_bytes 4.9025024e+07
# HELP process_start_time_seconds Start time of the process since unix epoch in seconds.
# TYPE process_start_time_seconds gauge
process_start_time_seconds 1.53662761869e+09
# HELP process_virtual_memory_bytes Virtual memory size in bytes.
# TYPE process_virtual_memory_bytes gauge
process_virtual_memory_bytes 8.22317056e+08
```


## Simple query APIs

### Get balance of addresses

API sets: `READ`

```
URI: /api/v1/balance
Method: GET
Args:
    addrs: comma-separated list of addresses. must contain at least one address
```

Example:

```sh
curl http://127.0.0.1:6420/api/v1/balance\?addrs\=7cpQ7t3PZZXvjTst8G7Uvs7XH4LeM8fBPD,nu7eSpT6hr5P21uzw7bnbxm83B6ywSjHdq,2jBbGxZRGoQG1mqhPBnXnLTxK6oxsTf8os6
```

Result:

```json
{
    "confirmed": {
        "coins": 21000000,
        "hours": 142744
    },
    "predicted": {
        "coins": 21000000,
        "hours": 142744
    },
    "addresses": {
        "2jBbGxZRGoQG1mqhPBnXnLTxK6oxsTf8os6": {
            "confirmed": {
                "coins": 0,
                "hours": 0
            },
            "predicted": {
                "coins": 0,
                "hours": 0
            }
        },
        "7cpQ7t3PZZXvjTst8G7Uvs7XH4LeM8fBPD": {
            "confirmed": {
                "coins": 9000000,
                "hours": 88075
            },
            "predicted": {
                "coins": 9000000,
                "hours": 88075
            }
        },
        "nu7eSpT6hr5P21uzw7bnbxm83B6ywSjHdq": {
            "confirmed": {
                "coins": 12000000,
                "hours": 54669
            },
            "predicted": {
                "coins": 12000000,
                "hours": 54669
            }
        }
    }
}
```

### Get unspent output set of address or hash

API sets: `READ`

```
URI: /api/v1/outputs
Method: GET
Args:
    addrs: address list, joined with ","
    hashes: hash list, joined with ","
```

Addrs and hashes cannot be combined.

In the response, `"head_outputs"` are outputs in the current unspent output set,
`"outgoing_outputs"` are head outputs that are being spent by an unconfirmed transaction,
and `"incoming_outputs"` are outputs that will be created by an unconfirmed transaction.

The current head block header is returned as `"head"`.

Example:

```sh
curl http://127.0.0.1:6420/api/v1/outputs?addrs=6dkVxyKFbFKg9Vdg6HPg1UANLByYRqkrdY
```

or

```sh
curl http://127.0.0.1:6420/api/v1/outputs?hashes=7669ff7350d2c70a88093431a7b30d3e69dda2319dcb048aa80fa0d19e12ebe0
```

Result:

```json
{
    "head": {
        "seq": 58891,
        "block_hash": "d9ca9442febd8788de0a3093158943beca228017bf8c9c9b8529a382fad8d991",
        "previous_block_hash": "098ea5c6e12370c38529ef7c7c38779f83d05f707affb747022eee77332ba510",
        "timestamp": 1537580414,
        "fee": 2165,
        "version": 0,
        "tx_body_hash": "c488835c85ccb153a6d42b39aaae01c3e30d16de33de282f4b3f6fa1ccf6f7eb",
        "ux_hash": "f7d30ecb49f132283862ad58f691e8747894c9fc241cb3a864fc15bd3e2c83d3"
    },
    "head_outputs": [
        {
            "hash": "7669ff7350d2c70a88093431a7b30d3e69dda2319dcb048aa80fa0d19e12ebe0",
            "block_seq": 22,
            "time": 1494275011,
            "src_tx": "b51e1933f286c4f03d73e8966186bafb25f64053db8514327291e690ae8aafa5",
            "address": "6dkVxyKFbFKg9Vdg6HPg1UANLByYRqkrdY",
            "coins": "2.000000",
            "hours": 633,
            "calculated_hours": 10023
        },
    ],
    "outgoing_outputs": [],
    "incoming_outputs": []
}
```

### Verify an address

API sets: `READ`

```
URI: /api/v2/address/verify
Method: POST
Content-Type: application/json
Args: {"address": "<address>"}
```

Parses and validates a Skycoin address. Returns the address version in the response.

Error responses:

* `400 Bad Request`: The request body is not valid JSON or the address is missing from the request body
* `422 Unprocessable Entity`: The address is invalid

Example for a valid address:

```sh
curl -X POST http://127.0.0.1:6420/api/v2/address/verify \
 -H 'Content-Type: application/json' \
 -d '{"address":"2HTnQe3ZupkG6k8S81brNC3JycGV2Em71F2"}'
```

Result:

```json
{
    "data": {
        "version": 0,
    }
}
```

Example for an invalid address:

```sh
curl -X POST http://127.0.0.1:6420/api/v2/address/verify \
 -H 'Content-Type: application/json' \
 -d '{"address":"2aTnQe3ZupkG6k8S81brNC3JycGV2Em71F2"}'
```

Result:

```json
{
    "error": {
        "message": "Invalid checksum",
        "code": 422
    }
}
```

## Wallet APIs

### Get wallet

API sets: `WALLET`

```
URI: /api/v1/wallet
Method: GET
Args:
    id: Wallet ID [required]
```

Example:

```sh
curl http://127.0.0.1:6420/api/v1/wallet?id=2017_11_25_e5fb.wlt
```

Result:

```json
{
    "meta": {
        "coin": "skycoin",
        "filename": "2017_11_25_e5fb.wlt",
        "label": "test",
        "type": "deterministic",
        "version": "0.2",
        "crypto_type": "",
        "timestamp": 1511640884,
        "encrypted": false
    },
    "entries": [
        {
            "address": "2HTnQe3ZupkG6k8S81brNC3JycGV2Em71F2",
            "public_key": "0316ff74a8004adf9c71fa99808ee34c3505ee73c5cf82aa301d17817da3ca33b1"
        },
        {
            "address": "SMnCGfpt7zVXm8BkRSFMLeMRA6LUu3Ewne",
            "public_key": "02539528248a1a2c4f0b73233491103ca83b40249dac3ae9eee9a10b9f9debd9a3"
        }
    ]
}
```

### Get unconfirmed transactions of a wallet

API sets: `WALLET`

```
URI: /api/v1/wallet/transactions
Method: GET
Args:
    id: Wallet ID
    verbose: [bool] include verbose transaction input data
```

Returns all unconfirmed transactions for all addresses in a given wallet

If verbose, the transaction inputs include the owner address, coins, hours and calculated hours.
The hours are the original hours the output was created with.
The calculated hours are based upon the current system time, and are approximately
equal to the hours the output would have if it become confirmed immediately.


Example:

```sh
curl http://127.0.0.1:6420/api/v1/wallet/transactions?id=2017_11_25_e5fb.wlt
```

Result:

```json
{
    "transactions": [
        {
            "transaction": {
                "length": 317,
                "type": 0,
                "txid": "76ecbabc53ea2a3be46983058433dda6a3cf7ea0b86ba14d90b932fa97385de7",
                "inner_hash": "5d55837bb0cbda9c9323ff9aafd7c3d31d0d38638346172fbe2d9078ebaa892a",
                "sigs": [
                    "464b7724302178c1cfeacadaaf3556a3b7e5259adf51919476c3acc695747ed244b5ce2187ce7bedb6ad65c71f7f7ff3fa6805e64fe5da3aaa00ad563c7424f600",
                    "1155537b0391d4a6ee5eac07dee5798e953dca3a7c30643403dd2d326582c7d35080a16dc22644782ce1087bfc3bd06c2bf68e9a98e3989d90831646a9be2c9101"
                ],
                "inputs": [
                    "782a8662efb0e933cab7d3ae9429ab53c4208cf44d8cdc07c2fbd7204b6b5cad",
                    "2f6b61a44086588c4eaa56a5dd9f1e0be2528861a6731608fcec38891b95db91"
                ],
                "outputs": [
                    {
                        "uxid": "bd302ef776efa8548183b89f21e90649f21b90fe2d2e90ecc1b880f2d995f226",
                        "dst": "2UXZTg4ZHF6715b6tRhtaqceuQQ3G79GiZg",
                        "coins": "998.000000",
                        "hours": 247538
                    },
                    {
                        "uxid": "31058b6bfb30bfd441aec00929e75782bce47c8a75787ba519dbb268f89d2c4b",
                        "dst": "2awsJ2CR5H6QXCF2hwDjcvcAH9SgyfxCxgz",
                        "coins": "1.000000",
                        "hours": 247538
                    }
                ]
            },
            "received": "2018-03-16T18:03:57.139109904+05:30",
            "checked": "2018-03-16T18:03:57.139109904+05:30",
            "announced": "0001-01-01T00:00:00Z",
            "is_valid": true
        }
    ]
}
```

Example (verbose):

```sh
curl http://127.0.0.1:6420/api/v1/wallet/transactions?id=2017_11_25_e5fb.wlt&verbose=1
```

Result:

```json
{
    "transactions": [
        {
            "transaction": {
                "length": 317,
                "type": 0,
                "txid": "76ecbabc53ea2a3be46983058433dda6a3cf7ea0b86ba14d90b932fa97385de7",
                "inner_hash": "5d55837bb0cbda9c9323ff9aafd7c3d31d0d38638346172fbe2d9078ebaa892a",
                "sigs": [
                    "464b7724302178c1cfeacadaaf3556a3b7e5259adf51919476c3acc695747ed244b5ce2187ce7bedb6ad65c71f7f7ff3fa6805e64fe5da3aaa00ad563c7424f600",
                    "1155537b0391d4a6ee5eac07dee5798e953dca3a7c30643403dd2d326582c7d35080a16dc22644782ce1087bfc3bd06c2bf68e9a98e3989d90831646a9be2c9101"
                ],
                "fee": 495076,
                "inputs": [
                    {
                        "uxid": "782a8662efb0e933cab7d3ae9429ab53c4208cf44d8cdc07c2fbd7204b6b5cad",
                        "owner": "8C5icxR9zdkYTZZTVV3cCX7QoK4EkLuK4p",
                        "coins": "997.000000",
                        "hours": 880000,
                        "calculated_hours": 990000
                    },
                    {
                        "uxid": "2f6b61a44086588c4eaa56a5dd9f1e0be2528861a6731608fcec38891b95db91",
                        "owner": "23A1EWMZopUFLCwtXMe2CU9xTCbi5Gth643",
                        "coins": "2.000000",
                        "hours": 10,
                        "calculated_hours": 152
                    }
                ],
                "outputs": [
                    {
                        "uxid": "bd302ef776efa8548183b89f21e90649f21b90fe2d2e90ecc1b880f2d995f226",
                        "dst": "2UXZTg4ZHF6715b6tRhtaqceuQQ3G79GiZg",
                        "coins": "998.000000",
                        "hours": 247538
                    },
                    {
                        "uxid": "31058b6bfb30bfd441aec00929e75782bce47c8a75787ba519dbb268f89d2c4b",
                        "dst": "2awsJ2CR5H6QXCF2hwDjcvcAH9SgyfxCxgz",
                        "coins": "1.000000",
                        "hours": 247538
                    }
                ]
            },
            "received": "2018-03-16T18:03:57.139109904+05:30",
            "checked": "2018-03-16T18:03:57.139109904+05:30",
            "announced": "0001-01-01T00:00:00Z",
            "is_valid": true
        }
    ]
}
```

### Get wallets

API sets: `WALLET`

```
URI: /api/v1/wallets
Method: GET
```

Example:

```sh
curl http://127.0.0.1:6420/api/v1/wallets
```

Result:

```json
[
    {
        "meta": {
            "coin": "skycoin",
            "filename": "2017_11_25_e5fb.wlt",
            "label": "test",
            "type": "deterministic",
            "version": "0.2",
            "crypto_type": "",
            "timestamp": 1511640884,
            "encrypted": false
        },
        "entries": [
            {
                "address": "8C5icxR9zdkYTZZTVV3cCX7QoK4EkLuK4p",
                "public_key": "0316ff74a8004adf9c71fa99808ee34c3505ee73c5cf82aa301d17817da3ca33b1"
            },
            {
                "address": "23A1EWMZopUFLCwtXMe2CU9xTCbi5Gth643",
                "public_key": "02539528248a1a2c4f0b73233491103ca83b40249dac3ae9eee9a10b9f9debd9a3"
            }
        ]
    }
]
```

### Get wallet folder name

API sets: `WALLET`

```
URI: /api/v1/wallets/folderName
Method: GET
```

Example:

```sh
curl http://127.0.0.1:6420/api/v1/wallets/folderName
```

Result:

```json
{
    "address": "/Users/user/.skycoin/wallets"
}
```

### Generate wallet seed

API sets: `WALLET`

```
URI: /api/v1/wallet/newSeed
Method: GET
Args:
    entropy: seed entropy [optional]
             can either be 128 or 256; 128 = 12 word seed, 256 = 24 word seed
             default: 128
```

Example:

```sh
curl http://127.0.0.1:6420/api/v1/wallet/newSeed
```

Result:

```json
{
    "seed": "helmet van actor peanut differ icon trial glare member cancel marble rack"
}
```

### Create a wallet from seed

API sets: `WALLET`

```
URI: /api/v1/wallet/create
Method: POST
Args:
    seed: wallet seed [required]
    label: wallet label [required]
    scan: the number of addresses to scan ahead for balances [optional, must be > 0]
    encrypt: encrypt wallet [optional, bool value]
    password: wallet password [optional, must be provided if encrypt is true]
```

Example:

```sh
curl -X POST http://127.0.0.1:6420/api/v1/wallet/create \
 -H 'Content-Type: application/x-www-form-urlencoded' \
 -d 'seed=$seed' \
 -d 'label=$label' \
 -d 'scan=5' \
 -d 'password=$password'
```

Result:

```json
{
    "meta": {
        "coin": "skycoin",
        "filename": "2017_05_09_d554.wlt",
        "label": "test",
        "type": "deterministic",
        "version": "0.2",
        "crypto_type": "",
        "timestamp": 1511640884,
        "encrypted": false
    },
    "entries": [
        {
            "address": "y2JeYS4RS8L9GYM7UKdjLRyZanKHXumFoH",
            "public_key": "0316ff74a8004adf9c71fa99808ee34c3505ee73c5cf82aa301d17817da3ca33b1"
        }
    ]
}
```

### Generate new address in wallet

API sets: `WALLET`

```
URI: /api/v1/wallet/newAddress
Method: POST
Args:
    id: wallet file name
    num: the number you want to generate
    password: wallet password
```

Example:

```sh
curl -X POST http://127.0.0.1:6420/api/v1/wallet/newAddress \
 -H 'Content-Type: x-www-form-urlencoded' \
 -d 'id=2017_05_09_d554.wlt' \
 -d 'num=2' \
 -d 'password=$password'
```

Result:

```json
{
    "addresses": [
        "TDdQmMgbEVTwLe8EAiH2AoRc4SjoEFKrHB"
    ]
}
```

### Updates wallet label

API sets: `WALLET`

```
URI: /api/v1/wallet/update
Method: POST
Args:
    id: wallet file name
    label: wallet label
```

Example:

```sh
curl -X POST http://127.0.0.1:6420/api/v1/wallet/update \
 -H 'Content-Type: application/x-www-form-urlencoded' \
 -d 'id=$id' \
 -d 'label=$label'
```

Result:

```json
"success"
```

### Get wallet balance

API sets: `WALLET`

```
URI: /api/v1/wallet/balance
Method: GET
Args:
    id: wallet file name
```

Example:

```sh
curl http://127.0.0.1:6420/api/v1/wallet/balance?id=2018_03_07_3088.wlt
```

Result:

```json
{
    "confirmed": {
        "coins": 210400000,
        "hours": 1873147
    },
    "predicted": {
        "coins": 210400000,
        "hours": 1873147
    },
    "addresses": {
        "AXrFisGovRhRHipsbGahs4u2hXX7pDRT5p": {
            "confirmed": {
                "coins": 1250000,
                "hours": 941185
            },
            "predicted": {
                "coins": 1250000,
                "hours": 941185
            }
        },
        "AtNorKBpCgkSRL7zES7aAQyNjqjqPp2QJU": {
            "confirmed": {
                "coins": 1150000,
                "hours": 61534
            },
            "predicted": {
                "coins": 1150000,
                "hours": 61534
            }
        },
        "VUv9ehMZWmDvwWV36BQ3eL1ujb4MQ5TGyK": {
            "confirmed": {
                "coins": 208000000,
                "hours": 870428
            },
            "predicted": {
                "coins": 208000000,
                "hours": 870428
            }
        },
        "j4mbF1fTe8jgXbrRARZSBjDpD1hMGSe1E4": {
            "confirmed": {
                "coins": 0,
                "hours": 0
            },
            "predicted": {
                "coins": 0,
                "hours": 0
            }
        },
        "uyqBPcRCWucHXs18e9VZyNEeuNsD5tFDhy": {
            "confirmed": {
                "coins": 0,
                "hours": 0
            },
            "predicted": {
                "coins": 0,
                "hours": 0
            }
        }
    }
}
```

### Spend coins from wallet

API sets: `DEPRECATED_WALLET_SPEND`

```
URI: /api/v1/wallet/spend
Method: POST
Args:
    id: wallet id
    dst: recipient address
    coins: number of coins to send, in droplets. 1 coin equals 1e6 droplets.
    password: wallet password.
Response:
    balance: new balance of the wallet
    txn: spent transaction
    error: an error that may have occured after broadcast the transaction to the network
           if this field is not empty, the spend succeeded, but the response data could not be prepared
Statuses:
    200: successful spend. NOTE: the response may include an "error" field. if this occurs, the spend succeeded
         but the response data could not be prepared. The client should NOT spend again.
    400: Invalid query params, wallet lacks enough coin hours, insufficient balance
    403: Wallet api disabled
    404: wallet does not exist
    500: other errors
```


**This endpoint is deprecated, use [POST /wallet/transaction](#create-transaction)**

Example, send 1 coin to `2iVtHS5ye99Km5PonsB42No3pQRGEURmxyc` from wallet `2017_05_09_ea42.wlt`:

```sh
curl -X POST  http://127.0.0.1:6420/api/v1/wallet/spend \
  -H 'Content-Type: application/x-www-form-urlencoded' \
  -d 'id=2017_05_09_ea42.wlt' \
  -d 'dst=2iVtHS5ye99Km5PonsB42No3pQRGEURmxyc' \
  -d 'coins=1000000'
  -d 'password=$password'
```

Result:

```json
{
    "balance": {
        "confirmed": {
            "coins": 61000000,
            "hours": 19667
        },
        "predicted": {
            "coins": 61000000,
            "hours": 19667
        }
    },
    "txn": {
        "length": 317,
        "type": 0,
        "txid": "89578005d8730fe1789288ee7dea036160a9bd43234fb673baa6abd91289a48b",
        "inner_hash": "cac977eee019832245724aa643ceff451b9d8b24612b2f6a58177c79e8a4c26f",
        "sigs": [
            "3f084a0c750731dd985d3137200f9b5fc3de06069e62edea0cdd3a91d88e56b95aff5104a3e797ab4d6d417861af0c343efb0fff2e5ba9e7cf88ab714e10f38101",
            "e9a8aa8860d189daf0b1dbfd2a4cc309fc0c7250fa81113aa7258f9603d19727793c1b7533131605db64752aeb9c1f4465198bb1d8dd597213d6406a0a81ed3701"
        ],
        "inputs": [
            "bb89d4ed40d0e6e3a82c12e70b01a4bc240d2cd4f252cfac88235abe61bd3ad0",
            "170d6fd7be1d722a1969cb3f7d45cdf4d978129c3433915dbaf098d4f075bbfc"
        ],
        "outputs": [
            {
                "uxid": "ec9cf2f6052bab24ec57847c72cfb377c06958a9e04a077d07b6dd5bf23ec106",
                "dst": "nu7eSpT6hr5P21uzw7bnbxm83B6ywSjHdq",
                "coins": "60.000000",
                "hours": 2458
            },
            {
                "uxid": "be40210601829ba8653bac1d6ecc4049955d97fb490a48c310fd912280422bd9",
                "dst": "2iVtHS5ye99Km5PonsB42No3pQRGEURmxyc",
                "coins": "1.000000",
                "hours": 2458
            }
        ]
    },
    "error": ""
}
```

### Create transaction

API sets: `WALLET`

```
URI: /api/v1/wallet/transaction
Method: POST
Content-Type: application/json
Args: JSON body, see examples
```

Creates a transaction, returning the transaction preview and the encoded, serialized transaction.
The `encoded_transaction` can be provided to `POST /api/v1/injectTransaction` to broadcast it to the network.

The request body includes:

* An optional change address
* A wallet to spend from with the optional ability to restrict which addresses or which unspent outputs in the wallet to use
* A list of destinations with address and coins specified, as well as optionally specifying hours
* A configuration for how destination hours are distributed, either manual or automatic
* Additional options

Example request body with manual hours selection type, unencrypted wallet and all wallet addresses may spend:

```json
{
    "ignore_unconfirmed": false,
    "hours_selection": {
        "type": "manual"
    },
    "wallet": {
        "id": "foo.wlt"
    },
    "change_address": "nu7eSpT6hr5P21uzw7bnbxm83B6ywSjHdq",
    "to": [{
        "address": "fznGedkc87a8SsW94dBowEv6J7zLGAjT17",
        "coins": "1.032",
        "hours": 7
    }, {
        "address": "7cpQ7t3PZZXvjTst8G7Uvs7XH4LeM8fBPD",
        "coins": "99.2",
        "hours": 0
    }]
}
```

Example request body with auto hours selection type, encrypted wallet, specified spending addresses:

```json
{
    "hours_selection": {
        "type": "auto",
        "mode": "share",
        "share_factor": "0.5"
    },
    "wallet": {
        "id": "foo.wlt",
        "addresses": ["2iVtHS5ye99Km5PonsB42No3pQRGEURmxyc"],
        "password": "foobar",
    },
    "change_address": "nu7eSpT6hr5P21uzw7bnbxm83B6ywSjHdq",
    "to": [{
        "address": "fznGedkc87a8SsW94dBowEv6J7zLGAjT17",
        "coins": "1.032"
    }, {
        "address": "7cpQ7t3PZZXvjTst8G7Uvs7XH4LeM8fBPD",
        "coins": "99.2"
    }]
}
```

Example request body with manual hours selection type, unencrypted wallet and spending specific unspent outputs:

```json
{
    "hours_selection": {
        "type": "manual"
    },
    "wallet": {
        "id": "foo.wlt",
        "unspents": ["519c069a0593e179f226e87b528f60aea72826ec7f99d51279dd8854889ed7e2", "4e4e41996297511a40e2ef0046bd6b7118a8362c1f4f09a288c5c3ea2f4dfb85"]
    },
    "change_address": "nu7eSpT6hr5P21uzw7bnbxm83B6ywSjHdq",
    "to": [{
        "address": "fznGedkc87a8SsW94dBowEv6J7zLGAjT17",
        "coins": "1.032",
        "hours": 7
    }, {
        "address": "7cpQ7t3PZZXvjTst8G7Uvs7XH4LeM8fBPD",
        "coins": "99.2",
        "hours": 0
    }]
}
```


The `hours_selection` field has two types: `manual` or `auto`.

If `manual`, all destination hours must be specified.

If `auto`, the `mode` field must be set. The only valid value for `mode` is `"share"`.
For the `"share"` mode, `share_factor` must also be set. This must be a decimal value greater than or equal to 0 and less than or equal to 1.
In the auto share mode, the remaining hours after the fee are shared between the destination addresses as a whole,
and the change address. Amongst the destination addresses, the shared hours are distributed proportionally.

When using the `auto` `"share"` `mode`, if there are remaining coin hours as change,
but no coins are available as change from the wallet (which are needed to retain the coin hours as change),
the `share_factor` will switch to `1.0` so that extra coin hours are distributed to the outputs
instead of being burned as an additional fee.
For the `manual` mode, if there are leftover coin hours but no coins to make change with,
the leftover coin hours will be burned in addition to the required fee.

All objects in `to` must be unique; a single transaction cannot create multiple outputs with the same `address`, `coins` and `hours`.

For example, this is a valid value for `to`, if `hours_selection.type` is `"manual"`:

```json
[{
    "address": "fznGedkc87a8SsW94dBowEv6J7zLGAjT17",
    "coins": "1.2",
    "hours": "1"
}, {
    "address": "fznGedkc87a8SsW94dBowEv6J7zLGAjT17",
    "coins": "1.2",
    "hours": "2"
}]
```

But this is an invalid value for `to`, if `hours_selection.type` is `"manual"`:

```json
[{
    "address": "fznGedkc87a8SsW94dBowEv6J7zLGAjT17",
    "coins": "1.2",
    "hours": "1"
}, {
    "address": "fznGedkc87a8SsW94dBowEv6J7zLGAjT17",
    "coins": "1.2",
    "hours": "1"
}]
```

And this is a valid value for `to`, if `hours_selection.type` is `"auto"`:

```json
[{
    "address": "fznGedkc87a8SsW94dBowEv6J7zLGAjT17",
    "coins": "1.2"
}, {
    "address": "fznGedkc87a8SsW94dBowEv6J7zLGAjT17",
    "coins": "1.201"
}]
```

But this is an invalid value for `to`, if `hours_selection.type` is `"auto"`:

```json
[{
    "address": "fznGedkc87a8SsW94dBowEv6J7zLGAjT17",
    "coins": "1.2"
}, {
    "address": "fznGedkc87a8SsW94dBowEv6J7zLGAjT17",
    "coins": "1.2"
}]
```

To control which addresses to spend from, specify `wallet.addresses`.
A subset of the unspent outputs associated with these addresses will be chosen for spending,
based upon an internal selection algorithm.

To control which unspent outputs to spend from, specify `wallet.unspents`.
A subset of these unspent outputs will be chosen for spending,
based upon an internal selection algorithm.

`wallet.addresses` and `wallets.uxouts` cannot be combined.

If neither `wallet.addresses` nor `wallet.unspents` are specified,
then all outputs associated with all addresses in the wallet may be chosen from to spend with.

`change_address` is optional.
If set, it is not required to be an address in the wallet.
If not set, it will default to one of the addresses associated with the unspent outputs being spent in the transaction.

`ignore_unconfirmed` is optional and defaults to `false`.
When `false`, the API will return an error if any of the unspent outputs
associated with the wallet addresses or the wallet outputs appear as spent in
a transaction in the unconfirmed transaction pool.
When `true`, the API will ignore unspent outputs that appear as spent in
a transaction in the unconfirmed transaction pool when building the transaction,
but not return an error.

Example:

```sh
curl -X POST http://127.0.0.1:6420/api/v1/wallet/transaction -H 'content-type: application/json' -d '{
    "hours_selection": {
        "type": "auto",
        "mode": "share",
        "share_factor": "0.5"
    },
    "wallet": {
        "id": "foo.wlt"
    },
    "change_address": "uvcDrKc8rHTjxLrU4mPN56Hyh2tR6RvCvw",
    "to": [{
        "address": "2Huip6Eizrq1uWYqfQEh4ymibLysJmXnWXS",
        "coins": "1",
    }, {
        "address": "2Huip6Eizrq1uWYqfQEh4ymibLysJmXnWXS",
        "coins": "8.99",
    }]
}'
```

Result:

```json
{
    "transaction": {
        "length": 257,
        "type": 0,
        "txid": "5f060918d2da468a784ff440fbba80674c829caca355a27ae067f465d0a5e43e",
        "inner_hash": "97dd062820314c46da0fc18c8c6c10bfab1d5da80c30adc79bbe72e90bfab11d",
        "fee": "437691",
        "sigs": [
            "6120acebfa61ba4d3970dec5665c3c952374f5d9bbf327674a0b240de62b202b319f61182e2a262b2ca5ef5a592084299504689db5448cd64c04b1f26eb01d9100"
        ],
        "inputs": [
            {
                "uxid": "7068bfd0f0f914ea3682d0e5cb3231b75cb9f0776bf9013d79b998d96c93ce2b",
                "address": "g4XmbmVyDnkswsQTSqYRsyoh1YqydDX1wp",
                "coins": "10.000000",
                "hours": "853667",
                "calculated_hours": "862290",
                "timestamp": 1524242826,
                "block": 23575,
                "txid": "ccfbb51e94cb58a619a82502bc986fb028f632df299ce189c2ff2932574a03e7"
            }
        ],
        "outputs": [
            {
                "uxid": "519c069a0593e179f226e87b528f60aea72826ec7f99d51279dd8854889ed7e2",
                "address": "2Huip6Eizrq1uWYqfQEh4ymibLysJmXnWXS",
                "coins": "1.000000",
                "hours": "22253"
            },
            {
                "uxid": "4e4e41996297511a40e2ef0046bd6b7118a8362c1f4f09a288c5c3ea2f4dfb85",
                "address": "2Huip6Eizrq1uWYqfQEh4ymibLysJmXnWXS",
                "coins": "8.990000",
                "hours": "200046"
            },
            {
                "uxid": "fdeb3f77408f39e50a8e3b6803ce2347aac2eba8118c494424f9fa4959bab507",
                "address": "uvcDrKc8rHTjxLrU4mPN56Hyh2tR6RvCvw",
                "coins": "0.010000",
                "hours": "222300"
            }
        ]
    },
    "encoded_transaction": "010100000097dd062820314c46da0fc18c8c6c10bfab1d5da80c30adc79bbe72e90bfab11d010000006120acebfa61ba4d3970dec5665c3c952374f5d9bbf327674a0b240de62b202b319f61182e2a262b2ca5ef5a592084299504689db5448cd64c04b1f26eb01d9100010000007068bfd0f0f914ea3682d0e5cb3231b75cb9f0776bf9013d79b998d96c93ce2b0300000000ba2a4ac4a5ce4e03a82d2240ae3661419f7081b140420f0000000000ed5600000000000000ba2a4ac4a5ce4e03a82d2240ae3661419f7081b1302d8900000000006e0d0300000000000083874350e65e84aa6e06192408951d7aaac7809e10270000000000005c64030000000000"
}
```

### Unload wallet

API sets: `WALLET`

```
URI: /api/v1/wallet/unload
Method: POST
Args:
    id: wallet file name
```

Example:

```sh
curl -X POST http://127.0.0.1:6420/api/v1/wallet/unload \
 -H 'Content-Type: x-www-form-urlencoded' \
 -d 'id=2017_05_09_d554.wlt'
```

### Encrypt wallet

API sets: `WALLET`

```
URI: /api/v1/wallet/encrypt
Method: POST
Args:
    id: wallet id
    password: wallet password
```

Example:

```sh
curl -X POST http://127.0.0.1:6420/api/v1/wallet/encrypt \
 -H 'Content-Type: application/x-www-form-urlencoded' \
 -d 'id=test.wlt' \
 -d 'password=$password'
```

Result:

```json
{
    "meta": {
        "coin": "skycoin",
        "filename": "test.wlt",
        "label": "test",
        "type": "deterministic",
        "version": "0.2",
        "crypto_type": "scrypt-chacha20poly1305",
        "timestamp": 1521083044,
        "encrypted": true
    },
    "entries": [
        {
            "address": "fznGedkc87a8SsW94dBowEv6J7zLGAjT17",
            "public_key": "0316ff74a8004adf9c71fa99808ee34c3505ee73c5cf82aa301d17817da3ca33b1"
        }
    ]
}
```

### Decrypt wallet

API sets: `WALLET`

```
URI: /api/v1/wallet/decrypt
Method: POST
Args:
    id: wallet id
    password: wallet password
```

Example:

```sh
curl -X POST http://127.0.0.1:6420/api/v1/wallet/decrypt \
 -H 'Content-Type: application/x-www-form-urlencoded' \
 -d 'id=test.wlt' \
 -d 'password=$password'
```

Result:

```json
{
    "meta": {
        "coin": "skycoin",
        "filename": "test.wlt",
        "label": "test",
        "type": "deterministic",
        "version": "0.2",
        "crypto_type": "",
        "timestamp": 1521083044,
        "encrypted": false
    },
    "entries": [
        {
            "address": "fznGedkc87a8SsW94dBowEv6J7zLGAjT17",
            "public_key": "032a1218cbafc8a93233f363c19c667cf02d42fa5a8a07c0d6feca79e82d72753d"
        }
    ]
}
```

### Get wallet seed

API sets: `INSECURE_WALLET_SEED`

```
URI: /api/v1/wallet/seed
Method: POST
Args:
    id: wallet id
    password: wallet password
```

This endpoint only works for encrypted wallets. If the wallet is unencrypted, the seed will not be returned.

Example:

```sh
curl -X POST http://127.0.0.1:6420/api/v1/wallet/seed \
 -H 'Content-type: application/x-www-form-urlencoded' \
 -d 'id=test.wlt' \
 -d 'password=$password'
```

Result:

```json
{
    "seed": "your wallet seed"
}
```

### Verify wallet Seed

API sets: `READ`

```
URI: /api/v2/wallet/seed/verify
Method: POST
Args:
    seed: wallet seed/bip39 mnemonic
```

Example:

```sh
curl -X POST http://127.0.0.1:6420/api/v2/wallet/seed/verify \
 -H 'Content-type: application/json' \
 -d '{ "seed": "nut wife logic sample addict shop before tobacco crisp bleak lawsuit affair" }'
```

Result:

```json
{
    "data": {}
}
```

### Recover encrypted wallet by seed

API sets: `INSECURE_WALLET_SEED`

```
URI: /api/v2/wallet/recover
Method: POST
Args:
	id: wallet id
	seed: wallet seed
	password: [optional] password to encrypt the recovered wallet with
```

Recovers an encrypted wallet by providing the wallet seed.

Example:

```sh
curl -X POST http://127.0.0.1/api/v2/wallet/recover
 -H 'Content-Type: application/json' \
 -d '{"id":"2017_11_25_e5fb.wlt","seed":"your wallet seed"}'
```

Result:

```json
{
	"data": {
	    "meta": {
	        "coin": "skycoin",
	        "filename": "2017_11_25_e5fb.wlt",
	        "label": "test",
	        "type": "deterministic",
	        "version": "0.2",
	        "crypto_type": "",
	        "timestamp": 1511640884,
	        "encrypted": false
	    },
	    "entries": [
	        {
	            "address": "2HTnQe3ZupkG6k8S81brNC3JycGV2Em71F2",
	            "public_key": "0316ff74a8004adf9c71fa99808ee34c3505ee73c5cf82aa301d17817da3ca33b1"
	        },
	        {
	            "address": "SMnCGfpt7zVXm8BkRSFMLeMRA6LUu3Ewne",
	            "public_key": "02539528248a1a2c4f0b73233491103ca83b40249dac3ae9eee9a10b9f9debd9a3"
	        }
	    ]
	}
}
```

## Transaction APIs

### Get unconfirmed transactions

API sets: `READ`

```
URI: /api/v1/pendingTxs
Method: GET
Args:
    verbose [bool] include verbose transaction input data
```

If verbose, the transaction inputs include the owner address, coins, hours and calculated hours.
The hours are the original hours the output was created with.
The calculated hours are calculated based upon the current system time, and provide an approximate
coin hour value of the output if it were to be confirmed at that instant.

Example:

```sh
curl http://127.0.0.1:6420/api/v1/pendingTxs
```

Result:

```json
[
    {
        "transaction": {
            "length": 317,
            "type": 0,
            "txid": "89578005d8730fe1789288ee7dea036160a9bd43234fb673baa6abd91289a48b",
            "inner_hash": "cac977eee019832245724aa643ceff451b9d8b24612b2f6a58177c79e8a4c26f",
            "sigs": [
                "3f084a0c750731dd985d3137200f9b5fc3de06069e62edea0cdd3a91d88e56b95aff5104a3e797ab4d6d417861af0c343efb0fff2e5ba9e7cf88ab714e10f38101",
                "e9a8aa8860d189daf0b1dbfd2a4cc309fc0c7250fa81113aa7258f9603d19727793c1b7533131605db64752aeb9c1f4465198bb1d8dd597213d6406a0a81ed3701"
            ],
            "inputs": [
                "bb89d4ed40d0e6e3a82c12e70b01a4bc240d2cd4f252cfac88235abe61bd3ad0",
                "170d6fd7be1d722a1969cb3f7d45cdf4d978129c3433915dbaf098d4f075bbfc"
            ],
            "outputs": [
                {
                    "uxid": "ec9cf2f6052bab24ec57847c72cfb377c06958a9e04a077d07b6dd5bf23ec106",
                    "dst": "nu7eSpT6hr5P21uzw7bnbxm83B6ywSjHdq",
                    "coins": "60.000000",
                    "hours": 2458
                },
                {
                    "uxid": "be40210601829ba8653bac1d6ecc4049955d97fb490a48c310fd912280422bd9",
                    "dst": "2iVtHS5ye99Km5PonsB42No3pQRGEURmxyc",
                    "coins": "1.000000",
                    "hours": 2458
                }
            ]
        },
        "received": "2017-05-09T10:11:57.14303834+02:00",
        "checked": "2017-05-09T10:19:58.801315452+02:00",
        "announced": "0001-01-01T00:00:00Z",
        "is_valid": true
    }
]
```

Example (verbose):

```sh
curl http://127.0.0.1:6420/api/v1/pendingTxs?verbose=1
```

Result:

```json
[
    {
        "transaction": {
            "length": 220,
            "type": 0,
            "txid": "d455564dcf1fb666c3846cf579ff33e21c203e2923938c6563fe7fcb8573ba44",
            "inner_hash": "4e73155db8ed04a3bd2b953218efcc9122ebfbf4c55f08f50d1563e48eacf71d",
            "fee": 12855964,
            "sigs": [
                "17330c256a50e2117ddccf51f1980fc14380f0f9476432196ade3043668759847b97e1b209961458745684d9239541f79d9ca9255582864d30a540017ab84f2b01"
            ],
            "inputs": [
                {
                    "uxid": "27e7bc48ceca4d47e806a87100a8a98592b7618702e1cd479bf4c190462a6d09",
                    "owner": "23MjQipM9YsPKkYiuaBmf6m7fD54wrzHxpd",
                    "coins": "7815.000000",
                    "hours": 279089,
                    "calculated_hours": 13101146
                }
            ],
            "outputs": [
                {
                    "uxid": "4b4ebf62acbaece798d0dfc92fcea85768a2874dad8a9b8eb5454288deae468c",
                    "dst": "23MjQipM9YsPKkYiuaBmf6m7fD54wrzHxpd",
                    "coins": "586.000000",
                    "hours": 122591
                },
                {
                    "uxid": "781cfb134d5fdad48f3c937dfcfc66b169a305adc8abdfe92a0ec94c564913f2",
                    "dst": "2ehrG4VKLRuvBNWYz3U7tS75QWvzyWR89Dg",
                    "coins": "7229.000000",
                    "hours": 122591
                }
            ]
        },
        "received": "2018-06-20T14:14:52.415702671+08:00",
        "checked": "2018-08-26T19:47:45.328131142+08:00",
        "announced": "2018-08-26T19:51:47.356083569+08:00",
        "is_valid": true
    }
]
```

### Get transaction info by id

API sets: `READ`

```
URI: /api/v1/transaction
Method: GET
Args:
    txid: transaction id
    verbose: [bool] include verbose transaction input data
    encoded: [bool] return the transaction as hex-encoded serialized bytes
```

If verbose, the transaction inputs include the owner address, coins, hours and calculated hours.
The hours are the original hours the output was created with.
If the transaction is confirmed, the calculated hours are the hours the transaction had in the block in which it was executed..
If the transaction is unconfirmed, the calculated hours are based upon the current system time, and are approximately
equal to the hours the output would have if it become confirmed immediately.

Example:

```sh
curl http://127.0.0.1:6420/api/v1/transaction?txid=a6446654829a4a844add9f181949d12f8291fdd2c0fcb22200361e90e814e2d3
```

Result:

```json
{
    "status": {
        "confirmed": true,
        "unconfirmed": false,
        "height": 1,
        "block_seq": 1178
    },
    "txn": {
        "length": 183,
        "type": 0,
        "txid": "a6446654829a4a844add9f181949d12f8291fdd2c0fcb22200361e90e814e2d3",
        "inner_hash": "075f255d42ddd2fb228fe488b8b468526810db7a144aeed1fd091e3fd404626e",
        "timestamp": 1494275231,
        "sigs": [
            "9b6fae9a70a42464dda089c943fafbf7bae8b8402e6bf4e4077553206eebc2ed4f7630bb1bd92505131cca5bf8bd82a44477ef53058e1995411bdbf1f5dfad1f00"
        ],
        "inputs": [
            "5287f390628909dd8c25fad0feb37859c0c1ddcf90da0c040c837c89fefd9191"
        ],
        "outputs": [
            {
                "uxid": "70fa9dfb887f9ef55beb4e960f60e4703c56f98201acecf2cad729f5d7e84690",
                "dst": "7cpQ7t3PZZXvjTst8G7Uvs7XH4LeM8fBPD",
                "coins": "8.000000",
                "hours": 931
            }
        ]
    }
}
```

Example (verbose):

```sh
curl http://127.0.0.1:6420/api/v1/transaction?txid=a6446654829a4a844add9f181949d12f8291fdd2c0fcb22200361e90e814e2d3&verbose=1
```

Result:

```json
{
    "status": {
        "confirmed": true,
        "unconfirmed": false,
        "height": 53107,
        "block_seq": 1178
    },
    "time": 1494275231,
    "txn": {
        "status": {
            "confirmed": true,
            "unconfirmed": false,
            "height": 53107,
            "block_seq": 1178
        },
        "timestamp": 1494275231,
        "length": 183,
        "type": 0,
        "txid": "a6446654829a4a844add9f181949d12f8291fdd2c0fcb22200361e90e814e2d3",
        "inner_hash": "075f255d42ddd2fb228fe488b8b468526810db7a144aeed1fd091e3fd404626e",
        "fee": 6523,
        "sigs": [
            "9b6fae9a70a42464dda089c943fafbf7bae8b8402e6bf4e4077553206eebc2ed4f7630bb1bd92505131cca5bf8bd82a44477ef53058e1995411bdbf1f5dfad1f00"
        ],
        "inputs": [
            {
                "uxid": "5287f390628909dd8c25fad0feb37859c0c1ddcf90da0c040c837c89fefd9191",
                "owner": "2K6NuLBBapWndAssUtkxKfCtyjDQDHrEhhT",
                "coins": "8.000000",
                "hours": 7454,
                "calculated_hours": 7454
            }
        ],
        "outputs": [
            {
                "uxid": "70fa9dfb887f9ef55beb4e960f60e4703c56f98201acecf2cad729f5d7e84690",
                "dst": "7cpQ7t3PZZXvjTst8G7Uvs7XH4LeM8fBPD",
                "coins": "8.000000",
                "hours": 931
            }
        ]
    }
}
```

Example (encoded):

```sh
curl http://127.0.0.1:6420/api/v1/transaction?txid=a6446654829a4a844add9f181949d12f8291fdd2c0fcb22200361e90e814e2d3&encoded=1
```

Result:

```json
{
    "status": {
        "confirmed": true,
        "unconfirmed": false,
        "height": 53267,
        "block_seq": 1178
    },
    "time": 1494275231,
    "encoded_transaction": "b700000000075f255d42ddd2fb228fe488b8b468526810db7a144aeed1fd091e3fd404626e010000009b6fae9a70a42464dda089c943fafbf7bae8b8402e6bf4e4077553206eebc2ed4f7630bb1bd92505131cca5bf8bd82a44477ef53058e1995411bdbf1f5dfad1f00010000005287f390628909dd8c25fad0feb37859c0c1ddcf90da0c040c837c89fefd9191010000000010722f061aa262381dce35193d43eceb112373c300127a0000000000a303000000000000"
}
```

### Get raw transaction by id

API sets: `READ`

```
URI: /api/v1/rawtx
Method: GET
```

Example:

```sh
curl http://127.0.0.1:6420/api/v1/rawtx?txid=a6446654829a4a844add9f181949d12f8291fdd2c0fcb22200361e90e814e2d3
```

Result:

```json
"b700000000075f255d42ddd2fb228fe488b8b468526810db7a144aeed1fd091e3fd404626e010000009b6fae9a70a42464dda089c943fafbf7bae8b8402e6bf4e4077553206eebc2ed4f7630bb1bd92505131cca5bf8bd82a44477ef53058e1995411bdbf1f5dfad1f00010000005287f390628909dd8c25fad0feb37859c0c1ddcf90da0c040c837c89fefd9191010000000010722f061aa262381dce35193d43eceb112373c300127a0000000000a303000000000000"
```

### Inject raw transaction

API sets: `TXN`, `WALLET`

```
URI: /api/v1/injectTransaction
Method: POST
Content-Type: application/json
Body: {"rawtx": "hex-encoded serialized transaction string"}
Errors:
	400 - Bad input
	500 - Other
	503 - Network unavailable (transaction failed to broadcast)
```

Broadcasts a hex-encoded, serialized transaction to the network.
Transactions are serialized with the `encoder` package.
See [`coin.Transaction.Serialize`](https://godoc.org/github.com/skycoin/skycoin/src/coin#Transaction.Serialize).

If there are no available connections, the API responds with a `503 Service Unavailable` error.

Note that in some circumstances the transaction can fail to broadcast but this endpoint will still return successfully.
This can happen if the node's network has recently become unavailable but its connections have not timed out yet.

Also, in rare cases the transaction may be broadcast but might not be saved to the database. In this case the client
would have a window of opportunity to attempt a double spend, resulting in unexpected behavior.
However, if the database save failed, it is likely that a subsequent call to inject transaction will also fail.

The recommended way to handle transaction injections from your system is to inject the transaction then wait
for the transaction to be confirmed.  Transactions typically confirm quickly, so if it is not confirmed after some
timeout such as 1 minute, the application can continue to retry the broadcast with `/api/v1/resendUnconfirmedTxns`.
Broadcast only fails without an error if the node's peers disconnect or timeout after the broadcast was initiated,
which is a network problem that may recover, so rebroadcasting with `/api/v1/resendUnconfirmedTxns` will resolve it,
or else the network is unavailable.  Any transactions saved to the database will be resent on startup.

It is safe to retry the injection after a `503` failure.

Example:

```sh
curl -X POST http://127.0.0.1:6420/api/v1/injectTransaction -H 'content-type: application/json' -d '{
    "rawtx":"dc0000000008b507528697b11340f5a3fcccbff031c487bad59d26c2bdaea0cd8a0199a1720100000017f36c9d8bce784df96a2d6848f1b7a8f5c890986846b7c53489eb310090b91143c98fd233830055b5959f60030b3ca08d95f22f6b96ba8c20e548d62b342b5e0001000000ec9cf2f6052bab24ec57847c72cfb377c06958a9e04a077d07b6dd5bf23ec106020000000072116096fe2207d857d18565e848b403807cd825c044840300000000330100000000000000575e472f8c5295e8fa644e9bc5e06ec10351c65f40420f000000000066020000000000000"
}'
```

Result:

```json
"3615fc23cc12a5cb9190878a2151d1cf54129ff0cd90e5fc4f4e7debebad6868"
```

### Get transactions that are addresses related

API sets: `READ`

```
URI: /api/v1/transactions
Method: GET
Args:
    addrs: Comma seperated addresses [optional, returns all transactions if no address is provided]
    confirmed: Whether the transactions should be confirmed [optional, must be 0 or 1; if not provided, returns all]
    verbose: [bool] include verbose transaction input data
```

If verbose, the transaction inputs include the owner address, coins, hours and calculated hours.
The hours are the original hours the output was created with.
If the transaction is confirmed, the calculated hours are the hours the transaction had in the block in which it was executed.
If the transaction is unconfirmed, the calculated hours are based upon the current system time, and are approximately
equal to the hours the output would have if it become confirmed immediately.

To get address related confirmed transactions:

```sh
curl http://127.0.0.1:6420/api/v1/transactions?addrs=7cpQ7t3PZZXvjTst8G7Uvs7XH4LeM8fBPD,6dkVxyKFbFKg9Vdg6HPg1UANLByYRqkrdY&confirmed=1
```

To get address related unconfirmed transactions:
```sh
curl http://127.0.0.1:6420/api/v1/transactions?addrs=7cpQ7t3PZZXvjTst8G7Uvs7XH4LeM8fBPD,6dkVxyKFbFKg9Vdg6HPg1UANLByYRqkrdY&confirmed=0
```

To get all addresses related transactions:

```sh
curl http://127.0.0.1:6420/api/v1/transactions?addrs=7cpQ7t3PZZXvjTst8G7Uvs7XH4LeM8fBPD,6dkVxyKFbFKg9Vdg6HPg1UANLByYRqkrdY
```

Result:

```json
[
    {
        "status": {
            "confirmed": true,
            "unconfirmed": false,
            "height": 10492,
            "block_seq": 1177
        },
        "time": 1494275011,
        "txn": {
            "length": 317,
            "type": 0,
            "txid": "b09cd3a8baef6a449848f50a1b97943006ca92747d4e485d0647a3ea74550eca",
            "inner_hash": "2cb370051c92521a04ba5357e229d8ffa90d9d1741ea223b44dd60a1483ee0e5",
            "timestamp": 1494275011,
            "sigs": [
                "a55155ca15f73f0762f79c15917949a936658cff668647daf82a174eed95703a02622881f9cf6c7495536676f931b2d91d389a9e7b034232b3a1519c8da6fb8800",
                "cc7d7cbd6f31adabd9bde2c0deaa9277c0f3cf807a4ec97e11872817091dc3705841a6adb74acb625ee20ab6d3525350b8663566003276073d94c3bfe22fe48e01"
            ],
            "inputs": [
                "4f4b0078a9cd19b3395e54b3f42af6adc997f77f04e0ca54016c67c4f2384e3c",
                "36f4871646b6564b2f1ab72bd768a67579a1e0242bc68bcbcf1779bc75b3dddd"
            ],
            "outputs": [
                {
                    "uxid": "5287f390628909dd8c25fad0feb37859c0c1ddcf90da0c040c837c89fefd9191",
                    "dst": "2K6NuLBBapWndAssUtkxKfCtyjDQDHrEhhT",
                    "coins": "8.000000",
                    "hours": 7454
                },
                {
                    "uxid": "a1268e9bd2033b49b44afa765d20876467254f51e5515626780467267a65c563",
                    "dst": "7cpQ7t3PZZXvjTst8G7Uvs7XH4LeM8fBPD",
                    "coins": "1.000000",
                    "hours": 7454
                }
            ]
        }
    },
    {
        "status": {
            "confirmed": true,
            "unconfirmed": false,
            "height": 10491,
            "block_seq": 1178
        },
        "time": 1494275231,
        "txn": {
            "length": 183,
            "type": 0,
            "txid": "a6446654829a4a844add9f181949d12f8291fdd2c0fcb22200361e90e814e2d3",
            "inner_hash": "075f255d42ddd2fb228fe488b8b468526810db7a144aeed1fd091e3fd404626e",
            "timestamp": 1494275231,
            "sigs": [
                "9b6fae9a70a42464dda089c943fafbf7bae8b8402e6bf4e4077553206eebc2ed4f7630bb1bd92505131cca5bf8bd82a44477ef53058e1995411bdbf1f5dfad1f00"
            ],
            "inputs": [
                "5287f390628909dd8c25fad0feb37859c0c1ddcf90da0c040c837c89fefd9191"
            ],
            "outputs": [
                {
                    "uxid": "70fa9dfb887f9ef55beb4e960f60e4703c56f98201acecf2cad729f5d7e84690",
                    "dst": "7cpQ7t3PZZXvjTst8G7Uvs7XH4LeM8fBPD",
                    "coins": "8.000000",
                    "hours": 931
                }
            ]
        }
    },
    {
        "status": {
            "confirmed": true,
            "unconfirmed": false,
            "height": 8730,
            "block_seq": 2939
        },
        "time": 1505205561,
        "txn": {
            "length": 474,
            "type": 0,
            "txid": "b45e571988bc07bd0b623c999655fa878fb9bdd24c8cd24fde179bf4b26ae7b7",
            "inner_hash": "393804eca6afadc05db80cfb9e1024ef5761231c70705c406301bad33161f8bf",
            "timestamp": 1505205561,
            "sigs": [
                "fb9dd021cdff51ab56891cca0fd1600877f6e0691136dbe3f8324c3f4f7ee5bc624ded4954c1d70d8cb776ce3454d8f195bbb252e48b0f2cd388f5a733697d9301",
                "0639e61ba87a61f10b0e0114008ddd4e7090d9397370de28da27b7852b231b8e66c36d10fe3424c9b23a41266fd2c50f169233009713b332d6a48ce9c128ccef01",
                "055afe17222aab66c48c8e08e03a406bf2b8719f5221ec54c8e678078033bcd56b66bbc46a866f2be5e3f9ca454e3fbc2021630d0430b72e18c24d02df03c03100",
                "8cf56fb96e11d49bea728cb35ba5953fbc640817fac01b82e62a959ef8d4c3105298f2a6ea127bb07552abd905a667b58f6c79717e9f05258079de08d91f10a500"
            ],
            "inputs": [
                "dea9266aa7b687f4391e92f04436407c51a834274a5a33bc8bcf3189732e82e3",
                "e811bdce52ddac0d952d2546fdca8d1ac4e0ad32f170d3d73b724fb37c802652",
                "e94ccdbc07cc62fb41140b4daa7969438c749837c0808acf20dde113bdf1876b",
                "534afc496a7aee2ec55c71d85abfc27f35d16c56506f663b24d8ee4815583b6e"
            ],
            "outputs": [
                {
                    "uxid": "732e129fc1630aba3f06d833ce0a7a25f05dae5df3e7a135b5f82e99222e8c28",
                    "dst": "2hAjmdPP9R3um9JhKczeVdJUVugY6SPJBDm",
                    "coins": "6.000000",
                    "hours": 204
                }
            ]
        }
    }
]
```

Example (verbose):

```sh
curl http://127.0.0.1:6420/api/v1/transactions?addrs=7cpQ7t3PZZXvjTst8G7Uvs7XH4LeM8fBPD,2K6NuLBBapWndAssUtkxKfCtyjDQDHrEhhT&verbose=1
```

Result:

```json
[
    {
        "status": {
            "confirmed": true,
            "unconfirmed": false,
            "height": 53207,
            "block_seq": 1131
        },
        "time": 1494192581,
        "txn": {
            "timestamp": 1494192581,
            "length": 220,
            "type": 0,
            "txid": "b785dc57a9b53dbf0390213480dd9dffc32356fb79b82fa622a2607894bfab98",
            "inner_hash": "5279e944502d6bdaff25af7b7fb7c6e503c62ae70a01084031e1cb563afe2e2c",
            "fee": 317021,
            "sigs": [
                "f8cd208acc6674de79fa1192e5177325cda871c26707242dbd6fb9df245bf34b2fbc3dfe32e61eefa0543934556cb073bdeab6e555d7bfe6b7220f1ae575613d01"
            ],
            "inputs": [
                {
                    "uxid": "004d3ef83af64c542701b923ec5c727734de9d88837bcea37a2927a569dd3f0d",
                    "owner": "MbZvwdXHnMUZ1eUFxNDqxPEEHkkffKgq2F",
                    "coins": "904.000000",
                    "hours": 14,
                    "calculated_hours": 422693
                }
            ],
            "outputs": [
                {
                    "uxid": "4047c5cbbaf0ed927caa1391d5456d58e0857ef188f2eec8ee987a30b3f53aed",
                    "dst": "MbZvwdXHnMUZ1eUFxNDqxPEEHkkffKgq2F",
                    "coins": "903.000000",
                    "hours": 52836
                },
                {
                    "uxid": "4f4b0078a9cd19b3395e54b3f42af6adc997f77f04e0ca54016c67c4f2384e3c",
                    "dst": "2K6NuLBBapWndAssUtkxKfCtyjDQDHrEhhT",
                    "coins": "1.000000",
                    "hours": 52836
                }
            ]
        }
    },
    {
        "status": {
            "confirmed": true,
            "unconfirmed": false,
            "height": 53206,
            "block_seq": 1132
        },
        "time": 1494192731,
        "txn": {
            "timestamp": 1494192731,
            "length": 220,
            "type": 0,
            "txid": "dc39c39bea82e5b56a1a77ce8485d9b06fda694e04ddf63af1273351c87dd077",
            "inner_hash": "b8f36a57212a68f4b3ecf9d699f286dafcdb624551e07c35a983832ffd37326c",
            "fee": 39628,
            "sigs": [
                "1005adda19efe31b5cd85caa85b4a42599263f649103fd26761f2261f3ee00460d9693c45406d782b0e04613aa412a5ef6b275c2a665a9f13167912da91777a700"
            ],
            "inputs": [
                {
                    "uxid": "4047c5cbbaf0ed927caa1391d5456d58e0857ef188f2eec8ee987a30b3f53aed",
                    "owner": "MbZvwdXHnMUZ1eUFxNDqxPEEHkkffKgq2F",
                    "coins": "903.000000",
                    "hours": 52836,
                    "calculated_hours": 52836
                }
            ],
            "outputs": [
                {
                    "uxid": "a6662ea872dabee2fae96a4561d67728d16cb3da372d4b7bbc74a18f2bc3fecf",
                    "dst": "MbZvwdXHnMUZ1eUFxNDqxPEEHkkffKgq2F",
                    "coins": "895.000000",
                    "hours": 6604
                },
                {
                    "uxid": "36f4871646b6564b2f1ab72bd768a67579a1e0242bc68bcbcf1779bc75b3dddd",
                    "dst": "2K6NuLBBapWndAssUtkxKfCtyjDQDHrEhhT",
                    "coins": "8.000000",
                    "hours": 6604
                }
            ]
        }
    },
    {
        "status": {
            "confirmed": true,
            "unconfirmed": false,
            "height": 53161,
            "block_seq": 1177
        },
        "time": 1494275011,
        "txn": {
            "timestamp": 1494275011,
            "length": 317,
            "type": 0,
            "txid": "b09cd3a8baef6a449848f50a1b97943006ca92747d4e485d0647a3ea74550eca",
            "inner_hash": "2cb370051c92521a04ba5357e229d8ffa90d9d1741ea223b44dd60a1483ee0e5",
            "fee": 44726,
            "sigs": [
                "a55155ca15f73f0762f79c15917949a936658cff668647daf82a174eed95703a02622881f9cf6c7495536676f931b2d91d389a9e7b034232b3a1519c8da6fb8800",
                "cc7d7cbd6f31adabd9bde2c0deaa9277c0f3cf807a4ec97e11872817091dc3705841a6adb74acb625ee20ab6d3525350b8663566003276073d94c3bfe22fe48e01"
            ],
            "inputs": [
                {
                    "uxid": "4f4b0078a9cd19b3395e54b3f42af6adc997f77f04e0ca54016c67c4f2384e3c",
                    "owner": "2K6NuLBBapWndAssUtkxKfCtyjDQDHrEhhT",
                    "coins": "1.000000",
                    "hours": 52836,
                    "calculated_hours": 52857
                },
                {
                    "uxid": "36f4871646b6564b2f1ab72bd768a67579a1e0242bc68bcbcf1779bc75b3dddd",
                    "owner": "2K6NuLBBapWndAssUtkxKfCtyjDQDHrEhhT",
                    "coins": "8.000000",
                    "hours": 6604,
                    "calculated_hours": 6777
                }
            ],
            "outputs": [
                {
                    "uxid": "5287f390628909dd8c25fad0feb37859c0c1ddcf90da0c040c837c89fefd9191",
                    "dst": "2K6NuLBBapWndAssUtkxKfCtyjDQDHrEhhT",
                    "coins": "8.000000",
                    "hours": 7454
                },
                {
                    "uxid": "a1268e9bd2033b49b44afa765d20876467254f51e5515626780467267a65c563",
                    "dst": "7cpQ7t3PZZXvjTst8G7Uvs7XH4LeM8fBPD",
                    "coins": "1.000000",
                    "hours": 7454
                }
            ]
        }
    },
    {
        "status": {
            "confirmed": true,
            "unconfirmed": false,
            "height": 53160,
            "block_seq": 1178
        },
        "time": 1494275231,
        "txn": {
            "timestamp": 1494275231,
            "length": 183,
            "type": 0,
            "txid": "a6446654829a4a844add9f181949d12f8291fdd2c0fcb22200361e90e814e2d3",
            "inner_hash": "075f255d42ddd2fb228fe488b8b468526810db7a144aeed1fd091e3fd404626e",
            "fee": 6523,
            "sigs": [
                "9b6fae9a70a42464dda089c943fafbf7bae8b8402e6bf4e4077553206eebc2ed4f7630bb1bd92505131cca5bf8bd82a44477ef53058e1995411bdbf1f5dfad1f00"
            ],
            "inputs": [
                {
                    "uxid": "5287f390628909dd8c25fad0feb37859c0c1ddcf90da0c040c837c89fefd9191",
                    "owner": "2K6NuLBBapWndAssUtkxKfCtyjDQDHrEhhT",
                    "coins": "8.000000",
                    "hours": 7454,
                    "calculated_hours": 7454
                }
            ],
            "outputs": [
                {
                    "uxid": "70fa9dfb887f9ef55beb4e960f60e4703c56f98201acecf2cad729f5d7e84690",
                    "dst": "7cpQ7t3PZZXvjTst8G7Uvs7XH4LeM8fBPD",
                    "coins": "8.000000",
                    "hours": 931
                }
            ]
        }
    }
]
```

### Resend unconfirmed transactions

API sets: `READ`

```
URI: /api/v1/resendUnconfirmedTxns
Method: GET
```

Example:

```sh
curl http://127.0.0.1:6420/api/v1/resendUnconfirmedTxns
```

Result:

```json
{
    "txids":[
        "b45e571988bc07bd0b623c999655fa878fb9bdd24c8cd24fde179bf4b26ae7b7",
        "a6446654829a4a844add9f181949d12f8291fdd2c0fcb22200361e90e814e2d3"
    ]
}
```

### Verify encoded transaction

API sets: `READ`

```
URI: /api/v2/transaction/verify
Method: POST
Content-Type: application/json
Args: {"encoded_transaction": "<hex encoded serialized transaction>"}
```

If the transaction can be parsed, passes validation and has not been spent, returns `200 OK` with the decoded transaction data,
and the `"confirmed"` field will be `false`.

If the transaction is structurally valid, passes validation but has been spent, returns `422 Unprocessable Entity` with the decoded transaction data,
and the `"confirmed"` field will be `true`. The `"error"` `"message"` will be `"transaction has been spent"`.

If the transaction can be parsed but does not pass validation, returns `422 Unprocessable Entity` with the decoded transaction data.
The `"error"` object will be included in the response with the reason why.
If the transaction's inputs cannot be found in the unspent pool nor in the historical archive of unspents,
the transaction `"inputs"` metadata will be absent and only `"uxid"` will be present.

If the transaction can not be parsed, returns `400 Bad Request` and the `"error"` object will be included in the response with the reason why.

Example of valid transaction that has not been spent:

```sh
curl -X POST -H 'Content-Type: application/json' http://127.0.0.1:6420/api/v2/transaction/verify \
-d '{"encoded_transaction": "dc000000004fd024d60939fede67065b36adcaaeaf70fc009e3a5bbb8358940ccc8bbb2074010000007635ce932158ec06d94138adc9c9b19113fa4c2279002e6b13dcd0b65e0359f247e8666aa64d7a55378b9cc9983e252f5877a7cb2671c3568ec36579f8df1581000100000019ad5059a7fffc0369fc24b31db7e92e12a4ee2c134fb00d336d7495dec7354d02000000003f0555073e17ea6e45283f0f1115b520d0698d03a086010000000000010000000000000000b90dc595d102c48d3281b47428670210415f585200f22b0000000000ff01000000000000"}'
```

Result:

```json
{
    "data": {
        "confirmed": false,
        "transaction": {
            "length": 220,
            "type": 0,
            "txid": "82b5fcb182e3d70c285e59332af6b02bf11d8acc0b1407d7d82b82e9eeed94c0",
            "inner_hash": "4fd024d60939fede67065b36adcaaeaf70fc009e3a5bbb8358940ccc8bbb2074",
            "fee": "1042",
            "sigs": [
                "7635ce932158ec06d94138adc9c9b19113fa4c2279002e6b13dcd0b65e0359f247e8666aa64d7a55378b9cc9983e252f5877a7cb2671c3568ec36579f8df158100"
            ],
            "inputs": [
                {
                    "uxid": "19ad5059a7fffc0369fc24b31db7e92e12a4ee2c134fb00d336d7495dec7354d",
                    "address": "2HTnQe3ZupkG6k8S81brNC3JycGV2Em71F2",
                    "coins": "2.980000",
                    "hours": "985",
                    "calculated_hours": "1554",
                    "timestamp": 1527080354,
                    "block": 30074,
                    "txid": "94204347ef52d90b3c5d6c31a3fced56ae3f74fd8f1f5576931aeb60847f0e59"
                }
            ],
            "outputs": [
                {
                    "uxid": "b0911a5fc4dfe4524cdb82f6db9c705f4849af42fcd487a3c4abb2d17573d234",
                    "address": "SMnCGfpt7zVXm8BkRSFMLeMRA6LUu3Ewne",
                    "coins": "0.100000",
                    "hours": "1"
                },
                {
                    "uxid": "a492e6b85a434866be40da7e287bfcf14efce9803ff2fcd9d865c4046e81712a",
                    "address": "2HTnQe3ZupkG6k8S81brNC3JycGV2Em71F2",
                    "coins": "2.880000",
                    "hours": "511"
                }
            ]
        }
    }
}
```

Example of valid transaction that *has* been spent:

```sh
curl -X POST -H 'Content-Type: application/json' http://127.0.0.1:6420/api/v2/transaction/verify \
-d '{"encoded_transaction": "dc000000004fd024d60939fede67065b36adcaaeaf70fc009e3a5bbb8358940ccc8bbb2074010000007635ce932158ec06d94138adc9c9b19113fa4c2279002e6b13dcd0b65e0359f247e8666aa64d7a55378b9cc9983e252f5877a7cb2671c3568ec36579f8df1581000100000019ad5059a7fffc0369fc24b31db7e92e12a4ee2c134fb00d336d7495dec7354d02000000003f0555073e17ea6e45283f0f1115b520d0698d03a086010000000000010000000000000000b90dc595d102c48d3281b47428670210415f585200f22b0000000000ff01000000000000"}'
```

Result:

```json
{
    "error": {
        "message": "transaction has been spent",
        "code": 422
    },
    "data": {
        "confirmed": true,
        "transaction": {
            "length": 220,
            "type": 0,
            "txid": "82b5fcb182e3d70c285e59332af6b02bf11d8acc0b1407d7d82b82e9eeed94c0",
            "inner_hash": "4fd024d60939fede67065b36adcaaeaf70fc009e3a5bbb8358940ccc8bbb2074",
            "fee": "1042",
            "sigs": [
                "7635ce932158ec06d94138adc9c9b19113fa4c2279002e6b13dcd0b65e0359f247e8666aa64d7a55378b9cc9983e252f5877a7cb2671c3568ec36579f8df158100"
            ],
            "inputs": [
                {
                    "uxid": "19ad5059a7fffc0369fc24b31db7e92e12a4ee2c134fb00d336d7495dec7354d",
                    "address": "2HTnQe3ZupkG6k8S81brNC3JycGV2Em71F2",
                    "coins": "2.980000",
                    "hours": "985",
                    "calculated_hours": "1554",
                    "timestamp": 1527080354,
                    "block": 30074,
                    "txid": "94204347ef52d90b3c5d6c31a3fced56ae3f74fd8f1f5576931aeb60847f0e59"
                }
            ],
            "outputs": [
                {
                    "uxid": "b0911a5fc4dfe4524cdb82f6db9c705f4849af42fcd487a3c4abb2d17573d234",
                    "address": "SMnCGfpt7zVXm8BkRSFMLeMRA6LUu3Ewne",
                    "coins": "0.100000",
                    "hours": "1"
                },
                {
                    "uxid": "a492e6b85a434866be40da7e287bfcf14efce9803ff2fcd9d865c4046e81712a",
                    "address": "2HTnQe3ZupkG6k8S81brNC3JycGV2Em71F2",
                    "coins": "2.880000",
                    "hours": "511"
                }
            ]
        }
    }
}
```


## Block APIs

### Get blockchain metadata

API sets: `STATUS`, `READ`

```
URI: /api/v1/blockchain/metadata
Method: GET
```

Example:

```sh
curl http://127.0.0.1:6420/api/v1/blockchain/metadata
```

Result:

```json
{
    "head": {
        "seq": 58894,
        "block_hash": "3961bea8c4ab45d658ae42effd4caf36b81709dc52a5708fdd4c8eb1b199a1f6",
        "previous_block_hash": "8eca94e7597b87c8587286b66a6b409f6b4bf288a381a56d7fde3594e319c38a",
        "timestamp": 1537581604,
        "fee": 485194,
        "version": 0,
        "tx_body_hash": "c03c0dd28841d5aa87ce4e692ec8adde923799146ec5504e17ac0c95036362dd",
        "ux_hash": "f7d30ecb49f132283862ad58f691e8747894c9fc241cb3a864fc15bd3e2c83d3"
    },
    "unspents": 38171,
    "unconfirmed": 1
}
```

### Get blockchain progress

API sets: `STATUS`, `READ`

```
URI: /api/v1/blockchain/progress
Method: GET
```

Example:

```sh
curl http://127.0.0.1:6420/api/v1/blockchain/progress
```

Result:

```json
{
    "current": 2760,
    "highest": 2760,
    "peers": [
        {
            "address": "35.157.164.126:6000",
            "height": 2760
        },
        {
            "address": "63.142.253.76:6000",
            "height": 2760
        },
    ]
}
```

### Get block by hash or seq

API sets: `READ`

```
URI: /api/v1/block
Method: GET
Args:
    hash: get block by hash
    seq: get block by sequence number
    verbose: [bool] return verbose transaction input data
```

If verbose, the transaction inputs include the owner address, coins, hours and calculated hours.
The hours are the original hours the output was created with.
The calculated hours are the hours the transaction had in the block in which it was executed.

Example:

```sh
curl http://127.0.0.1:6420/api/v1/block?hash=6eafd13ab6823223b714246b32c984b56e0043412950faf17defdbb2cbf3fe30
```

or

```sh
curl http://127.0.0.1:6420/api/v1/block?seq=2760
```

Result:

```json
{
    "header": {
        "seq": 2760,
        "block_hash": "6eafd13ab6823223b714246b32c984b56e0043412950faf17defdbb2cbf3fe30",
        "previous_block_hash": "eaccd527ef263573c29000dbfb3c782ee175153c63f42abb671588b7071e877f",
        "timestamp": 1504220821,
        "fee": 196130,
        "version": 0,
        "tx_body_hash": "825ae95b81ae0ce037cdf9f1cda138bac3f3ed41c51b09e0befb71848e0f3bfd",
        "ux_hash": "366af6bd80cfce79ce1ef63b45fb3ae8d9a6afc92a8590f14e18220884bd9d22"
    },
    "body": {
        "txns": [
            {
                "length": 220,
                "type": 0,
                "txid": "825ae95b81ae0ce037cdf9f1cda138bac3f3ed41c51b09e0befb71848e0f3bfd",
                "inner_hash": "312e5dd55e06be5f9a0ee43a00d447f2fea47a7f1fb9669ecb477d2768ab04fd",
                "sigs": [
                    "f0d0eb337e3440af6e8f0c105037ec205f36c83770d26a9e3a0fb4b7ec1a2be64764f4e31cbaf6629933c971613d10d58e6acb592704a7d511f19836441f09fb00"
                ],
                "inputs": [
                    "e7594379c9a6bb111205cbfa6fac908cac1d136e207960eb0429f15fde09ac8c"
                ],
                "outputs": [
                    {
                        "uxid": "840d0ee483c1dc085e6518e1928c68979af61188b809fc74da9fca982e6a61ba",
                        "dst": "2GgFvqoyk9RjwVzj8tqfcXVXB4orBwoc9qv",
                        "coins": "998.000000",
                        "hours": 35390
                    },
                    {
                        "uxid": "38177c437ff42f29dc8d682e2f7c278f2203b6b02f42b1a88f9eb6c2392a7f70",
                        "dst": "2YHKP9yH7baLvkum3U6HCBiJjnAUCLS5Z9U",
                        "coins": "2.000000",
                        "hours": 70780
                    }
                ]
            }
        ]
    },
    "size": 220
}
```

Example (verbose):

```sh
curl http://127.0.0.1:6420/api/v1/block?hash=6eafd13ab6823223b714246b32c984b56e0043412950faf17defdbb2cbf3fe30&verbose=1
```

or

```sh
curl http://127.0.0.1:6420/api/v1/block?seq=2760&verbose=1
```

Result:

```json
{
    "header": {
        "seq": 2760,
        "block_hash": "6eafd13ab6823223b714246b32c984b56e0043412950faf17defdbb2cbf3fe30",
        "previous_block_hash": "eaccd527ef263573c29000dbfb3c782ee175153c63f42abb671588b7071e877f",
        "timestamp": 1504220821,
        "fee": 196130,
        "version": 0,
        "tx_body_hash": "825ae95b81ae0ce037cdf9f1cda138bac3f3ed41c51b09e0befb71848e0f3bfd",
        "ux_hash": "366af6bd80cfce79ce1ef63b45fb3ae8d9a6afc92a8590f14e18220884bd9d22"
    },
    "body": {
        "txns": [
            {
                "length": 220,
                "type": 0,
                "txid": "825ae95b81ae0ce037cdf9f1cda138bac3f3ed41c51b09e0befb71848e0f3bfd",
                "inner_hash": "312e5dd55e06be5f9a0ee43a00d447f2fea47a7f1fb9669ecb477d2768ab04fd",
                "fee": 196130,
                "sigs": [
                    "f0d0eb337e3440af6e8f0c105037ec205f36c83770d26a9e3a0fb4b7ec1a2be64764f4e31cbaf6629933c971613d10d58e6acb592704a7d511f19836441f09fb00"
                ],
                "inputs": [
                    {
                        "uxid": "e7594379c9a6bb111205cbfa6fac908cac1d136e207960eb0429f15fde09ac8c",
                        "owner": "kbbzyrUKNVJsJDGFLAjVT5neVcx5SQjFx5",
                        "coins": "1000.000000",
                        "hours": 283123,
                        "calculated_hours": 302300
                    }
                ],
                "outputs": [
                    {
                        "uxid": "840d0ee483c1dc085e6518e1928c68979af61188b809fc74da9fca982e6a61ba",
                        "dst": "2GgFvqoyk9RjwVzj8tqfcXVXB4orBwoc9qv",
                        "coins": "998.000000",
                        "hours": 35390
                    },
                    {
                        "uxid": "38177c437ff42f29dc8d682e2f7c278f2203b6b02f42b1a88f9eb6c2392a7f70",
                        "dst": "2YHKP9yH7baLvkum3U6HCBiJjnAUCLS5Z9U",
                        "coins": "2.000000",
                        "hours": 70780
                    }
                ]
            }
        ]
    },
    "size": 220
}
```


### Get blocks in specific range

API sets: `READ`

```
URI: /api/v1/blocks
Method: GET
Args:
    start: start seq
    end: end seq
    seqs: comma-separated list of block seqs
    verbose: [bool] return verbose transaction input data
```

This endpoint has two modes: range and seqs.
The `seqs` parameter cannot be combined with `start`, `end`.

If `start` and/or `end` are provided, returns blocks in the range [`start`, `end`].
Both start and end sequences are included in the returned array of blocks.

If `seqs` is provided, returns blocks matching the specified sequences.
`seqs` must not contain any duplicate values.
If a block does not exist for any of the given sequence numbers, a `404` error is returned.

If verbose, the transaction inputs include the owner address, coins, hours and calculated hours.
The hours are the original hours the output was created with.
The calculated hours are the hours the transaction had in the block in which it was executed.

Example:

```sh
curl http://127.0.0.1:6420/api/v1/blocks?start=101&end=102
```

Result:

```json
{
    "blocks": [
        {
            "header": {
                "seq": 101,
                "block_hash": "8156057fc823589288f66c91edb60c11ff004465bcbe3a402b1328be7f0d6ce0",
                "previous_block_hash": "725e76907998485d367a847b0fb49f08536c592247762279fcdbd9907fee5607",
                "timestamp": 1429274666,
                "fee": 720335,
                "version": 0,
                "tx_body_hash": "e8fe5290afba3933389fd5860dca2cbcc81821028be9c65d0bb7cf4e8d2c4c18",
                "ux_hash": "348989599d30d3adfaaea98577963caa419ab0276279296e7d194a9cbb8cad04"
            },
            "body": {
                "txns": [
                    {
                        "length": 183,
                        "type": 0,
                        "txid": "e8fe5290afba3933389fd5860dca2cbcc81821028be9c65d0bb7cf4e8d2c4c18",
                        "inner_hash": "45da31b68748eafdb08ef8bf1ebd1c07c0f14fcb0d66759d6cf4642adc956d06",
                        "sigs": [
                            "09bce2c888ceceeb19999005cceb1efdee254cacb60edee118b51ffd740ff6503a8f9cbd60a16c7581bfd64f7529b649d0ecc8adbe913686da97fe8c6543189001"
                        ],
                        "inputs": [
                            "6002f3afc7054c0e1161bcf2b4c1d4d1009440751bc1fe806e0eae33291399f4"
                        ],
                        "outputs": [
                            {
                                "uxid": "f9bffdcbe252acb1c3a8a1e8c99829342ba1963860d5692eebaeb9bcfbcaf274",
                                "dst": "R6aHqKWSQfvpdo2fGSrq4F1RYXkBWR9HHJ",
                                "coins": "27000.000000",
                                "hours": 102905
                            }
                        ]
                    }
                ]
            },
            "size": 183
        },
        {
            "header": {
                "seq": 102,
                "block_hash": "311f4b83b4fdb9fd1d45648115969cf4b3aab2d1acad9e2aa735829245c525f3",
                "previous_block_hash": "8156057fc823589288f66c91edb60c11ff004465bcbe3a402b1328be7f0d6ce0",
                "timestamp": 1429274686,
                "fee": 710046,
                "version": 0,
                "tx_body_hash": "7b13cab45b52dd2df291ec97cf000bf6ea1b647d6fdf0261a7527578d8b71b9d",
                "ux_hash": "f7512b0718f392c7503f86e69175efd7835ea4c3dd3f71ff65c7ad8873a6a9e8"
            },
            "body": {
                "txns": [
                    {
                        "length": 183,
                        "type": 0,
                        "txid": "7b13cab45b52dd2df291ec97cf000bf6ea1b647d6fdf0261a7527578d8b71b9d",
                        "inner_hash": "73bfee3a7c8d4f8a68657ebcaf69a59639f762bfc1a6f4468f3ca4724bc5b9f8",
                        "sigs": [
                            "c4bcada17604a4a62baf50f929655027f2913639c27b773871f2135b72553c1959737e39d50e8349ffa5a7679de845aa6370999dbaaff4c7f9fd01260818683901"
                        ],
                        "inputs": [
                            "4e75b4bced3404590d38ca06440c275d7fd86618a84966a0a1053fb18164e898"
                        ],
                        "outputs": [
                            {
                                "uxid": "0a5603a1a5aeda575aa498cdaec5a4c893a28669dba84163eba2e90db3d9f39d",
                                "dst": "2JJ8pgq8EDAnrzf9xxBJapE2qkYLefW4uF8",
                                "coins": "26700.000000",
                                "hours": 101435
                            }
                        ]
                    }
                ]
            },
            "size": 183
        }
    ]
}
```

Example (verbose):

```sh
curl http://127.0.0.1:6420/api/v1/blocks?start=101&end=102&verbose=1
```

Result:

```json
{
    "blocks": [
        {
            "header": {
                "seq": 101,
                "block_hash": "8156057fc823589288f66c91edb60c11ff004465bcbe3a402b1328be7f0d6ce0",
                "previous_block_hash": "725e76907998485d367a847b0fb49f08536c592247762279fcdbd9907fee5607",
                "timestamp": 1429274666,
                "fee": 720335,
                "version": 0,
                "tx_body_hash": "e8fe5290afba3933389fd5860dca2cbcc81821028be9c65d0bb7cf4e8d2c4c18",
                "ux_hash": "348989599d30d3adfaaea98577963caa419ab0276279296e7d194a9cbb8cad04"
            },
            "body": {
                "txns": [
                    {
                        "length": 183,
                        "type": 0,
                        "txid": "e8fe5290afba3933389fd5860dca2cbcc81821028be9c65d0bb7cf4e8d2c4c18",
                        "inner_hash": "45da31b68748eafdb08ef8bf1ebd1c07c0f14fcb0d66759d6cf4642adc956d06",
                        "fee": 720335,
                        "sigs": [
                            "09bce2c888ceceeb19999005cceb1efdee254cacb60edee118b51ffd740ff6503a8f9cbd60a16c7581bfd64f7529b649d0ecc8adbe913686da97fe8c6543189001"
                        ],
                        "inputs": [
                            {
                                "uxid": "6002f3afc7054c0e1161bcf2b4c1d4d1009440751bc1fe806e0eae33291399f4",
                                "owner": "2M1C5LSZ4Pvu5RWS44bCdY6or3R8grQw7ez",
                                "coins": "27000.000000",
                                "hours": 220,
                                "calculated_hours": 823240
                            }
                        ],
                        "outputs": [
                            {
                                "uxid": "f9bffdcbe252acb1c3a8a1e8c99829342ba1963860d5692eebaeb9bcfbcaf274",
                                "dst": "R6aHqKWSQfvpdo2fGSrq4F1RYXkBWR9HHJ",
                                "coins": "27000.000000",
                                "hours": 102905
                            }
                        ]
                    }
                ]
            },
            "size": 183
        },
        {
            "header": {
                "seq": 102,
                "block_hash": "311f4b83b4fdb9fd1d45648115969cf4b3aab2d1acad9e2aa735829245c525f3",
                "previous_block_hash": "8156057fc823589288f66c91edb60c11ff004465bcbe3a402b1328be7f0d6ce0",
                "timestamp": 1429274686,
                "fee": 710046,
                "version": 0,
                "tx_body_hash": "7b13cab45b52dd2df291ec97cf000bf6ea1b647d6fdf0261a7527578d8b71b9d",
                "ux_hash": "f7512b0718f392c7503f86e69175efd7835ea4c3dd3f71ff65c7ad8873a6a9e8"
            },
            "body": {
                "txns": [
                    {
                        "length": 183,
                        "type": 0,
                        "txid": "7b13cab45b52dd2df291ec97cf000bf6ea1b647d6fdf0261a7527578d8b71b9d",
                        "inner_hash": "73bfee3a7c8d4f8a68657ebcaf69a59639f762bfc1a6f4468f3ca4724bc5b9f8",
                        "fee": 710046,
                        "sigs": [
                            "c4bcada17604a4a62baf50f929655027f2913639c27b773871f2135b72553c1959737e39d50e8349ffa5a7679de845aa6370999dbaaff4c7f9fd01260818683901"
                        ],
                        "inputs": [
                            {
                                "uxid": "4e75b4bced3404590d38ca06440c275d7fd86618a84966a0a1053fb18164e898",
                                "owner": "2JJ8pgq8EDAnrzf9xxBJapE2qkYLefW4uF8",
                                "coins": "26700.000000",
                                "hours": 54,
                                "calculated_hours": 811481
                            }
                        ],
                        "outputs": [
                            {
                                "uxid": "0a5603a1a5aeda575aa498cdaec5a4c893a28669dba84163eba2e90db3d9f39d",
                                "dst": "2JJ8pgq8EDAnrzf9xxBJapE2qkYLefW4uF8",
                                "coins": "26700.000000",
                                "hours": 101435
                            }
                        ]
                    }
                ]
            },
            "size": 183
        }
    ]
}
```

Example (seqs):

```sh
curl http://127.0.0.1:6420/api/v1/blocks?seqs=3,5,7
```

```json
{
    "blocks": [
        {
            "header": {
                "seq": 3,
                "block_hash": "35c3ebbe6feaeeab27ac77c1712051787bdd4bbfb5cdcdebc81f8aac98a2f3f3",
                "previous_block_hash": "01723bc4dc90f1cb857a94fe5e3bb50c02e6689fd998f8147c9cae07fbfa63af",
                "timestamp": 1427927671,
                "fee": 0,
                "version": 0,
                "tx_body_hash": "a6a709e9388a4d67a47d262b11da5f804eddd9d67acc4a3e450f7a567bdc1619"
            },
            "body": {
                "txns": [
                    {
                        "length": 183,
                        "type": 0,
                        "txid": "a6a709e9388a4d67a47d262b11da5f804eddd9d67acc4a3e450f7a567bdc1619",
                        "inner_hash": "ea6adee3180c7f9d73d1e693822d5d1c2bba85067f89a873355bc771a078faa1",
                        "sigs": [
                            "ce8fd47e2044ed17998f92621e90329f673a746c802d67f639ca083705dd199f6ee346781497b44132434922879244d819694b5903093f784570c55d293ab4af01"
                        ],
                        "inputs": [
                            "af0b2c1cc882a56b6c0c06e99e7d2731413b988329a2c47a5c2aa8be589b707a"
                        ],
                        "outputs": [
                            {
                                "uxid": "9eb7954461ba0256c9054fe38c00c66e60428dccf900a62e74b9fe39310aea13",
                                "dst": "R6aHqKWSQfvpdo2fGSrq4F1RYXkBWR9HHJ",
                                "coins": "10.000000",
                                "hours": 0
                            }
                        ]
                    }
                ]
            },
            "size": 183
        },
        {
            "header": {
                "seq": 5,
                "block_hash": "114fe60587a158428a47e0f9571d764f495912c299aa4e67fc88004cf21b0c24",
                "previous_block_hash": "415e47348a1e642cb2e31d00ee500747d3aed0336aabfff7d783ed21465251c7",
                "timestamp": 1428798821,
                "fee": 2036,
                "version": 0,
                "tx_body_hash": "0579e7727627cd9815a8a8b5e1df86124f45a4132cc0dbd00d2f110e4f409b69"
            },
            "body": {
                "txns": [
                    {
                        "length": 317,
                        "type": 0,
                        "txid": "0579e7727627cd9815a8a8b5e1df86124f45a4132cc0dbd00d2f110e4f409b69",
                        "inner_hash": "fe123ca954a82bb1ce2cc9ef9c56d6b649a4cbaf5b17394b0ffda651ed32327e",
                        "sigs": [
                            "056ed0f74367fb1370d7e98689953983d9cf34eb6669854f1645c8a16c93d85075661e7d4f6df0ce5ca8eb9852eff6a12fbac2caafee03bb8c616f847c61416800",
                            "8aaa7f320a7b01169d3217a600100cb27c55e4ce56cd3455814f56d8e4e65be746e0e20e776087af6f19361f0b898edc2123a5f9bd35d24ef8b8669ca85b142601"
                        ],
                        "inputs": [
                            "9eb7954461ba0256c9054fe38c00c66e60428dccf900a62e74b9fe39310aea13",
                            "706f82c481906108880d79372ab5c126d32ecc98cf3f7c74cf33f5fda49dcf70"
                        ],
                        "outputs": [
                            {
                                "uxid": "fa2b598d233fe434f907f858d5de812eacf50c7b3fd152c77cd6e246fe356a9e",
                                "dst": "R6aHqKWSQfvpdo2fGSrq4F1RYXkBWR9HHJ",
                                "coins": "999890.000000",
                                "hours": 4073
                            },
                            {
                                "uxid": "dc63c680f408c4e646037966189383a5d50eda34e666c2a0c75c0c6bf13b71a1",
                                "dst": "2fGC7kwAM9yZyEF1QqBqp8uo9RUsF6ENGJF",
                                "coins": "100.000000",
                                "hours": 0
                            }
                        ]
                    }
                ]
            },
            "size": 317
        },
        {
            "header": {
                "seq": 7,
                "block_hash": "6cb71b57c998a5367101e01d48c097eccd4f5abf311c89bcca8ee213581f355f",
                "previous_block_hash": "103949030e90fcebc5d8ca1c9c59f30a31aa71911401d22a2422e4571b035701",
                "timestamp": 1428807671,
                "fee": 0,
                "version": 0,
                "tx_body_hash": "f832428481690fa918d6d29946e191f2c8c89b2388a906e0c53dceee6070a24b"
            },
            "body": {
                "txns": [
                    {
                        "length": 220,
                        "type": 0,
                        "txid": "f832428481690fa918d6d29946e191f2c8c89b2388a906e0c53dceee6070a24b",
                        "inner_hash": "f440c514779522a6387edda9b9d9835f00680fb314546efb7bc9762a17884156",
                        "sigs": [
                            "8fe96f5502270e4efa962b2aef2b81795fe26a8f0c9a494e2ae9c7e624af455c49396270ae7a25b41d439fd56dea9d556a135129122de1b1274b1e2a5d75f2ea01"
                        ],
                        "inputs": [
                            "8ff8a647e4542fab01e078ac467b2c9f2e5f7de55d77ec2711f8abc718e2c91b"
                        ],
                        "outputs": [
                            {
                                "uxid": "17090c40091d009d6a684043d3be2e9cb1dc60a664a9c2e388af1f3a7345724b",
                                "dst": "2fGC7kwAM9yZyEF1QqBqp8uo9RUsF6ENGJF",
                                "coins": "90.000000",
                                "hours": 0
                            },
                            {
                                "uxid": "f9e7a412cdff80e95ddbe1d76fcc73f967cb99d383b0659e1355c8e623f02b62",
                                "dst": "WADSeEwEQVbtUy8CfcVimyxX1KjTRkvfoK",
                                "coins": "5.000000",
                                "hours": 0
                            }
                        ]
                    }
                ]
            },
            "size": 220
        }
    ]
}
```


### Get last N blocks

API sets: `READ`

```
URI: /api/v1/last_blocks
Method: GET
Args:
    num: number of most recent blocks to return
    verbose: [bool] return verbose transaction input data
```

If verbose, the transaction inputs include the owner address, coins, hours and calculated hours.
The hours are the original hours the output was created with.
The calculated hours are the hours the transaction had in the block in which it was executed.

Example:

```sh
curl http://127.0.0.1:6420/api/v1/last_blocks?num=2
```

Result:

```json
{
    "blocks": [
        {
            "header": {
                "seq": 58893,
                "block_hash": "8eca94e7597b87c8587286b66a6b409f6b4bf288a381a56d7fde3594e319c38a",
                "previous_block_hash": "1f042ed976c0cb150ea6b71c9608d65b519e4bc1c507eba9f1146e443a856c2d",
                "timestamp": 1537581594,
                "fee": 970389,
                "version": 0,
                "tx_body_hash": "1bea5cf1279693a0da24828c37b267c702007842b16ca5557ae497574d15aab7",
                "ux_hash": "bf35652af199779bc40cbeb339e8a782ff70673b07779e5c5621d37dfe13b42b"
            },
            "body": {
                "txns": [
                    {
                        "length": 377,
                        "type": 0,
                        "txid": "1bea5cf1279693a0da24828c37b267c702007842b16ca5557ae497574d15aab7",
                        "inner_hash": "a25232405bcef0c007bb2d7d3520f2a389e17e11125c252ab6c00168ec52c08d",
                        "sigs": [
                            "2ff7390c3b66c6b0fbb2b4c59c8e218291d4cbb82a836bb577c7264677f4a8320f6f3ad72d804e3014728baa214c223ecced8725b64be96fe3b51332ad1eda4201",
                            "9e7c715f897b3c987c00ee8c6b14e4b90bb3e4e11d003b481f82042b1795b3c75eaa3d563cd0358cdabdab77cfdbead7323323cf73e781f9c1a8cf6d9b4f8ac100",
                            "5c9748314f2fe0cd442df5ebb8f211087111d22e9463355bf9eee583d44df1bd36addb510eb470cb5dafba0732615f8533072f80ae05fc728c91ce373ada1e7b00"
                        ],
                        "inputs": [
                            "5f634c825b2a53103758024b3cb8578b17d56d422539e23c26b91ea397161703",
                            "16ac52084ffdac2e9169b9e057d44630dec23d18cfb90b9437d28220a3dc585d",
                            "8d3263890d32382e182b86f8772c7685a8f253ed475c05f7d530e9296f692bc9"
                        ],
                        "outputs": [
                            {
                                "uxid": "fb8db3f78928aee3f5cbda8db7fc290df9e64414e8107872a1c5cf83e08e4df7",
                                "dst": "uvcDrKc8rHTjxLrU4mPN56Hyh2tR6RvCvw",
                                "coins": "26.913000",
                                "hours": 970388
                            }
                        ]
                    }
                ]
            },
            "size": 377
        },
        {
            "header": {
                "seq": 58894,
                "block_hash": "3961bea8c4ab45d658ae42effd4caf36b81709dc52a5708fdd4c8eb1b199a1f6",
                "previous_block_hash": "8eca94e7597b87c8587286b66a6b409f6b4bf288a381a56d7fde3594e319c38a",
                "timestamp": 1537581604,
                "fee": 485194,
                "version": 0,
                "tx_body_hash": "c03c0dd28841d5aa87ce4e692ec8adde923799146ec5504e17ac0c95036362dd",
                "ux_hash": "f7d30ecb49f132283862ad58f691e8747894c9fc241cb3a864fc15bd3e2c83d3"
            },
            "body": {
                "txns": [
                    {
                        "length": 257,
                        "type": 0,
                        "txid": "c03c0dd28841d5aa87ce4e692ec8adde923799146ec5504e17ac0c95036362dd",
                        "inner_hash": "f7dbd09f7e9f65d87003984640f1977fb9eec95b07ef6275a1ec6261065e68d7",
                        "sigs": [
                            "af5329e77213f34446a0ff41d249fd25bc1dae913390871df359b9bd587c95a10b625a74a3477a05cc7537cb532253b12c03349ead5be066b8e0009e79462b9501"
                        ],
                        "inputs": [
                            "fb8db3f78928aee3f5cbda8db7fc290df9e64414e8107872a1c5cf83e08e4df7"
                        ],
                        "outputs": [
                            {
                                "uxid": "235811602fc96cf8b5b031edb88ee1606830aa641c06e0986681552d8728ec07",
                                "dst": "2Huip6Eizrq1uWYqfQEh4ymibLysJmXnWXS",
                                "coins": "0.500000",
                                "hours": 1
                            },
                            {
                                "uxid": "873da4edc01c0b5184e1f26c4c3471dd407d08e9ab36b018ab93874e7392320b",
                                "dst": "2XBMMDMqTTYmqs2rfjEwYDz8ABd38y9B8r7",
                                "coins": "0.500000",
                                "hours": 1
                            },
                            {
                                "uxid": "42a6f0127f61e1d7bca8e9680027eddcecad772250c5634a03e56a8b1cf5a816",
                                "dst": "uvcDrKc8rHTjxLrU4mPN56Hyh2tR6RvCvw",
                                "coins": "25.913000",
                                "hours": 485192
                            }
                        ]
                    }
                ]
            },
            "size": 257
        }
    ]
}
```

Example (verbose):

```sh
curl http://127.0.0.1:6420/api/v1/last_blocks?num=2&verbose=1
```

Result:

```json
{
    "blocks": [
        {
            "header": {
                "seq": 58893,
                "block_hash": "8eca94e7597b87c8587286b66a6b409f6b4bf288a381a56d7fde3594e319c38a",
                "previous_block_hash": "1f042ed976c0cb150ea6b71c9608d65b519e4bc1c507eba9f1146e443a856c2d",
                "timestamp": 1537581594,
                "fee": 970389,
                "version": 0,
                "tx_body_hash": "1bea5cf1279693a0da24828c37b267c702007842b16ca5557ae497574d15aab7",
                "ux_hash": "bf35652af199779bc40cbeb339e8a782ff70673b07779e5c5621d37dfe13b42b"
            },
            "body": {
                "txns": [
                    {
                        "length": 377,
                        "type": 0,
                        "txid": "1bea5cf1279693a0da24828c37b267c702007842b16ca5557ae497574d15aab7",
                        "inner_hash": "a25232405bcef0c007bb2d7d3520f2a389e17e11125c252ab6c00168ec52c08d",
                        "fee": 970389,
                        "sigs": [
                            "2ff7390c3b66c6b0fbb2b4c59c8e218291d4cbb82a836bb577c7264677f4a8320f6f3ad72d804e3014728baa214c223ecced8725b64be96fe3b51332ad1eda4201",
                            "9e7c715f897b3c987c00ee8c6b14e4b90bb3e4e11d003b481f82042b1795b3c75eaa3d563cd0358cdabdab77cfdbead7323323cf73e781f9c1a8cf6d9b4f8ac100",
                            "5c9748314f2fe0cd442df5ebb8f211087111d22e9463355bf9eee583d44df1bd36addb510eb470cb5dafba0732615f8533072f80ae05fc728c91ce373ada1e7b00"
                        ],
                        "inputs": [
                            {
                                "uxid": "5f634c825b2a53103758024b3cb8578b17d56d422539e23c26b91ea397161703",
                                "owner": "uvcDrKc8rHTjxLrU4mPN56Hyh2tR6RvCvw",
                                "coins": "25.910000",
                                "hours": 7745,
                                "calculated_hours": 17458
                            },
                            {
                                "uxid": "16ac52084ffdac2e9169b9e057d44630dec23d18cfb90b9437d28220a3dc585d",
                                "owner": "uvcDrKc8rHTjxLrU4mPN56Hyh2tR6RvCvw",
                                "coins": "1.000000",
                                "hours": 1915246,
                                "calculated_hours": 1915573
                            },
                            {
                                "uxid": "8d3263890d32382e182b86f8772c7685a8f253ed475c05f7d530e9296f692bc9",
                                "owner": "2Huip6Eizrq1uWYqfQEh4ymibLysJmXnWXS",
                                "coins": "0.003000",
                                "hours": 7745,
                                "calculated_hours": 7746
                            }
                        ],
                        "outputs": [
                            {
                                "uxid": "fb8db3f78928aee3f5cbda8db7fc290df9e64414e8107872a1c5cf83e08e4df7",
                                "dst": "uvcDrKc8rHTjxLrU4mPN56Hyh2tR6RvCvw",
                                "coins": "26.913000",
                                "hours": 970388
                            }
                        ]
                    }
                ]
            },
            "size": 377
        },
        {
            "header": {
                "seq": 58894,
                "block_hash": "3961bea8c4ab45d658ae42effd4caf36b81709dc52a5708fdd4c8eb1b199a1f6",
                "previous_block_hash": "8eca94e7597b87c8587286b66a6b409f6b4bf288a381a56d7fde3594e319c38a",
                "timestamp": 1537581604,
                "fee": 485194,
                "version": 0,
                "tx_body_hash": "c03c0dd28841d5aa87ce4e692ec8adde923799146ec5504e17ac0c95036362dd",
                "ux_hash": "f7d30ecb49f132283862ad58f691e8747894c9fc241cb3a864fc15bd3e2c83d3"
            },
            "body": {
                "txns": [
                    {
                        "length": 257,
                        "type": 0,
                        "txid": "c03c0dd28841d5aa87ce4e692ec8adde923799146ec5504e17ac0c95036362dd",
                        "inner_hash": "f7dbd09f7e9f65d87003984640f1977fb9eec95b07ef6275a1ec6261065e68d7",
                        "fee": 485194,
                        "sigs": [
                            "af5329e77213f34446a0ff41d249fd25bc1dae913390871df359b9bd587c95a10b625a74a3477a05cc7537cb532253b12c03349ead5be066b8e0009e79462b9501"
                        ],
                        "inputs": [
                            {
                                "uxid": "fb8db3f78928aee3f5cbda8db7fc290df9e64414e8107872a1c5cf83e08e4df7",
                                "owner": "uvcDrKc8rHTjxLrU4mPN56Hyh2tR6RvCvw",
                                "coins": "26.913000",
                                "hours": 970388,
                                "calculated_hours": 970388
                            }
                        ],
                        "outputs": [
                            {
                                "uxid": "235811602fc96cf8b5b031edb88ee1606830aa641c06e0986681552d8728ec07",
                                "dst": "2Huip6Eizrq1uWYqfQEh4ymibLysJmXnWXS",
                                "coins": "0.500000",
                                "hours": 1
                            },
                            {
                                "uxid": "873da4edc01c0b5184e1f26c4c3471dd407d08e9ab36b018ab93874e7392320b",
                                "dst": "2XBMMDMqTTYmqs2rfjEwYDz8ABd38y9B8r7",
                                "coins": "0.500000",
                                "hours": 1
                            },
                            {
                                "uxid": "42a6f0127f61e1d7bca8e9680027eddcecad772250c5634a03e56a8b1cf5a816",
                                "dst": "uvcDrKc8rHTjxLrU4mPN56Hyh2tR6RvCvw",
                                "coins": "25.913000",
                                "hours": 485192
                            }
                        ]
                    }
                ]
            },
            "size": 257
        }
    ]
}
```

## Explorer APIs

### Get address affected transactions

API sets: `READ`

```
URI: /api/v1/explorer/address
Method: GET
Args:
    address
```

Example:

```sh
curl http://127.0.0.1:6420/api/v1/explorer/address?address=2NfNKsaGJEndpSajJ6TsKJfsdDjW2gFsjXg
```

Result:

```json
[
    {
        "status": {
            "confirmed": true,
            "unconfirmed": false,
            "height": 38076,
            "block_seq": 15493
        },
        "timestamp": 1518878675,
        "length": 183,
        "type": 0,
        "txid": "6d8e2f8b436a2f38d604b3aa1196ef2176779c5e11e33fbdd09f993fe659c39f",
        "inner_hash": "8da7c64dcedeeb6aa1e0d21fb84a0028dcd68e6801f1a3cc0224fdd50682046f",
        "fee": 126249,
        "sigs": [
            "c60e43980497daad59b4c72a2eac053b1584f960c57a5e6ac8337118dccfcee4045da3f60d9be674867862a13fdd87af90f4b85cbf39913bde13674e0a039b7800"
        ],
        "inputs": [
            {
                "uxid": "349b06e5707f633fd2d8f048b687b40462d875d968b246831434fb5ab5dcac38",
                "owner": "WzPDgdfL1NzSbX96tscUNXUqtCRLjaBugC",
                "coins": "125.000000",
                "hours": 34596,
                "calculated_hours": 178174
            }
        ],
        "outputs": [
            {
                "uxid": "5b4a79c7de2e9099e083bbc8096619ae76ba6fbe34875c61bbe2d3bfa6b18b99",
                "dst": "2NfNKsaGJEndpSajJ6TsKJfsdDjW2gFsjXg",
                "coins": "125.000000",
                "hours": 51925
            }
        ]
    }
]
```

## Uxout APIs

### Get uxout

API sets: `READ`

```
URI: /api/v1/uxout
Method: GET
Args:
    uxid
```

Example:

```sh
curl http://127.0.0.1:6420/api/v1/uxout?uxid=8b64d9b058e10472b9457fd2d05a1d89cbbbd78ce1d97b16587d43379271bed1
```

Result:

```json
{
    "uxid": "8b64d9b058e10472b9457fd2d05a1d89cbbbd78ce1d97b16587d43379271bed1",
    "time": 1502870712,
    "src_block_seq": 2545,
    "src_tx": "ded9e671510ab300a4ea3ee126fe8e2d50b995021e2db4589c6fb4ac000fe7bb",
    "owner_address": "c9zyTYwgR4n89KyzknpmGaaDarUCPEs9mV",
    "coins": 2000000,
    "hours": 5039,
    "spent_block_seq": 2556,
    "spent_tx": "b51e1933f286c4f03d73e8966186bafb25f64053db8514327291e690ae8aafa5"
}
```

### Get historical unspent outputs for an address

API sets: `READ`

```
URI: /api/v1/address_uxouts
Method: GET
Args:
    address
```

Returns the historical, spent outputs of a given address.

Example:

```sh
curl http://127.0.0.1:6420/api/v1/address_uxouts?address=6dkVxyKFbFKg9Vdg6HPg1UANLByYRqkrdY
```

Result:

```json
[
    {
        "uxid": "7669ff7350d2c70a88093431a7b30d3e69dda2319dcb048aa80fa0d19e12ebe0",
        "time": 1502936862,
        "src_block_seq": 2556,
        "src_tx": "b51e1933f286c4f03d73e8966186bafb25f64053db8514327291e690ae8aafa5",
        "owner_address": "6dkVxyKFbFKg9Vdg6HPg1UANLByYRqkrdY",
        "coins": 2000000,
        "hours": 633,
        "spent_block_seq": 0,
        "spent_tx": "0000000000000000000000000000000000000000000000000000000000000000"
    }
]
```

## Coin supply related information

### Coin supply

API sets: `READ`

```
URI: /api/v1/coinSupply
Method: GET
```

Example:

```sh
curl http://127.0.0.1:6420/api/v1/coinSupply
```

Result:

```json
{
    "current_supply": "7187500.000000",
    "total_supply": "25000000.000000",
    "max_supply": "100000000.000000",
    "current_coinhour_supply": "23499025077",
    "total_coinhour_supply": "93679828577",
    "unlocked_distribution_addresses": [
        "R6aHqKWSQfvpdo2fGSrq4F1RYXkBWR9HHJ",
        "2EYM4WFHe4Dgz6kjAdUkM6Etep7ruz2ia6h",
        "25aGyzypSA3T9K6rgPUv1ouR13efNPtWP5m",
        "ix44h3cojvN6nqGcdpy62X7Rw6Ahnr3Thk",
        "AYV8KEBEAPCg8a59cHgqHMqYHP9nVgQDyW",
        "2Nu5Jv5Wp3RYGJU1EkjWFFHnebxMx1GjfkF",
        "2THDupTBEo7UqB6dsVizkYUvkKq82Qn4gjf",
        "tWZ11Nvor9parjg4FkwxNVcby59WVTw2iL",
        "m2joQiJRZnj3jN6NsoKNxaxzUTijkdRoSR",
        "8yf8PAQqU2cDj8Yzgz3LgBEyDqjvCh2xR7",
        "sgB3n11ZPUYHToju6TWMpUZTUcKvQnoFMJ",
        "2UYPbDBnHUEc67e7qD4eXtQQ6zfU2cyvAvk",
        "wybwGC9rhm8ZssBuzpy5goXrAdE31MPdsj",
        "JbM25o7kY7hqJZt3WGYu9pHZFCpA9TCR6t",
        "2efrft5Lnwjtk7F1p9d7BnPd72zko2hQWNi",
        "Syzmb3MiMoiNVpqFdQ38hWgffHg86D2J4e",
        "2g3GUmTQooLrNHaRDhKtLU8rWLz36Beow7F",
        "D3phtGr9iv6238b3zYXq6VgwrzwvfRzWZQ",
        "gpqsFSuMCZmsjPc6Rtgy1FmLx424tH86My",
        "2EUF3GPEUmfocnUc1w6YPtqXVCy3UZA4rAq",
        "TtAaxB3qGz5zEAhhiGkBY9VPV7cekhvRYS",
        "2fM5gVpi7XaiMPm4i29zddTNkmrKe6TzhVZ",
        "ix3NDKgxfYYANKAb5kbmwBYXPrkAsha7uG",
        "2RkPshpFFrkuaP98GprLtgHFTGvPY5e6wCK",
        "Ak1qCDNudRxZVvcW6YDAdD9jpYNNStAVqm"
    ],
    "locked_distribution_addresses": [
        "2eZYSbzBKJ7QCL4kd5LSqV478rJQGb4UNkf",
        "KPfqM6S96WtRLMuSy4XLfVwymVqivdcDoM",
        "5B98bU1nsedGJBdRD5wLtq7Z8t8ZXio8u5",
        "2iZWk5tmBynWxj2PpAFyiZzEws9qSnG3a6n",
        "XUGdPaVnMh7jtzPe3zkrf9FKh5nztFnQU5",
        "hSNgHgewJme8uaHrEuKubHYtYSDckD6hpf",
        "2DeK765jLgnMweYrMp1NaYHfzxumfR1PaQN",
        "orrAssY5V2HuQAbW9K6WktFrGieq2m23pr",
        "4Ebf4PkG9QEnQTm4MVvaZvJV6Y9av3jhgb",
        "7Uf5xJ3GkiEKaLxC2WmJ1t6SeekJeBdJfu",
        "oz4ytDKbCqpgjW3LPc52pW2CaK2gxCcWmL",
        "2ex5Z7TufQ5Z8xv5mXe53fSQRfUr35SSo7Q",
        "WV2ap7ZubTxeDdmEZ1Xo7ufGMkekLWikJu",
        "ckCTV4r1pNuz6j2VBRHhaJN9HsCLY7muLV",
        "MXJx96ZJVSjktgeYZpVK8vn1H3xWP8ooq5",
        "wyQVmno9aBJZmQ99nDSLoYWwp7YDJCWsrH",
        "2cc9wKxCsFNRkoAQDAoHke3ZoyL1mSV14cj",
        "29k9g3F5AYfVaa1joE1PpZjBED6hQXes8Mm",
        "2XPLzz4ZLf1A9ykyTCjW5gEmVjnWa8CuatH",
        "iH7DqqojTgUn2JxmY9hgFp165Nk7wKfan9",
        "RJzzwUs3c9C8Y7NFYzNfFoqiUKeBhBfPki",
        "2W2cGyiCRM4nwmmiGPgMuGaPGeBzEm7VZPn",
        "ALJVNKYL7WGxFBSriiZuwZKWD4b7fbV1od",
        "tBaeg9zE2sgmw5ZQENaPPYd6jfwpVpGTzS",
        "2hdTw5Hk3rsgpZjvk8TyKcCZoRVXU5QVrUt",
        "A1QU6jKq8YgTP79M8fwZNHUZc7hConFKmy",
        "q9RkXoty3X1fuaypDDRUi78rWgJWYJMmpJ",
        "2Xvm6is5cAPA85xnSYXDuAqiRyoXiky5RaD",
        "4CW2CPJEzxhn2PS4JoSLoWGL5QQ7dL2eji",
        "24EG6uTzL7DHNzcwsygYGRR1nfu5kco7AZ1",
        "KghGnWw5fppTrqHSERXZf61yf7GkuQdCnV",
        "2WojewRA3LbpyXTP9ANy8CZqJMgmyNm3MDr",
        "2BsMfywmGV3M2CoDA112Rs7ZBkiMHfy9X11",
        "kK1Q4gPyYfVVMzQtAPRzL8qXMqJ67Y7tKs",
        "28J4mx8xfUtM92DbQ6i2Jmqw5J7dNivfroN",
        "gQvgyG1djgtftoCVrSZmsRxr7okD4LheKw",
        "3iFGBKapAWWzbiGFSr5ScbhrEPm6Esyvia",
        "NFW2akQH2vu7AqkQXxFz2P5vkXTWkSqrSm",
        "2MQJjLnWRp9eHh6MpCwpiUeshhtmri12mci",
        "2QjRQUMyL6iodtHP9zKmxCNYZ7k3jxtk49C",
        "USdfKy7B6oFNoauHWMmoCA7ND9rHqYw2Mf",
        "cA49et9WtptYHf6wA1F8qqVgH3kS5jJ9vK",
        "qaJT9TjcMi46sTKcgwRQU8o5Lw2Ea1gC4N",
        "22pyn5RyhqtTQu4obYjuWYRNNw4i54L8xVr",
        "22dkmukC6iH4FFLBmHne6modJZZQ3MC9BAT",
        "z6CJZfYLvmd41GRVE8HASjRcy5hqbpHZvE",
        "GEBWJ2KpRQDBTCCtvnaAJV2cYurgXS8pta",
        "oS8fbEm82cprmAeineBeDkaKd7QownDZQh",
        "rQpAs1LVQdphyj9ipEAuukAoj9kNpSP8cM",
        "6NSJKsPxmqipGAfFFhUKbkopjrvEESTX3j",
        "cuC68ycVXmD2EBzYFNYQ6akhKGrh3FGjSf",
        "bw4wtYU8toepomrhWP2p8UFYfHBbvEV425",
        "HvgNmDz5jD39Gwmi9VfDY1iYMhZUpZ8GKz",
        "SbApuZAYquWP3Q6iD51BcMBQjuApYEkRVf",
        "2Ugii5yxJgLzC59jV1vF8GK7UBZdvxwobeJ",
        "21N2iJ1qnQRiJWcEqNRxXwfNp8QcmiyhtPy",
        "9TC4RGs6AtFUsbcVWnSoCdoCpSfM66ALAc",
        "oQzn55UWG4iMcY9bTNb27aTnRdfiGHAwbD",
        "2GCdwsRpQhcf8SQcynFrMVDM26Bbj6sgv9M",
        "2NRFe7REtSmaM2qAgZeG45hC8EtVGV2QjeB",
        "25RGnhN7VojHUTvQBJA9nBT5y1qTQGULMzR",
        "26uCBDfF8E2PJU2Dzz2ysgKwv9m4BhodTz9",
        "Wkvima5cF7DDFdmJQqcdq8Syaq9DuAJJRD",
        "286hSoJYxvENFSHwG51ZbmKaochLJyq4ERQ",
        "FEGxF3HPoM2HCWHn82tyeh9o7vEQq5ySGE",
        "h38DxNxGhWGTq9p5tJnN5r4Fwnn85Krrb6",
        "2c1UU8J6Y3kL4cmQh21Tj8wkzidCiZxwdwd",
        "2bJ32KuGmjmwKyAtzWdLFpXNM6t83CCPLq5",
        "2fi8oLC9zfVVGnzzQtu3Y3rffS65Hiz6QHo",
        "TKD93RxFr2Am44TntLiJQus4qcEwTtvEEQ",
        "zMDywYdGEDtTSvWnCyc3qsYHWwj9ogws74",
        "25NbotTka7TwtbXUpSCQD8RMgHKspyDubXJ",
        "2ayCELBERubQWH5QxUr3cTxrYpidvUAzsSw",
        "RMTCwLiYDKEAiJu5ekHL1NQ8UKHi5ozCPg",
        "ejJjiCwp86ykmFr5iTJ8LxQXJ2wJPTYmkm"
    ]
}
```

### Richlist show top N addresses by uxouts

API sets: `READ`

```
URI: /api/v1/richlist
Method: GET
Args:
    n: top N addresses, [default 20, returns all if <= 0].
    include-distribution: include distribution addresses or not, default false.
```

Example:

```sh
curl "http://127.0.0.1:6420/api/v1/richlist?n=4&include-distribution=true"
```

Result:

```json
{
    "richlist": [
        {
            "address": "zMDywYdGEDtTSvWnCyc3qsYHWwj9ogws74",
            "coins": "1000000.000000",
            "locked": true
        },
        {
            "address": "z6CJZfYLvmd41GRVE8HASjRcy5hqbpHZvE",
            "coins": "1000000.000000",
            "locked": true
        },
        {
            "address": "wyQVmno9aBJZmQ99nDSLoYWwp7YDJCWsrH",
            "coins": "1000000.000000",
            "locked": true
        },
        {
            "address": "tBaeg9zE2sgmw5ZQENaPPYd6jfwpVpGTzS",
            "coins": "1000000.000000",
            "locked": true
        }
    ]
}
```

### Count unique addresses

API sets: `READ`

```
URI: /api/v1/addresscount
Method: GET
```

Example:

```sh
curl "http://127.0.0.1:6420/api/v1/addresscount"
```

Result:

```json
{
    "count": 10103
}
```

## Network status

### Get information for a specific connection

API sets: `STATUS`, `READ`

```
URI: /api/v1/network/connection
Method: GET
Args:
    addr: ip:port address of a known connection
```

Example:

```sh
curl 'http://127.0.0.1:6420/api/v1/network/connection?addr=176.9.84.75:6000'
```

Result:

```json
{
    "id": 109548,
    "address": "176.9.84.75:6000",
    "last_sent": 1520675817,
    "last_received": 1520675817,
    "outgoing": false,
    "introduced": true,
    "mirror": 719118746,
    "height": 181,
    "listen_port": 6000
}
```

### Get a list of all connections

API sets: `STATUS`, `READ`

```
URI: /api/v1/network/connections
Method: GET
```

Example:

```sh
curl 'http://127.0.0.1:6420/api/v1/network/connections'
```

Result:

```json
{
    "connections": [
        {
            "id": 99107,
            "address": "139.162.161.41:20002",
            "last_sent": 1520675750,
            "last_received": 1520675750,
            "outgoing": false,
            "introduced": true,
            "mirror": 1338939619,
            "height": 180,
            "listen_port": 20002
        },
        {
            "id": 109548,
            "address": "176.9.84.75:6000",
            "last_sent": 1520675751,
            "last_received": 1520675751,
            "outgoing": false,
            "introduced": true,
            "mirror": 719118746,
            "height": 182,
            "listen_port": 6000
        },
        {
            "id": 99115,
            "address": "185.120.34.60:6000",
            "last_sent": 1520675754,
            "last_received": 1520675754,
            "outgoing": false,
            "introduced": true,
            "mirror": 1931713869,
            "height": 180,
            "listen_port": 6000
        }
    ]
}
```


### Get a list of all default connections

API sets: `STATUS`, `READ`

```
URI: /api/v1/network/defaultConnections
Method: GET
```

Example:

```sh
curl 'http://127.0.0.1:6420/api/v1/network/defaultConnections'
```

Result:

```json
[
    "104.237.142.206:6000",
    "118.178.135.93:6000",
    "121.41.103.148:6000",
    "139.162.7.132:6000",
    "172.104.85.6:6000",
    "176.58.126.224:6000",
    "47.88.33.156:6000"
]
```

### Get a list of all trusted connections

API sets: `STATUS`, `READ`

```
URI: /api/v1/network/connections/trust
Method: GET
```

Example:

```sh
curl 'http://127.0.0.1:6420/api/v1/network/connections/trust'
```

Result:

```json
[
    "104.237.142.206:6000",
    "118.178.135.93:6000",
    "121.41.103.148:6000",
    "139.162.7.132:6000",
    "172.104.85.6:6000",
    "176.58.126.224:6000",
    "47.88.33.156:6000"
]
```

### Get a list of all connections discovered through peer exchange

API sets: `STATUS`, `READ`

```
URI: /api/v1/network/connections/exchange
Method: GET
```

Example:

```sh
curl 'http://127.0.0.1:6420/api/v1/network/connections/exchange'
```

Result:

```json
[
    "104.237.142.206:6000",
    "116.62.220.158:7200",
    "118.237.210.163:6000",
    "121.41.103.148:6000",
    "121.41.103.148:7200",
    "139.162.161.41:20000",
    "139.162.161.41:20001",
    "139.162.161.41:20002",
    "139.162.33.154:6000",
    "139.162.7.132:6000",
    "155.94.137.34:6000",
    "164.132.108.92:6000",
    "165.227.199.63:6000",
    "172.104.145.6:6000",
    "172.104.52.230:7200",
    "172.104.85.6:6000",
    "173.212.205.184:6000",
    "173.249.30.221:6000",
    "176.58.126.224:6000",
    "176.9.84.75:6000",
    "185.120.34.60:6000",
    "35.201.160.163:6000",
    "47.88.33.156:6000"
]
```

## Migrating from the unversioned API

The unversioned API are the API endpoints without an `/api` prefix.
These endpoints are all prefixed with `/api/v1` now.

`-enable-unversioned-api` was added as an option to assist migration to `/api/v1`
but this option will be removed in v0.26.0.

To migrate from the unversioned API, add `/api/v1` to all endpoints that you call
that do not have an `/api` prefix already.

For example, `/block` would become `/api/v1/block`.

## Migrating from the JSONRPC API

The JSONRPC-2.0 RPC API will be removed in v0.26.0.
Anyone still using this can follow this guide to migrate to the REST API:

* `get_status` is replaced by `/api/v1/blockchain/metadata` and `/api/v1/health`
* `get_lastblocks` is replaced by `/api/v1/last_blocks`
* `get_blocks` is replaced by `/api/v1/blocks`
* `get_outputs` is replaced by `/api/v1/outputs`
* `inject_transaction` is replaced by `/api/v1/injectTransaction`
* `get_transaction` is replaced by `/api/v1/transaction`

## Migrating from /api/v1/spend

The `POST /api/v1/spend` endpoint is deprecated and will be removed in v0.26.0.

To migrate from it, use [`POST /api/v1/wallet/transaction`](#create-transaction) followed by [`POST /api/v1/injectTransaction`](#inject-raw-transaction).
Do not create another transaction before injecting the created transaction, otherwise you might create two conflicting transactions.

`POST /api/v1/wallet/transaction` has more options for creating the transaction than the `/api/v1/spend` endpoint.
To replicate the same behavior as `/api/v1/spend`, use the following request body template:

```json
{
	"hours_selection": {
		"type": "auto",
		"mode": "share",
		"share_factor": "0.5",
	},
	"wallet": {
		"id": "$wallet_id",
		"password": "$password"
	},
	"to": [{
		"address": "$dst",
		"coins": "$coins"
	}]
}
```

You must use a string for `"coins"` instead of an integer measured in "droplets" (the smallest unit of currency in Skycoin, 1/1000000 of a skycoin).
For example, if you sent 1 Skycoin with `/api/v1/spend` you would have specified the `coins` field as `1000000`.
Now, you would specify it as `"1"`.

Some examples:

* 123.456 coins: before `123456000`, now `"123.456"`
* 0.1 coins: before `100000`, now `"0.1"`
* 1 coin: before `1000000`, now `"1"`

Extra zeros on the `"coins"` string are ok, for example `"1"` is the same as `"1.0"` or `"1.000000"`.

Only provide `"password"` if the wallet is encrypted.  Note that decryption can take a few seconds, and this can impact
throughput.

The request header `Content-Type` must be `application/json`.

The response to `POST /api/v1/wallet/transaction` will include a verbose decoded transaction with details
and the hex-encoded binary transaction in the `"encoded_transaction"` field.
Use the value of `"encoded_transaction"` as the `"rawtx"` value in the request to `/api/v1/injectTransaction`.<|MERGE_RESOLUTION|>--- conflicted
+++ resolved
@@ -23,132 +23,6 @@
 	- [Health check](#health-check)
 	- [Version info](#version-info)
 	- [Prometheus metrics](#prometheus-metrics)
-- [Simple query APIs](#simple-query-apis)
-	- [Get balance of addresses](#get-balance-of-addresses)
-	- [Get unspent output set of address or hash](#get-unspent-output-set-of-address-or-hash)
-	- [Verify an address](#verify-an-address)
-- [Wallet APIs](#wallet-apis)
-	- [Get wallet](#get-wallet)
-	- [Get unconfirmed transactions of a wallet](#get-unconfirmed-transactions-of-a-wallet)
-	- [Get wallets](#get-wallets)
-	- [Get wallet folder name](#get-wallet-folder-name)
-	- [Generate wallet seed](#generate-wallet-seed)
-	- [Create a wallet from seed](#create-a-wallet-from-seed)
-	- [Generate new address in wallet](#generate-new-address-in-wallet)
-	- [Updates wallet label](#updates-wallet-label)
-	- [Get wallet balance](#get-wallet-balance)
-	- [Spend coins from wallet](#spend-coins-from-wallet)
-	- [Create transaction](#create-transaction)
-	- [Unload wallet](#unload-wallet)
-	- [Encrypt wallet](#encrypt-wallet)
-	- [Decrypt wallet](#decrypt-wallet)
-	- [Get wallet seed](#get-wallet-seed)
-	- [Recover encrypted wallet by seed](#recover-encrypted-wallet-by-seed)
-- [Transaction APIs](#transaction-apis)
-	- [Get unconfirmed transactions](#get-unconfirmed-transactions)
-	- [Get transaction info by id](#get-transaction-info-by-id)
-	- [Get raw transaction by id](#get-raw-transaction-by-id)
-	- [Inject raw transaction](#inject-raw-transaction)
-	- [Get transactions that are addresses related](#get-transactions-that-are-addresses-related)
-	- [Resend unconfirmed transactions](#resend-unconfirmed-transactions)
-	- [Verify encoded transaction](#verify-encoded-transaction)
-- [Block APIs](#block-apis)
-	- [Get blockchain metadata](#get-blockchain-metadata)
-	- [Get blockchain progress](#get-blockchain-progress)
-	- [Get block by hash or seq](#get-block-by-hash-or-seq)
-	- [Get blocks in specific range](#get-blocks-in-specific-range)
-	- [Get last N blocks](#get-last-n-blocks)
-- [Explorer APIs](#explorer-apis)
-	- [Get address affected transactions](#get-address-affected-transactions)
-- [Uxout APIs](#uxout-apis)
-	- [Get uxout](#get-uxout)
-	- [Get historical unspent outputs for an address](#get-historical-unspent-outputs-for-an-address)
-- [Coin supply related information](#coin-supply-related-information)
-	- [Coin supply](#coin-supply)
-	- [Richlist show top N addresses by uxouts](#richlist-show-top-n-addresses-by-uxouts)
-	- [Count unique addresses](#count-unique-addresses)
-- [Network status](#network-status)
-	- [Get information for a specific connection](#get-information-for-a-specific-connection)
-	- [Get a list of all connections](#get-a-list-of-all-connections)
-	- [Get a list of all default connections](#get-a-list-of-all-default-connections)
-	- [Get a list of all trusted connections](#get-a-list-of-all-trusted-connections)
-	- [Get a list of all connections discovered through peer exchange](#get-a-list-of-all-connections-discovered-through-peer-exchange)
-- [Migrating from the unversioned API](#migrating-from-the-unversioned-api)
-- [Migrating from the JSONRPC API](#migrating-from-the-jsonrpc-api)
-- [Migrating from /api/v1/spend](#migrating-from-apiv1spend)
-
-<!-- /MarkdownTOC -->
-
-## API Version 1
-
-`/api/v1` endpoints have no standard format. Most of them accept formdata in POST requests,
-but a few accept `application/json` instead. Most of them return JSON but one or two
-return a plaintext string.
-
-All endpoints will set an appropriate HTTP status code, using `200` for success and codes greater than or equal to `400` for error.
-
-`/api/v1` endpoints guarantee backwards compatibility.
-
-## API Version 2
-
-*Note: API Version 2 is under development, and not stable. The guidelines here are subject to change.*
-
-`/api/v2` endpoints have a standard format.
-
-All `/api/v2` `POST` endpoints accept only `application/json` and return `application/json`.
-
-All `/api/v2` `GET` requires accept data in the query string.
-In the future we may have choose to have `GET` requests also accept `POST` with a JSON body,
-to support requests with a large query body, such as when requesting data for a large number
-of addresses or transactions.
-
-`/api/v2` responses are always JSON. If there is an error, the JSON object will
-look like this:
-
-```json
-{
-    "error": {
-        "code": 400,
-        "message": "bad arguments",
-    }
-}
-```
-
-Response data will be included in a `"data"` field, which will always be a JSON object (not an array).
-
-Some endpoints may return both `"error"` and `"data"`. This will be noted in the documentation for that endpoint.
-
-All responses will set an appropriate HTTP status code indicating an error, and it will be equal to the value of `response["error"]["code"]`.
-
-Since `/api/v2` is still under development, there are no guarantees for backwards compatibility.
-However, any changes to the API will be recorded in the [changelog](../../CHANGELOG.md).
-
-Under some circumstances an error response body may not be valid JSON.
-Any client consuming the API should accomodate this and conditionally parse JSON for non-`200` responses.
-
-## API Sets
-
-API endpoints are grouped into "sets" which can be toggled with the command line parameters
-`-enable-api-sets`, `-disable-api-sets` and `-enable-all-api-sets`.
-
-These API sets are:
-
-* `READ` - All query-related endpoints, they do not modify the state of the program
-* `STATUS` - A subset of `READ`, these endpoints report the application, network or blockchain status
-* `TXN` - Enables `/api/v1/injectTransaction` without enabling wallet endpoints
-* `WALLET` - These endpoints operate on local wallet files
-* `INSECURE_WALLET_SEED` - This is the `/api/v1/wallet/seed` endpoint, used to decrypt and return the seed from an encrypted wallet. It is only intended for use by the desktop client.
-* `DEPRECATED_WALLET_SPEND` - This is the `/api/v1/wallet/spend` method which is deprecated and will be removed
-* `PROMETHEUS` - This is the `/api/v2/metrics` method exposing in Prometheus text format the default metrics for Skycoin node application
-
-## Authentication
-
-<<<<<<< HEAD
-- [CSRF](#csrf)
-	- [Get current csrf token](#get-current-csrf-token)
-- [General system checks](#general-system-checks)
-	- [Health check](#health-check)
-	- [Version info](#version-info)
 - [Simple query APIs](#simple-query-apis)
 	- [Get balance of addresses](#get-balance-of-addresses)
 	- [Get unspent output set of address or hash](#get-unspent-output-set-of-address-or-hash)
@@ -200,10 +74,78 @@
 	- [Get a list of all default connections](#get-a-list-of-all-default-connections)
 	- [Get a list of all trusted connections](#get-a-list-of-all-trusted-connections)
 	- [Get a list of all connections discovered through peer exchange](#get-a-list-of-all-connections-discovered-through-peer-exchange)
-=======
+- [Migrating from the unversioned API](#migrating-from-the-unversioned-api)
+- [Migrating from the JSONRPC API](#migrating-from-the-jsonrpc-api)
+- [Migrating from /api/v1/spend](#migrating-from-apiv1spend)
+
+<!-- /MarkdownTOC -->
+
+## API Version 1
+
+`/api/v1` endpoints have no standard format. Most of them accept formdata in POST requests,
+but a few accept `application/json` instead. Most of them return JSON but one or two
+return a plaintext string.
+
+All endpoints will set an appropriate HTTP status code, using `200` for success and codes greater than or equal to `400` for error.
+
+`/api/v1` endpoints guarantee backwards compatibility.
+
+## API Version 2
+
+*Note: API Version 2 is under development, and not stable. The guidelines here are subject to change.*
+
+`/api/v2` endpoints have a standard format.
+
+All `/api/v2` `POST` endpoints accept only `application/json` and return `application/json`.
+
+All `/api/v2` `GET` requires accept data in the query string.
+In the future we may have choose to have `GET` requests also accept `POST` with a JSON body,
+to support requests with a large query body, such as when requesting data for a large number
+of addresses or transactions.
+
+`/api/v2` responses are always JSON. If there is an error, the JSON object will
+look like this:
+
+```json
+{
+    "error": {
+        "code": 400,
+        "message": "bad arguments",
+    }
+}
+```
+
+Response data will be included in a `"data"` field, which will always be a JSON object (not an array).
+
+Some endpoints may return both `"error"` and `"data"`. This will be noted in the documentation for that endpoint.
+
+All responses will set an appropriate HTTP status code indicating an error, and it will be equal to the value of `response["error"]["code"]`.
+
+Since `/api/v2` is still under development, there are no guarantees for backwards compatibility.
+However, any changes to the API will be recorded in the [changelog](../../CHANGELOG.md).
+
+Under some circumstances an error response body may not be valid JSON.
+Any client consuming the API should accomodate this and conditionally parse JSON for non-`200` responses.
+
+## API Sets
+
+API endpoints are grouped into "sets" which can be toggled with the command line parameters
+`-enable-api-sets`, `-disable-api-sets` and `-enable-all-api-sets`.
+
+These API sets are:
+
+* `READ` - All query-related endpoints, they do not modify the state of the program
+* `STATUS` - A subset of `READ`, these endpoints report the application, network or blockchain status
+* `TXN` - Enables `/api/v1/injectTransaction` without enabling wallet endpoints
+* `WALLET` - These endpoints operate on local wallet files
+* `INSECURE_WALLET_SEED` - This is the `/api/v1/wallet/seed` endpoint, used to decrypt and return the seed from an encrypted wallet. It is only intended for use by the desktop client.
+* `DEPRECATED_WALLET_SPEND` - This is the `/api/v1/wallet/spend` method which is deprecated and will be removed
+* `PROMETHEUS` - This is the `/api/v2/metrics` method exposing in Prometheus text format the default metrics for Skycoin node application
+
+## Authentication
+
 Authentication can be enabled with the `-web-interface-username` and `-web-interface-password` options.
 The username and password should be provided in an `Authorization: Basic` header.
->>>>>>> 1627652e
 
 Authentication can only be enabled when using HTTPS with `-web-interface-https`, unless `-web-interface-plaintext-auth` is enabled.
 
