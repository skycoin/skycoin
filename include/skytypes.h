--- conflicted
+++ resolved
@@ -173,11 +173,12 @@
 */
 typedef Handle Wallets__Handle;
 
-<<<<<<< HEAD
 typedef Handle ReadableOutputSet__Handle;
 
-=======
->>>>>>> 2e64746f
+/**
+ *  ReadableOutputSet Handle
+ * */
+typedef Handle ReadableOutputSet_Handle;
 /**
  *  ReadableOutputSet Handle
  * */
@@ -203,16 +204,6 @@
 } GoSlice_;
 
 typedef struct {
-<<<<<<< HEAD
-	BOOL 		neg;
-	GoSlice_ 	nat;
-} Number;
-
-typedef struct {
-	//TODO: stdevEclipse Define Signature
-	Number R;
-	Number S;
-=======
   BOOL     neg;
   GoSlice_   nat;
 } Number;
@@ -221,7 +212,6 @@
   //TODO: stdevEclipse Define Signature
   Number R;
   Number S;
->>>>>>> 2e64746f
 } Signature;
 
 #include "skytypes.gen.h"
@@ -230,13 +220,8 @@
  * Internal representation of a Skycoin wallet.
  */
 typedef struct {
-<<<<<<< HEAD
-	GoMap_ Meta;        ///< Records items that are not deterministic, like filename, lable, wallet type, secrets, etc.
-	GoSlice_ Entries;   ///< Entries field stores the address entries that are deterministically generated from seed.
-=======
   GoMap_ Meta;        ///< Records items that are not deterministic, like filename, lable, wallet type, secrets, etc.
   GoSlice_ Entries;   ///< Entries field stores the address entries that are deterministically generated from seed.
->>>>>>> 2e64746f
 } Wallet;
 
 typedef GoUint8_  poly1305__Mac[16];
@@ -277,18 +262,6 @@
  * Memory handle to access to coin.Transactions
  */
 typedef Handle Transactions__Handle;
-<<<<<<< HEAD
-#include "cipher.hash.go.h"
-#include "cipher.crypto.go.h"
-#include "cipher.address.go.h"
-#include "cipher.bitcoin.go.h"
-#include "cli.create_rawtx.go.h"
-#include "coin.outputs.go.h"
-#include "coin.transactions.go.h"
-#include "wallet.entry.go.h"
-#include "wallet.wallet.go.h"
-=======
->>>>>>> 2e64746f
 
 /**
  * Memory handle to access to api.CreatedTransaction
@@ -354,10 +327,6 @@
  * Memory handle to access to wallet.Notes
  */
 
-<<<<<<< HEAD
-=======
-typedef Handle WalletNotes_Handle;
->>>>>>> 2e64746f
 
 /**
  * Memory handle to access to wallet.ReadableNotes
@@ -390,15 +359,12 @@
 typedef Handle BuildInfo_Handle;
 
 /**
-<<<<<<< HEAD
-=======
  * Memory handle to access to readable.UnspentOutputsSummary (UnspentOutputsSummary)
  */
 
 typedef Handle ReadableUnspentOutputsSummary_Handle;
 
 /**
->>>>>>> 2e64746f
  * Memory handle for hash (ripemd160.digest)
  */
 
@@ -415,13 +381,10 @@
 */
 
 typedef Handle Signature_Handle;
-<<<<<<< HEAD
 /**
  * Handle for readable.UnspentOutputsSummary
  * */
 typedef Handle UnspentOutputsSummary_Handle;
-=======
->>>>>>> 2e64746f
 
 typedef GoUint32_ (*FeeCalcFunc)(Transaction__Handle handle, GoUint64_* pFee, void* context);
 
