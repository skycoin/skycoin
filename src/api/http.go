package api

import (
	"crypto/tls"
	"fmt"
	"io/ioutil"
	"net"
	"net/http"
	"path/filepath"
	"strings"
	"time"
	"unicode"

	"github.com/NYTimes/gziphandler"
	"github.com/prometheus/client_golang/prometheus/promhttp"

	"github.com/skycoin/skycoin/src/api/webrpc"
	"github.com/skycoin/skycoin/src/daemon"
	"github.com/skycoin/skycoin/src/readable"
	"github.com/skycoin/skycoin/src/util/file"
	wh "github.com/skycoin/skycoin/src/util/http"
	"github.com/skycoin/skycoin/src/util/logging"
)

var (
	logger = logging.MustGetLogger("api")
)

const (
	resourceDir = "dist/"
	devDir      = "dev/"
	indexPage   = "index.html"

	defaultReadTimeout  = time.Second * 10
	defaultWriteTimeout = time.Second * 60
	defaultIdleTimeout  = time.Second * 120

<<<<<<< HEAD
	// AllAPISets wildcard value to match all API methods
	AllAPISets = "ALL"
	// APIDefault endpoints available when nodes executed with no CLI args
	APIDefault = "READ_ONLY"
	// APIStatus endpoints offer (meta,runtime)data to dashboard and monitoring clients
	APIStatus = "STATUS"
	// APIWallet endpoints implement wallet interface
	APIWallet = "WALLET"
	// APISeed endpoints implement wallet interface
	APISeed = "WALLET_SEED"
	// APIPrometheus endpoints for Go application metrics
	APIPrometheus = "PROMETHEUS"
=======
	// EndpointsRead endpoints available when nodes executed with no CLI args
	EndpointsRead = "READ"
	// EndpointsStatus endpoints offer (meta,runtime)data to dashboard and monitoring clients
	EndpointsStatus = "STATUS"
	// EndpointsWallet endpoints implement wallet interface
	EndpointsWallet = "WALLET"
	// EndpointsWalletSeed endpoints implement wallet interface
	EndpointsWalletSeed = "WALLET_SEED"
	// EndpointsDeprecatedWalletSpend endpoints implement the deprecated /api/v1/wallet/spend method
	EndpointsDeprecatedWalletSpend = "DEPRECATED_WALLET_SPEND"
	// EndpointsAll lists all of the above
	EndpointsAll = "READ,STATUS,WALLET,WALLET_SEED,DEPRECATED_WALLET_SPEND"
>>>>>>> 03188323
)

// Server exposes an HTTP API
type Server struct {
	server   *http.Server
	listener net.Listener
	done     chan struct{}
}

// Config configures Server
type Config struct {
	StaticDir            string
	DisableCSRF          bool
	DisableCSP           bool
	EnableJSON20RPC      bool
	EnableGUI            bool
	EnableUnversionedAPI bool
	ReadTimeout          time.Duration
	WriteTimeout         time.Duration
	IdleTimeout          time.Duration
	BuildInfo            readable.BuildInfo
	EnabledAPISets       map[string]struct{}
}

type muxConfig struct {
	host                 string
	appLoc               string
	enableGUI            bool
	enableJSON20RPC      bool
	enableUnversionedAPI bool
	disableCSP           bool
	buildInfo            readable.BuildInfo
	enabledAPISets       map[string]struct{}
}

// HTTPResponse represents the http response struct
type HTTPResponse struct {
	Error *HTTPError  `json:"error,omitempty"`
	Data  interface{} `json:"data,omitempty"`
}

// HTTPError is included in an HTTPResponse
type HTTPError struct {
	Message string `json:"message"`
	Code    int    `json:"code"`
}

// NewHTTPErrorResponse returns an HTTPResponse with the Error field populated
func NewHTTPErrorResponse(code int, msg string) HTTPResponse {
	if msg == "" {
		msg = http.StatusText(code)
	}

	return HTTPResponse{
		Error: &HTTPError{
			Code:    code,
			Message: msg,
		},
	}
}

func create(host string, c Config, gateway Gatewayer) (*Server, error) {
	var appLoc string
	if c.EnableGUI {
		var err error
		appLoc, err = file.DetermineResourcePath(c.StaticDir, resourceDir, devDir)
		if err != nil {
			return nil, err
		}
		logger.Infof("Web resources directory: %s", appLoc)
	}

	csrfStore := &CSRFStore{
		Enabled: !c.DisableCSRF,
	}
	if c.DisableCSRF {
		logger.Warning("CSRF check disabled")
	}

	var rpc *webrpc.WebRPC
	if c.EnableJSON20RPC {
		logger.Info("JSON 2.0 RPC enabled")
		var err error
		// TODO: change webprc to use http.Gatewayer
		rpc, err = webrpc.New(gateway.(*daemon.Gateway))
		if err != nil {
			return nil, err
		}
	}

	if c.ReadTimeout == 0 {
		c.ReadTimeout = defaultReadTimeout
	}
	if c.WriteTimeout == 0 {
		c.WriteTimeout = defaultWriteTimeout
	}
	if c.IdleTimeout == 0 {
		c.IdleTimeout = defaultIdleTimeout
	}

	mc := muxConfig{
		host:                 host,
		appLoc:               appLoc,
		enableGUI:            c.EnableGUI,
		enableJSON20RPC:      c.EnableJSON20RPC,
		enableUnversionedAPI: c.EnableUnversionedAPI,
		disableCSP:           c.DisableCSP,
		buildInfo:            c.BuildInfo,
		enabledAPISets:       c.EnabledAPISets,
	}

	srvMux := newServerMux(mc, gateway, csrfStore, rpc)
	srv := &http.Server{
		Handler:      srvMux,
		ReadTimeout:  c.ReadTimeout,
		WriteTimeout: c.WriteTimeout,
		IdleTimeout:  c.IdleTimeout,
	}

	return &Server{
		server: srv,
		done:   make(chan struct{}),
	}, nil
}

// Create creates a new Server instance that listens on HTTP
func Create(host string, c Config, gateway Gatewayer) (*Server, error) {
	logger.Warning("HTTPS not in use!")

	listener, err := net.Listen("tcp", host)
	if err != nil {
		return nil, err
	}

	// If the host did not specify a port, allowing the kernel to assign one,
	// we need to get the assigned address to know the full hostname
	host = listener.Addr().String()

	s, err := create(host, c, gateway)
	if err != nil {
		if closeErr := s.listener.Close(); closeErr != nil {
			logger.WithError(err).Warning("s.listener.Close() error")
		}
		return nil, err
	}

	s.listener = listener

	return s, nil
}

// CreateHTTPS creates a new Server instance that listens on HTTPS
func CreateHTTPS(host string, c Config, gateway Gatewayer, certFile, keyFile string) (*Server, error) {
	cert, err := tls.LoadX509KeyPair(certFile, keyFile)
	if err != nil {
		return nil, err
	}

	logger.Infof("Using %s for the certificate", certFile)
	logger.Infof("Using %s for the key", keyFile)

	listener, err := tls.Listen("tcp", host, &tls.Config{
		Certificates: []tls.Certificate{cert},
	})
	if err != nil {
		return nil, err
	}

	// If the host did not specify a port, allowing the kernel to assign one,
	// we need to get the assigned address to know the full hostname
	host = listener.Addr().String()

	s, err := create(host, c, gateway)
	if err != nil {
		if closeErr := s.listener.Close(); closeErr != nil {
			logger.WithError(err).Warning("s.listener.Close() error")
		}
		return nil, err
	}

	s.listener = listener

	return s, nil
}

// Addr returns the listening address of the Server
func (s *Server) Addr() string {
	return s.listener.Addr().String()
}

// Serve serves the web interface on the configured host
func (s *Server) Serve() error {
	logger.Infof("Starting web interface on %s", s.listener.Addr())
	defer logger.Info("Web interface closed")
	defer close(s.done)

	if err := s.server.Serve(s.listener); err != nil {
		if err != http.ErrServerClosed {
			return err
		}
	}
	return nil
}

// Shutdown closes the HTTP service. This can only be called after Serve or ServeHTTPS has been called.
func (s *Server) Shutdown() {
	if s == nil {
		return
	}

	logger.Info("Shutting down web interface")
	defer logger.Info("Web interface shut down")
	if err := s.listener.Close(); err != nil {
		logger.WithError(err).Warning("s.listener.Close() error")
	}
	<-s.done
}

// newServerMux creates an http.ServeMux with handlers registered
func newServerMux(c muxConfig, gateway Gatewayer, csrfStore *CSRFStore, rpc *webrpc.WebRPC) *http.ServeMux {
	mux := http.NewServeMux()

	headerCheck := func(host string, handler http.Handler) http.Handler {
		handler = OriginRefererCheck(host, handler)
		handler = wh.HostCheck(logger, host, handler)
		return handler
	}

	forAPISet := func(f http.HandlerFunc, apiNames []string) http.HandlerFunc {
		if len(apiNames) == 0 {
			logger.Panic("apiNames should not be empty")
		}

		isEnabled := false

		for _, k := range apiNames {
			if _, ok := c.enabledAPISets[k]; ok {
				isEnabled = true
				break
			}
		}

		return func(w http.ResponseWriter, r *http.Request) {
			if isEnabled {
				f(w, r)
			} else {
				wh.Error403(w, "Endpoint is disabled")
			}
		}
	}

	webHandler := func(endpoint string, handler http.Handler) {
		handler = wh.ElapsedHandler(logger, handler)
		handler = CSRFCheck(csrfStore, handler)
		handler = headerCheck(c.host, handler)
		handler = gziphandler.GzipHandler(handler)
		mux.Handle(endpoint, handler)
	}

	webHandlerV1 := func(endpoint string, handler http.Handler) {
		if c.enableUnversionedAPI {
			webHandler(endpoint, handler)
		}
		webHandler("/api/v1"+endpoint, handler)
	}

	webHandlerV2 := func(endpoint string, handler http.Handler) {
		webHandler("/api/v2"+endpoint, handler)
	}

	indexHandler := newIndexHandler(c.appLoc, c.enableGUI)
	if !c.disableCSP {
		indexHandler = wh.CSPHandler(indexHandler)
	}
	webHandler("/", indexHandler)

	if c.enableGUI {
		fileInfos, err := ioutil.ReadDir(c.appLoc)
		if err != nil {
			logger.WithError(err).Panicf("ioutil.ReadDir(%s) failed", c.appLoc)
		}

		fs := http.FileServer(http.Dir(c.appLoc))
		if !c.disableCSP {
			fs = wh.CSPHandler(fs)
		}

		for _, fileInfo := range fileInfos {
			route := fmt.Sprintf("/%s", fileInfo.Name())
			if fileInfo.IsDir() {
				route = route + "/"
			}

			webHandler(route, fs)
		}
	}

	if c.enableJSON20RPC {
		webHandlerV1("/webrpc", http.HandlerFunc(rpc.Handler))
	}

	// get the current CSRF token
	csrfHandler := headerCheck(c.host, getCSRFToken(csrfStore))
	mux.Handle("/csrf", csrfHandler)
	mux.Handle("/api/v1/csrf", csrfHandler) // csrf is always available, regardless of the API set

	webHandlerV1("/version", versionHandler(c.buildInfo)) // version is always available, regardless of the API set

	// get set of unspent outputs
	webHandlerV1("/outputs", forAPISet(getOutputsHandler(gateway), []string{EndpointsRead}))

	// get balance of addresses
	webHandlerV1("/balance", forAPISet(getBalanceHandler(gateway), []string{EndpointsRead}))

	// Wallet interface

	// Returns wallet info
	// Method: GET
	// Args:
	//      id - Wallet ID [required]
	webHandlerV1("/wallet", forAPISet(walletGet(gateway), []string{EndpointsWallet}))

	// Loads wallet from seed, will scan ahead N address and
	// load addresses till the last one that have coins.
	// Method: POST
	// Args:
	//     seed: wallet seed [required]
	//     label: wallet label [required]
	//     scan: the number of addresses to scan ahead for balances [optional, must be > 0]
	webHandlerV1("/wallet/create", forAPISet(walletCreate(gateway), []string{EndpointsWallet}))

	webHandlerV1("/wallet/newAddress", forAPISet(walletNewAddresses(gateway), []string{EndpointsWallet}))

	// Returns the confirmed and predicted balance for a specific wallet.
	// The predicted balance is the confirmed balance minus any pending
	// spent amount.
	// GET arguments:
	//      id: Wallet ID
	webHandlerV1("/wallet/balance", forAPISet(walletBalanceHandler(gateway), []string{EndpointsWallet}))

	// Sends coins&hours to another address.
	// POST arguments:
	//  id: Wallet ID
	//  coins: Number of coins to spend
	//  dst: Destination address
	//  Returns total amount spent if successful, otherwise error describing
	//  failure status.
	webHandlerV1("/wallet/spend", forAPISet(walletSpendHandler(gateway), []string{EndpointsDeprecatedWalletSpend}))

	// Creates a transaction from a wallet
	webHandlerV1("/wallet/transaction", forAPISet(createTransactionHandler(gateway), []string{EndpointsWallet}))

	// GET Arguments:
	//      id: Wallet ID
	// Returns all pending transanction for all addresses by selected Wallet
	webHandlerV1("/wallet/transactions", forAPISet(walletTransactionsHandler(gateway), []string{EndpointsWallet}))

	// Update wallet label
	// POST Arguments:
	//     id: wallet id
	//     label: wallet label
	webHandlerV1("/wallet/update", forAPISet(walletUpdateHandler(gateway), []string{EndpointsWallet}))

	// Returns all loaded wallets
	// returns sensitive information
	webHandlerV1("/wallets", forAPISet(walletsHandler(gateway), []string{EndpointsWallet}))

	// Returns wallets directory path
	webHandlerV1("/wallets/folderName", forAPISet(getWalletFolder(gateway), []string{EndpointsWallet}))

	// Generate wallet seed
	// GET Arguments:
	//     entropy: entropy bitsize.
	webHandlerV1("/wallet/newSeed", forAPISet(newSeedHandler(), []string{EndpointsWallet}))

	// Gets seed of wallet of given id
	// GET Arguments:
	//     id: wallet id
	//     password: wallet password
	webHandlerV1("/wallet/seed", forAPISet(walletSeedHandler(gateway), []string{EndpointsWalletSeed}))

	// unload wallet
	// POST Argument:
	//         id: wallet id
	webHandlerV1("/wallet/unload", forAPISet(walletUnloadHandler(gateway), []string{EndpointsWallet}))

	// Encrypts wallet
	// POST arguments:
	//     id: wallet id
	//     password: wallet password
	// Returns an encrypted wallet json without sensitive data
	webHandlerV1("/wallet/encrypt", forAPISet(walletEncryptHandler(gateway), []string{EndpointsWallet}))

	// Decrypts wallet
	// POST arguments:
	//     id: wallet id
	//     password: wallet password
	webHandlerV1("/wallet/decrypt", forAPISet(walletDecryptHandler(gateway), []string{EndpointsWallet}))

	// Blockchain interface

	webHandlerV1("/blockchain/metadata", forAPISet(blockchainMetadataHandler(gateway), []string{EndpointsRead, EndpointsStatus}))
	webHandlerV1("/blockchain/progress", forAPISet(blockchainProgressHandler(gateway), []string{EndpointsRead, EndpointsStatus}))

	// get block by hash or seq
	webHandlerV1("/block", forAPISet(blockHandler(gateway), []string{EndpointsRead}))
	// get blocks in specific range
	webHandlerV1("/blocks", forAPISet(blocksHandler(gateway), []string{EndpointsRead}))
	// get last N blocks
	webHandlerV1("/last_blocks", forAPISet(lastBlocksHandler(gateway), []string{EndpointsRead}))

	// Network stats interface
	webHandlerV1("/network/connection", forAPISet(connectionHandler(gateway), []string{EndpointsRead, EndpointsStatus}))
	webHandlerV1("/network/connections", forAPISet(connectionsHandler(gateway), []string{EndpointsRead, EndpointsStatus}))
	webHandlerV1("/network/defaultConnections", forAPISet(defaultConnectionsHandler(gateway), []string{EndpointsRead, EndpointsStatus}))
	webHandlerV1("/network/connections/trust", forAPISet(trustConnectionsHandler(gateway), []string{EndpointsRead, EndpointsStatus}))
	webHandlerV1("/network/connections/exchange", forAPISet(exchgConnectionsHandler(gateway), []string{EndpointsRead, EndpointsStatus}))

	// Transaction handler

	// get set of pending transactions
	webHandlerV1("/pendingTxs", forAPISet(pendingTxnsHandler(gateway), []string{EndpointsRead}))
	// get txn by txid
	webHandlerV1("/transaction", forAPISet(transactionHandler(gateway), []string{EndpointsRead}))

	// parse and verify transaction
	webHandlerV2("/transaction/verify", forAPISet(verifyTxnHandler(gateway), []string{EndpointsRead}))

	// Health check handler
	webHandlerV1("/health", forAPISet(healthHandler(c, csrfStore, gateway), []string{EndpointsRead, EndpointsStatus}))

	// golang process internal metrics for Prometheus
	webHandlerV2("/metrics", forAPISet(promhttp.Handler().(http.HandlerFunc), APIPrometheus))

	// Returns transactions that match the filters.
	// Method: GET
	// Args:
	//     addrs: Comma separated addresses [optional, returns all transactions if no address is provided]
	//     confirmed: Whether the transactions should be confirmed [optional, must be 0 or 1; if not provided, returns all]
	webHandlerV1("/transactions", forAPISet(getTransactions(gateway), []string{EndpointsRead}))
	// inject a transaction into network
	webHandlerV1("/injectTransaction", forAPISet(injectTransaction(gateway), []string{EndpointsRead}))
	webHandlerV1("/resendUnconfirmedTxns", forAPISet(resendUnconfirmedTxns(gateway), []string{EndpointsRead}))
	// get raw tx by txid.
	webHandlerV1("/rawtx", forAPISet(getRawTxn(gateway), []string{EndpointsRead}))

	// UxOut api handler

	// get uxout by id.
	webHandlerV1("/uxout", forAPISet(getUxOutByID(gateway), []string{EndpointsRead}))
	// get all the address affected uxouts.
	webHandlerV1("/address_uxouts", forAPISet(getAddrUxOuts(gateway), []string{EndpointsRead}))

	webHandlerV2("/address/verify", forAPISet(addressVerify, []string{EndpointsRead}))

	// Explorer handler

	// get set of pending transactions
	webHandlerV1("/explorer/address", forAPISet(getTransactionsForAddress(gateway), []string{EndpointsRead}))

	webHandlerV1("/coinSupply", forAPISet(coinSupply(gateway), []string{EndpointsRead}))

	webHandlerV1("/richlist", forAPISet(getRichlist(gateway), []string{EndpointsRead}))

	webHandlerV1("/addresscount", forAPISet(getAddressCount(gateway), []string{EndpointsRead}))

	return mux
}

// newIndexHandler returns a http.HandlerFunc for index.html, where index.html is in appLoc
func newIndexHandler(appLoc string, enableGUI bool) http.Handler {
	// Serves the main page
	return http.HandlerFunc(func(w http.ResponseWriter, r *http.Request) {
		if !enableGUI {
			wh.Error404(w, "")
			return
		}

		if r.URL.Path != "/" {
			wh.Error404(w, "")
			return
		}

		if r.URL.Path == "/" {
			page := filepath.Join(appLoc, indexPage)
			logger.Debugf("Serving index page: %s", page)
			http.ServeFile(w, r, page)
		}
	})
}

// splitCommaString splits a string separated by commas or whitespace into tokens
// and returns an array of unique tokens split from that string
func splitCommaString(s string) []string {
	words := strings.FieldsFunc(s, func(r rune) bool {
		return r == ',' || unicode.IsSpace(r)
	})

	// Deduplicate
	var dedupWords []string
	wordsMap := make(map[string]struct{})
	for _, w := range words {
		if _, ok := wordsMap[w]; !ok {
			dedupWords = append(dedupWords, w)
		}
		wordsMap[w] = struct{}{}
	}

	return dedupWords
}<|MERGE_RESOLUTION|>--- conflicted
+++ resolved
@@ -35,20 +35,6 @@
 	defaultWriteTimeout = time.Second * 60
 	defaultIdleTimeout  = time.Second * 120
 
-<<<<<<< HEAD
-	// AllAPISets wildcard value to match all API methods
-	AllAPISets = "ALL"
-	// APIDefault endpoints available when nodes executed with no CLI args
-	APIDefault = "READ_ONLY"
-	// APIStatus endpoints offer (meta,runtime)data to dashboard and monitoring clients
-	APIStatus = "STATUS"
-	// APIWallet endpoints implement wallet interface
-	APIWallet = "WALLET"
-	// APISeed endpoints implement wallet interface
-	APISeed = "WALLET_SEED"
-	// APIPrometheus endpoints for Go application metrics
-	APIPrometheus = "PROMETHEUS"
-=======
 	// EndpointsRead endpoints available when nodes executed with no CLI args
 	EndpointsRead = "READ"
 	// EndpointsStatus endpoints offer (meta,runtime)data to dashboard and monitoring clients
@@ -59,9 +45,10 @@
 	EndpointsWalletSeed = "WALLET_SEED"
 	// EndpointsDeprecatedWalletSpend endpoints implement the deprecated /api/v1/wallet/spend method
 	EndpointsDeprecatedWalletSpend = "DEPRECATED_WALLET_SPEND"
+	// APIPrometheus endpoints for Go application metrics
+	APIPrometheus = "PROMETHEUS"
 	// EndpointsAll lists all of the above
 	EndpointsAll = "READ,STATUS,WALLET,WALLET_SEED,DEPRECATED_WALLET_SPEND"
->>>>>>> 03188323
 )
 
 // Server exposes an HTTP API
