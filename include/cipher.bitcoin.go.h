--- conflicted
+++ resolved
@@ -2,11 +2,7 @@
  * Addresses of Bitcoin accounts
  */
 typedef struct {
-<<<<<<< HEAD
-  unsigned char Version;  ///< Address version identifier.
-=======
   GoUint8_ Version;  ///< Address version identifier.
->>>>>>> 60f5b53c
                           ///< Used to differentiate testnet
                           ///< vs mainnet addresses, for instance.
   cipher__Ripemd160 Key;   ///< Address hash identifier.
