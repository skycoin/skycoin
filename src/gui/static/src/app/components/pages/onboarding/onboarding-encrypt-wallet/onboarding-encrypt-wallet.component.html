--- conflicted
+++ resolved
@@ -11,13 +11,9 @@
   </div>
   <div class="row justify-content-center">
     <div class="col-sm-4 -check-container">
-<<<<<<< HEAD
-      <mat-checkbox class="-check" (change)="setEncrypt($event)" [checked]="true" type="checkbox" id="encrypt">
+      <mat-checkbox class="-check" (change)="setEncrypt($event)" type="checkbox" id="encrypt" [checked]="true">
         <img src="../../../../../assets/img/lock-gold.png">
         {{ 'wallet.new.encrypt' | translate }}
-=======
-      <mat-checkbox class="-check" (change)="setEncrypt($event)" type="checkbox" id="encrypt" [checked]="true">
-        <img src="../../../../../assets/img/lock-gold.png">Encrypt Wallet
       </mat-checkbox>
     </div>
     <div class="col-sm-4 -check-container">
@@ -28,7 +24,6 @@
     <div class="col-sm-4 -check-container">
       <mat-checkbox class="-check" (change)="setEncrypt($event)" type="checkbox" id="useEmulatedWallet" [checked]="false">
         <img src="../../../../../assets/img/lock-gold.png">Use Emulated Wallet
->>>>>>> 49d08dbc
       </mat-checkbox>
     </div>
   </div>
