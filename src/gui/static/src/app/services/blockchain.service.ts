--- conflicted
+++ resolved
@@ -13,11 +13,8 @@
   private progressSubject: Subject<any> = new BehaviorSubject<any>(null);
   private synchronizedSubject: Subject<any> = new BehaviorSubject<boolean>(false);
   private refreshedBalance = false;
-<<<<<<< HEAD
   private lastCurrentBlock = 0;
-=======
   private maxDecimals = 6;
->>>>>>> 8ea6fb86
 
   get progress() {
     return this.progressSubject.asObservable();
