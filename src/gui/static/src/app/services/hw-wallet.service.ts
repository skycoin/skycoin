import { Injectable } from '@angular/core';
import { Observable } from 'rxjs/Observable';
import { Subscriber } from 'rxjs/Subscriber';
import { Subject } from 'rxjs/Subject';
import { TranslateService } from '@ngx-translate/core';
import { AppConfig } from '../app.config';
import { MatDialog, MatDialogConfig, MatDialogRef } from '@angular/material';
import { environment } from '../../environments/environment';
import { HwWalletDaemonService, ConnectionMethod } from './hw-wallet-daemon.service';
import { HwWalletPinService, ChangePinStates } from './hw-wallet-pin.service';
import { HwWalletSeedWordService } from './hw-wallet-seed-word.service';
import BigNumber from 'bignumber.js';

export enum OperationResults {
  Success,
  FailedOrRefused,
  PinMismatch,
  WithoutSeed,
  WrongPin,
  IncorrectHardwareWallet,
  WrongWord,
  InvalidSeed,
  WrongSeed,
  UndefinedError,
  Disconnected,
}

export class OperationResult {
  result: OperationResults;
  rawResponse: any;
}

interface EventData {
  event: string;
  successTexts?: string[];
}

@Injectable()
export class HwWalletService {

  showOptionsWhenPossible = false;

  private requestSequence = 0;

  private eventsObservers = new Map<number, Subscriber<OperationResult>>();
  private walletConnectedSubject: Subject<boolean> = new Subject<boolean>();

  private signTransactionDialog: MatDialogRef<{}, any>;

  // Set on AppComponent to avoid a circular reference.
  private signTransactionConfirmationComponentInternal;
  set signTransactionConfirmationComponent(value) {
    this.signTransactionConfirmationComponentInternal = value;
  }

  constructor(
    private translate: TranslateService,
    private dialog: MatDialog,
    private hwWalletDaemonService: HwWalletDaemonService,
    private hwWalletPinService: HwWalletPinService,
    private hwWalletSeedWordService: HwWalletSeedWordService) {

    if (this.hwWalletCompatibilityActivated) {
      if (!AppConfig.useHwWalletDaemon) {
        window['ipcRenderer'].on('hwConnectionEvent', (event, connected) => {
          if (!connected) {
            this.eventsObservers.forEach((value, key) => {
              this.dispatchError(key, OperationResults.Disconnected, this.translate.instant('hardware-wallet.general.error-disconnected'));
            });
          }
          this.walletConnectedSubject.next(connected);
        });
      } else {
        hwWalletDaemonService.connectionEvent.subscribe(connected => {
          this.walletConnectedSubject.next(connected);
        });
      }

      window['ipcRenderer'].on('hwPinRequested', (event) => {
        this.hwWalletPinService.requestPin().subscribe(pin => {
          if (!pin) {
            this.cancelAllOperations();
          }
          window['ipcRenderer'].send('hwSendPin', pin);
        });
      });
      window['ipcRenderer'].on('hwSeedWordRequested', (event) => {
        this.hwWalletSeedWordService.requestWord().subscribe(word => {
          if (!word) {
            this.cancelAllOperations();
            window['ipcRenderer'].send('hwCancelLastAction');
          }
          window['ipcRenderer'].send('hwSendSeedWord', word);
        });
      });

      window['ipcRenderer'].on('hwSignTransactionResponse', (event, requestId, result) => {
        this.dispatchEvent(requestId, result, true);
        this.closeTransactionDialog();
      });

      const data: EventData[] = [
        { event: 'hwChangePinResponse', successTexts: ['PIN changed'] },
        { event: 'hwGenerateMnemonicResponse', successTexts: ['operation completed'] },
        { event: 'hwRecoverMnemonicResponse', successTexts: ['Device recovered', 'The seed is valid and matches the one in the device'] },
        { event: 'hwBackupDeviceResponse', successTexts: ['operation completed'] },
        { event: 'hwWipeResponse', successTexts: ['operation completed'] },
        { event: 'hwCancelLastActionResponse' },
        { event: 'hwGetAddressesResponse' },
        { event: 'hwGetFeaturesResponse' },
        { event: 'hwSignMessageResponse' },
      ];

      data.forEach(item => {
        window['ipcRenderer'].on(item.event, (event, requestId, result) => {
          const success = item.successTexts
            ? typeof result === 'string' && item.successTexts.some(text => (result as string).includes(text))
            : true;

          this.dispatchEvent(requestId, result, success);
        });
      });
    }
  }

  get hwWalletCompatibilityActivated(): boolean {
    return !environment.production && window['isElectron'] && window['ipcRenderer'].sendSync('hwCompatibilityActivated');
  }

  get walletConnectedAsyncEvent(): Observable<boolean> {
    return this.walletConnectedSubject.asObservable();
  }

  getDeviceConnectedSync() {
    return window['ipcRenderer'].sendSync('hwGetDeviceConnectedSync');
  }

  getSavedWalletsDataSync(): string {
    return window['ipcRenderer'].sendSync('hwGetSavedWalletsDataSync');
  }

  saveWalletsDataSync(walletsData: string) {
    window['ipcRenderer'].sendSync('hwSaveWalletsDataSync', walletsData);
  }

  cancelLastAction(): Observable<OperationResult> {
    if (!AppConfig.useHwWalletDaemon) {
      const requestId = this.createRandomIdAndPrepare();
      window['ipcRenderer'].send('hwCancelLastAction', requestId);

      return this.createRequestResponse(requestId);
    } else {
      this.prepare();

      return this.processDaemonResponse(
        this.hwWalletDaemonService.callFunction(
          '/cancel',
          ConnectionMethod.Put,
        ),
      );
    }
  }

  getAddresses(addressN: number, startIndex: number): Observable<OperationResult> {
    return this.cancelLastAction().flatMap(() => {
      if (!AppConfig.useHwWalletDaemon) {
        const requestId = this.createRandomIdAndPrepare();
        window['ipcRenderer'].send('hwGetAddresses', requestId, addressN, startIndex, false);

        return this.createRequestResponse(requestId);
      } else {
        this.prepare();

        const params = {
          address_n: addressN,
          start_index: startIndex,
          confirm_address: false,
        };

        return this.processDaemonResponse(
          this.hwWalletDaemonService.callFunction(
            '/generateAddresses',
            ConnectionMethod.Post,
            params,
          ),
          ['addresses'],
        );
      }
    });
  }

  confirmAddress(index: number): Observable<OperationResult> {
    return this.cancelLastAction().flatMap(() => {
      if (!AppConfig.useHwWalletDaemon) {
        const requestId = this.createRandomIdAndPrepare();
        window['ipcRenderer'].send('hwGetAddresses', requestId, 1, index, true);

        return this.createRequestResponse(requestId);
      } else {
        this.prepare();

        const params = {
          address_n: 1,
          start_index: index,
          confirm_address: true,
        };

        return this.processDaemonResponse(
          this.hwWalletDaemonService.callFunction(
            '/generateAddresses',
            ConnectionMethod.Post,
            params,
          ),
          ['addresses'],
        );
      }
    });
  }

  getFeatures(): Observable<OperationResult> {
    return this.cancelLastAction().flatMap(() => {
      if (!AppConfig.useHwWalletDaemon) {
        const requestId = this.createRandomIdAndPrepare();
        window['ipcRenderer'].send('hwGetFeatures', requestId);

        return this.createRequestResponse(requestId);
      } else {
        this.prepare();

        return this.processDaemonResponse(
          this.hwWalletDaemonService.callFunction(
            '/features',
            ConnectionMethod.Get,
          ),
          ['features'],
        );
      }
    });
  }

  changePin(changingCurrentPin: boolean): Observable<OperationResult> {
    return this.cancelLastAction().flatMap(() => {
      let requestId = 0;
      if (!AppConfig.useHwWalletDaemon) {
        requestId = this.createRandomIdAndPrepare();
      } else {
        this.prepare();
      }

      this.hwWalletPinService.changingPin = true;
      if (changingCurrentPin) {
        this.hwWalletPinService.changePinState = ChangePinStates.RequestingCurrentPin;
      } else {
        this.hwWalletPinService.changePinState = ChangePinStates.RequestingNewPin;
      }

      if (!AppConfig.useHwWalletDaemon) {
        window['ipcRenderer'].send('hwChangePin', requestId);

        return this.createRequestResponse(requestId);
      } else {
        return this.processDaemonResponse(
          this.hwWalletDaemonService.callFunction(
            '/setPinCode',
            ConnectionMethod.Post,
          ),
          null,
          ['PIN changed'],
        );
      }
    });
  }

  generateMnemonic(wordCount: number): Observable<OperationResult> {
    return this.cancelLastAction().flatMap(() => {
       if (!AppConfig.useHwWalletDaemon) {
        const requestId = this.createRandomIdAndPrepare();
        window['ipcRenderer'].send('hwGenerateMnemonic', requestId, wordCount);

        return this.createRequestResponse(requestId);
      } else {
        this.prepare();

        const params = {};
        params['word-count'] = wordCount;
        params['use-passphrase'] = false;

        return this.processDaemonResponse(
          this.hwWalletDaemonService.callFunction(
            '/generateMnemonic',
            ConnectionMethod.Post,
            params,
            true,
          ),
          null,
          ['Mnemonic successfully configured'],
        );
      }
    });
  }

  recoverMnemonic(wordCount: number, dryRun: boolean): Observable<OperationResult> {
    return this.cancelLastAction().flatMap(() => {
      if (!AppConfig.useHwWalletDaemon) {
        const requestId = this.createRandomIdAndPrepare();
        window['ipcRenderer'].send('hwRecoverMnemonic', requestId, wordCount, dryRun);

        return this.createRequestResponse(requestId);
      } else {
        this.prepare();

        const params = {};
        params['word-count'] = wordCount;
        params['use-passphrase'] = false;
        params['dry-run'] = dryRun;

        return this.processDaemonResponse(
          this.hwWalletDaemonService.callFunction(
            '/recovery',
            ConnectionMethod.Post,
            params,
            true,
          ),
          null,
          ['Device recovered', 'The seed is valid and matches the one in the device'],
        );
      }
    });
  }

  backup(): Observable<OperationResult> {
    return this.cancelLastAction().flatMap(() => {
      if (!AppConfig.useHwWalletDaemon) {
        const requestId = this.createRandomIdAndPrepare();
        window['ipcRenderer'].send('hwBackupDevice', requestId);

        return this.createRequestResponse(requestId);
      } else {
        this.prepare();

        return this.processDaemonResponse(
          this.hwWalletDaemonService.callFunction(
            '/backup',
            ConnectionMethod.Post,
          ),
          null,
          ['Device backed up!'],
        );
      }
    });
  }

  wipe(): Observable<OperationResult> {
    return this.cancelLastAction().flatMap(() => {
      if (!AppConfig.useHwWalletDaemon) {
        const requestId = this.createRandomIdAndPrepare();
        window['ipcRenderer'].send('hwWipe', requestId);

        return this.createRequestResponse(requestId);
      } else {
        this.prepare();

        return this.processDaemonResponse(
          this.hwWalletDaemonService.callFunction(
            '/wipe',
            ConnectionMethod.Delete,
          ),
          null,
          ['Device wiped'],
        );
      }
    });
  }

  signTransaction(inputs: any, outputs: any): Observable<OperationResult> {
    this.signTransactionDialog = this.dialog.open(this.signTransactionConfirmationComponentInternal, <MatDialogConfig> {
      width: '450px',
    });

    return this.cancelLastAction().flatMap(() => {
      if (!AppConfig.useHwWalletDaemon) {
        const requestId = this.createRandomIdAndPrepare();
        this.hwWalletPinService.signingTx = true;
        window['ipcRenderer'].send('hwSignTransaction', requestId, inputs, outputs);

        return this.createRequestResponse(requestId);
      } else {
        this.prepare();

        const returnIndexes = [];
        for (let i = 0; i < (outputs as any[]).length; i++) {
          if ((outputs as any[])[i].address_index !== null && (outputs as any[])[i].address_index !== undefined) {
            returnIndexes.push((outputs as any[])[i].address_index);
          } else {
            break;
          }
        }

        const params = {
          inputs: (inputs as any[]).map(val => val.hashIn),
          input_indexes: (inputs as any[]).map(val => val.index),
          output_addresses: (outputs as any[]).map(val => val.address),
          coins: (outputs as any[]).map(val => new BigNumber(val.coin).dividedBy(1000000).toFixed(6)),
          hours: (outputs as any[]).map(val => val.hour.toString()),
          address_indexes: returnIndexes,
        };

        return this.processDaemonResponse(
          this.hwWalletDaemonService.callFunction(
            '/transactionSign',
            ConnectionMethod.Post,
            params,
          ),
          ['signatures'],
        ).map(response => {
          this.closeTransactionDialog();

          return response;
        }).catch(error => {
          this.closeTransactionDialog();

          return Observable.throw(error);
        });
      }
    });
  }

  checkIfCorrectHwConnected(firstAddress: string): Observable<boolean> {
    return this.getAddresses(1, 0).flatMap(
      response => {
        if (response.rawResponse[0] !== firstAddress) {
          return Observable.throw({
            result: OperationResults.IncorrectHardwareWallet,
            rawResponse: '',
          });
        }

        return Observable.of(true);
      },
    ).catch(error => {
      if (error.result && error.result === OperationResults.WithoutSeed) {
        return Observable.throw({
          result: OperationResults.IncorrectHardwareWallet,
          rawResponse: '',
        });
      }

      return Observable.throw(error);
    });
  }

  private closeTransactionDialog() {
    if (this.signTransactionDialog) {
      this.signTransactionDialog.close();
      this.signTransactionDialog = null;
    }
  }

  private processDaemonResponse(daemonResponse: Observable<any>, internalElements: string[] = null, successTexts: string[] = null) {
    return daemonResponse.catch((error: any) => {

      return Observable.throw(this.dispatchEvent(0, error['_body'], false, true));
    }).flatMap(result => {

      if (result !== HwWalletDaemonService.cancelled) {
        let resultContents = result.data;
        if (internalElements) {
          internalElements.forEach(internalElement => {
            resultContents = resultContents[internalElement];
          });
        }

        const response = this.dispatchEvent(0,
          resultContents,
          !successTexts ? true : typeof resultContents === 'string' && successTexts.some(text => (resultContents as string).includes(text)),
          true);

          if (response.result === OperationResults.Success) {
            return Observable.of(response);
          } else {
            return Observable.throw(response);
          }
      } else {
        return Observable.throw(this.dispatchEvent(0, 'cancelled by user', false, true));
      }
    });
  }

  private createRequestResponse(requestId: number): Observable<OperationResult> {
    return new Observable(observer => {
      this.eventsObservers.set(requestId, observer);
    });
  }

<<<<<<< HEAD
  private getAddressesRecursively(index: number, addresses: string[]): Observable<string[]> {
    let chain: Observable<any>;
    if (index > 0) {
      chain = this.getAddressesRecursively(index - 1, addresses).first();
    } else {
      chain = Observable.of(1);
    }

    chain = chain.flatMap(() => {
      return this.getAddresses(1, index)
      .map(response => {
        addresses.push(response.rawResponse[0]);

        return addresses;
      });
    });

    return chain;
  }

  private createRandomIdAndPrepare(): number {
    this.prepare();
=======
  private createRandomIdAndPrepare() {
    this.changingPin = false;
    this.signingTx = false;
>>>>>>> e972e041

    return this.requestSequence++;
  }

  private prepare() {
    this.hwWalletPinService.changingPin = false;
    this.hwWalletPinService.signingTx = false;
  }

  private dispatchEvent(requestId: number, rawResponse: any, success: boolean, justReturnTheEvent = false) {
    if (this.eventsObservers.has(requestId) || justReturnTheEvent) {
      if (!rawResponse.error && success) {
        const response: OperationResult = {
          result: OperationResults.Success,
          rawResponse: rawResponse,
        };

        if (justReturnTheEvent) {
          return response;
        } else {
          this.eventsObservers.get(requestId).next(response);
        }
      } else {
        let responseContent: string = rawResponse.error ? rawResponse.error : rawResponse;
        if (typeof responseContent !== 'string') {
          responseContent = '';
        }
        let result: OperationResults;

        if (responseContent.includes('failed or refused')) {
          result = OperationResults.FailedOrRefused;
        } else if (responseContent.includes('PIN invalid')) {
          result = OperationResults.WrongPin;
        } else if (responseContent.includes('cancelled by user')) {
          result = OperationResults.FailedOrRefused;
        } else if (responseContent.includes('Expected WordAck after Button')) {
          result = OperationResults.FailedOrRefused;
        } else if (responseContent.includes('Wrong word retyped')) {
          result = OperationResults.WrongWord;
        } else if (responseContent.includes('PIN mismatch')) {
          result = OperationResults.PinMismatch;
        } else if (responseContent.includes('Mnemonic not set')) {
          result = OperationResults.WithoutSeed;
        } else if (responseContent.includes('Invalid seed, are words in correct order?')) {
          result = OperationResults.InvalidSeed;
        } else if (responseContent.includes('The seed is valid but does not match the one in the device')) {
          result = OperationResults.WrongSeed;
        } else {
          result = OperationResults.UndefinedError;
        }

        const response: OperationResult = {
          result: result,
          rawResponse: responseContent,
        };

        if (justReturnTheEvent) {
          return response;
        } else {
          this.eventsObservers.get(requestId).error(response);
        }
      }
      if (!justReturnTheEvent) {
        this.eventsObservers.get(requestId).complete();
        this.eventsObservers.delete(requestId);
      }
    }
  }

  private dispatchError(requestId: number, result: OperationResults, error: String) {
    if (this.eventsObservers.has(requestId)) {
      this.eventsObservers.get(requestId).error({
        result: result,
        rawResponse: error,
      });
      this.eventsObservers.delete(requestId);
    }
  }

  private cancelAllOperations() {
    this.eventsObservers.forEach((value, key) => {
      this.dispatchEvent(key, 'failed or refused', false);
    });
  }

}<|MERGE_RESOLUTION|>--- conflicted
+++ resolved
@@ -492,34 +492,8 @@
     });
   }
 
-<<<<<<< HEAD
-  private getAddressesRecursively(index: number, addresses: string[]): Observable<string[]> {
-    let chain: Observable<any>;
-    if (index > 0) {
-      chain = this.getAddressesRecursively(index - 1, addresses).first();
-    } else {
-      chain = Observable.of(1);
-    }
-
-    chain = chain.flatMap(() => {
-      return this.getAddresses(1, index)
-      .map(response => {
-        addresses.push(response.rawResponse[0]);
-
-        return addresses;
-      });
-    });
-
-    return chain;
-  }
-
   private createRandomIdAndPrepare(): number {
     this.prepare();
-=======
-  private createRandomIdAndPrepare() {
-    this.changingPin = false;
-    this.signingTx = false;
->>>>>>> e972e041
 
     return this.requestSequence++;
   }
