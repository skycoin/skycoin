--- conflicted
+++ resolved
@@ -76,7 +76,6 @@
                                 </td>
                                 <td></td>
 
-<<<<<<< HEAD
                                 <td class="text-center">{{wallet.balance}} SKY</td>
                                 <td class="text-right">{{wallet.entries.length}}&nbsp;</td>
                                 <td class="text-right">
@@ -85,7 +84,7 @@
                             <tr *ngFor="let entry of wallet.entries; let idx=index" [hidden]="!wallet.showChild" style="background-color: #f4f5f6">
                                 <td></td>
                                 <td class="text-center"> {{idx+1}}</td>
-                                <td><a href="#" (click)="showQR(wallet)"><i class="fa " aria-hidden="true"></i>&nbsp;<i class="fa fa-qrcode"></i></a>&nbsp;{{entry.address}}</td>
+                                <td><a href="#" (click)="showQR(entry.address)"><i class="fa " aria-hidden="true"></i>&nbsp;<i class="fa fa-qrcode"></i></a>&nbsp;{{entry.address}}</td>
                                 <td class="text-right">{{entry.balance?entry.balance:0}} SKY</td>
                                 <td></td>
                                 <td></td>
@@ -94,25 +93,6 @@
                     </table>
                     <!-- historyPager -->
                 </div>
-=======
-                          <td class="text-center">{{wallet.balance}} SKY</td>
-                          <td class="text-right">{{wallet.entries.length}}&nbsp;</td>
-                          <td class="text-right">
-                              <a href="#" (click)="addNewAddress(wallet)"><i class="fa fa-plus add-address"></i></a></td>
-                      </tr>
-                      <tr *ngFor="let entry of wallet.entries; let idx=index" [hidden]="!wallet.showChild" style="background-color: #f4f5f6">
-                          <td></td>
-                          <td class="text-center">  {{idx+1}}</td>
-                          <td><a href="#" (click)="showQR(entry.address)"><i class="fa " aria-hidden="true"></i>&nbsp;<i class="fa fa-qrcode"></i></a>&nbsp;{{entry.address}}</td>
-                          <td class="text-right" >{{entry.balance?entry.balance:0}} SKY</td>
-                          <td></td>
-                          <td></td>
-                      </tr>
-                      </tbody>
-                  </table>
-                  <!-- historyPager -->
-              </div>
->>>>>>> aa95ad12
             </div>
 
             <div tab-content-transclude="tab" [class.active]="displayMode === displayModeEnum.second" class="tab-pane ng-scope">
