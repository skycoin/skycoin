--- conflicted
+++ resolved
@@ -19,28 +19,16 @@
 
 	"github.com/sirupsen/logrus"
 
-<<<<<<< HEAD
 	"github.com/amherag/skycoin/src/cipher"
 	"github.com/amherag/skycoin/src/coin"
 	"github.com/amherag/skycoin/src/params"
 	"github.com/amherag/skycoin/src/util/logging"
+	"github.com/amherag/skycoin/src/util/mathutil"
 	"github.com/amherag/skycoin/src/util/timeutil"
 	"github.com/amherag/skycoin/src/visor/blockdb"
 	"github.com/amherag/skycoin/src/visor/dbutil"
 	"github.com/amherag/skycoin/src/visor/historydb"
 	"github.com/amherag/skycoin/src/wallet"
-=======
-	"github.com/skycoin/skycoin/src/cipher"
-	"github.com/skycoin/skycoin/src/coin"
-	"github.com/skycoin/skycoin/src/params"
-	"github.com/skycoin/skycoin/src/util/logging"
-	"github.com/skycoin/skycoin/src/util/mathutil"
-	"github.com/skycoin/skycoin/src/util/timeutil"
-	"github.com/skycoin/skycoin/src/visor/blockdb"
-	"github.com/skycoin/skycoin/src/visor/dbutil"
-	"github.com/skycoin/skycoin/src/visor/historydb"
-	"github.com/skycoin/skycoin/src/wallet"
->>>>>>> cbea1179
 )
 
 var logger = logging.MustGetLogger("visor")
@@ -74,24 +62,7 @@
 	logger.Infof("Coinhour burn factor for transactions when creating blocks is %d", c.CreateBlockVerifyTxn.BurnFactor)
 	logger.Infof("Max transaction size for transactions when creating blocks is %d", c.CreateBlockVerifyTxn.MaxTransactionSize)
 	logger.Infof("Max decimals for transactions when creating blocks is %d", c.CreateBlockVerifyTxn.MaxDropletPrecision)
-<<<<<<< HEAD
-	logger.Infof("Max block size is %d", c.MaxBlockSize)
-	
-	// Loads wallet
-	wltServConfig := wallet.Config{
-		WalletDir:       c.WalletDirectory,
-		CryptoType:      c.WalletCryptoType,
-		EnableWalletAPI: c.EnableWalletAPI,
-		EnableSeedAPI:   c.EnableSeedAPI,
-	}
-
-	wltServ, err := wallet.NewService(wltServConfig)
-	if err != nil {
-		return nil, err
-	}
-=======
 	logger.Infof("Max block size is %d", c.MaxBlockTransactionsSize)
->>>>>>> cbea1179
 
 	if !db.IsReadOnly() {
 		if err := CreateBuckets(db); err != nil {
@@ -158,13 +129,8 @@
 		return nil
 	}
 
-<<<<<<< HEAD
-	return vs.DB.Update("visor init", func(tx *dbutil.Tx) error {
-		if err := vs.maybeCreateGenesisBlock(tx, []byte{}); err != nil {
-=======
 	return vs.db.Update("visor init", func(tx *dbutil.Tx) error {
 		if err := vs.maybeCreateGenesisBlock(tx); err != nil {
->>>>>>> cbea1179
 			return err
 		}
 
@@ -239,12 +205,7 @@
 // maybeCreateGenesisBlock creates a genesis block if necessary
 func (vs *Visor) maybeCreateGenesisBlock(tx *dbutil.Tx, prgrmState []byte) error {
 	logger.Info("Visor maybeCreateGenesisBlock")
-<<<<<<< HEAD
-	gb, err := vs.Blockchain.GetGenesisBlock(tx)
-	
-=======
 	gb, err := vs.blockchain.GetGenesisBlock(tx)
->>>>>>> cbea1179
 	if err != nil {
 		return err
 	}
@@ -810,15 +771,10 @@
 // If the transaction violates hard or soft constraints, it is rejected, and error will not be nil.
 func (vs *Visor) InjectUserTransaction(txn coin.Transaction) (bool, *coin.SignedBlock, coin.UxArray, error) {
 	var known bool
-<<<<<<< HEAD
-	
-	if err := vs.DB.Update("InjectUserTransaction", func(tx *dbutil.Tx) error {
-=======
 	var head *coin.SignedBlock
 	var inputs coin.UxArray
 
 	if err := vs.db.Update("InjectUserTransaction", func(tx *dbutil.Tx) error {
->>>>>>> cbea1179
 		var err error
 		known, head, inputs, err = vs.InjectUserTransactionTx(tx, txn)
 		return err
@@ -848,13 +804,8 @@
 	if softErr != nil {
 		logger.WithError(softErr).Warning("InjectUserTransaction vs.unconfirmed.InjectTransaction returned a softErr unexpectedly")
 	}
-<<<<<<< HEAD
-	
-	return known, err
-=======
 
 	return known, head, inputs, err
->>>>>>> cbea1179
 }
 
 // GetTransactionsForAddress returns the Transactions whose unspents give coins to a cipher.Address.
