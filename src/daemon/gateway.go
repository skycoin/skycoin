package daemon

import (
	"errors"
	"fmt"
	"sort"
	"strings"
	"time"

	"github.com/skycoin/skycoin/src/cipher"
	"github.com/skycoin/skycoin/src/coin"
	"github.com/skycoin/skycoin/src/daemon/gnet"
	"github.com/skycoin/skycoin/src/daemon/pex"
	"github.com/skycoin/skycoin/src/daemon/strand"
	"github.com/skycoin/skycoin/src/visor"
	"github.com/skycoin/skycoin/src/visor/dbutil"
	"github.com/skycoin/skycoin/src/visor/historydb"
	"github.com/skycoin/skycoin/src/wallet"
)

var (
	// ErrSpendMethodDisabled is returned by Spend() if called while GatewayConfig.EnableSpendMethod is false
	ErrSpendMethodDisabled = errors.New("Spend is disabled")
)

// GatewayConfig configuration set of gateway.
type GatewayConfig struct {
	BufferSize        int
	EnableWalletAPI   bool
	EnableSpendMethod bool
}

// NewGatewayConfig create and init an GatewayConfig
func NewGatewayConfig() GatewayConfig {
	return GatewayConfig{
		BufferSize:        32,
		EnableWalletAPI:   false,
		EnableSpendMethod: false,
	}
}

// Gateway RPC interface wrapper for daemon state
type Gateway struct {
	Config GatewayConfig

	// Backref to Daemon
	d *Daemon
	// Backref to Visor
	v *visor.Visor
	// Requests are queued on this channel
	requests chan strand.Request
	quit     chan struct{}
}

// NewGateway create and init an Gateway instance.
func NewGateway(c GatewayConfig, d *Daemon) *Gateway {
	return &Gateway{
		Config:   c,
		d:        d,
		v:        d.visor,
		requests: make(chan strand.Request, c.BufferSize),
		quit:     make(chan struct{}),
	}
}

// Shutdown closes the Gateway
func (gw *Gateway) Shutdown() {
	close(gw.quit)
	// wait for strand to complete
	gw.strand("wait-shutdown", func() {})
}

func (gw *Gateway) strand(name string, f func()) {
	// The Spend() method requires strand to be safe
	if !gw.Config.EnableSpendMethod {
		f()
		return
	}

	name = fmt.Sprintf("daemon.Gateway.%s", name)
	if err := strand.Strand(logger, gw.requests, name, func() error {
		f()
		return nil
	}, gw.quit, nil); err != nil {
		logger.WithError(err).Error("Gateway.strand.Strand failed")
	}
}

// Connection a connection's state within the daemon
type Connection struct {
<<<<<<< HEAD
	ID           int
	Addr         string
	LastSent     int64
	LastReceived int64
	// Whether the connection is from us to them (true, outgoing),
	// or from them to us (false, incoming)
	Outgoing bool
	// Whether the client has identified their version, mirror etc
	Introduced bool
	Mirror     uint32
	ListenPort uint16
	Height     uint64
}

// GetConnections returns all connections
func (gw *Gateway) GetConnections() ([]Connection, error) {
	var conns []Connection
	var err error
	gw.strand("GetConnections", func() {
		conns, err = gw.getConnections(func(c gnet.Connection) bool {
			return true
		})
	})
	return conns, err
}

// GetOutgoingConnections returns solicited (outgoing) connections
func (gw *Gateway) GetOutgoingConnections() ([]Connection, error) {
	var conns []Connection
	var err error
	gw.strand("GetOutgoingConnections", func() {
		conns, err = gw.getConnections(func(c gnet.Connection) bool {
			return c.Solicited
		})
=======
	Addr string
	Pex  pex.Peer
	Gnet GnetConnectionDetails
	ConnectionDetails
}

// GnetConnectionDetails connection data from gnet
type GnetConnectionDetails struct {
	ID           uint64
	LastSent     time.Time
	LastReceived time.Time
}

func newConnection(dc *connection, gc *gnet.Connection, pp *pex.Peer) Connection {
	c := Connection{}

	if dc != nil {
		c.Addr = dc.Addr
		c.ConnectionDetails = dc.ConnectionDetails
	}

	if gc != nil {
		c.Gnet = GnetConnectionDetails{
			ID:           gc.ID,
			LastSent:     gc.LastSent,
			LastReceived: gc.LastReceived,
		}
	}

	if pp != nil {
		c.Pex = *pp
	}

	return c
}

// GetConnections returns solicited (outgoing) connections
func (gw *Gateway) GetConnections(f func(c Connection) bool) ([]Connection, error) {
	var conns []Connection
	var err error
	gw.strand("GetConnections", func() {
		conns, err = gw.getConnections(f)
>>>>>>> 5d02be7c
	})
	return conns, err
}

<<<<<<< HEAD
// GetIncomingConnections returns unsolicited (incoming) connections
func (gw *Gateway) GetIncomingConnections() ([]Connection, error) {
	var conns []Connection
	var err error
	gw.strand("GetIncomingConnections", func() {
		conns, err = gw.getConnections(func(c gnet.Connection) bool {
			return !c.Solicited
		})
	})
	return conns, err
}

func (gw *Gateway) getConnections(flt func(c gnet.Connection) bool) ([]Connection, error) {
=======
func (gw *Gateway) getConnections(f func(c Connection) bool) ([]Connection, error) {
>>>>>>> 5d02be7c
	if gw.d.pool.Pool == nil {
		return nil, nil
	}

	cs := gw.d.connections.all()

	conns := make([]Connection, 0)

	for _, c := range cs {
<<<<<<< HEAD
		if flt(c) {
			conn := gw.newConnection(&c)
			if conn != nil {
				conns = append(conns, *conn)
			}
=======
		cc, err := gw.newConnection(&c)
		if err != nil {
			return nil, err
>>>>>>> 5d02be7c
		}

		ccc := *cc

		if !f(ccc) {
			continue
		}

		conns = append(conns, ccc)
	}

	// Sort connnections by IP address
	sort.Slice(conns, func(i, j int) bool {
		return strings.Compare(conns[i].Addr, conns[j].Addr) < 0
	})

	return conns, nil
}

// GetDefaultConnections returns the default hardcoded connection addresses
func (gw *Gateway) GetDefaultConnections() []string {
	var conns []string
	gw.strand("GetDefaultConnections", func() {
		conns = make([]string, len(gw.d.Config.DefaultConnections))
		copy(conns[:], gw.d.Config.DefaultConnections[:])
	})
	return conns
}

// GetConnection returns a *Connection of specific address
func (gw *Gateway) GetConnection(addr string) (*Connection, error) {
	var c *connection
	gw.strand("GetConnection", func() {
		c = gw.d.connections.get(addr)
	})

	if c == nil {
		return nil, nil
	}

	return gw.newConnection(c)
}

// newConnection creates a Connection from daemon.connection, gnet.Connection and pex.Peer
func (gw *Gateway) newConnection(c *connection) (*Connection, error) {
	if c == nil {
		return nil, nil
	}

	gc, err := gw.d.pool.Pool.GetConnection(c.Addr)
	if err != nil {
		return nil, err
	}

	var pp *pex.Peer
	listenAddr := c.ListenAddr()
	if listenAddr != "" {
		p, ok := gw.d.pex.GetPeer(listenAddr)
		if ok {
			pp = &p
		}
	}

	cc := newConnection(c, gc, pp)
	return &cc, nil
}

// GetTrustConnections returns all trusted connections
func (gw *Gateway) GetTrustConnections() []string {
	var conn []string
	gw.strand("GetTrustConnections", func() {
		conn = gw.d.pex.Trusted().ToAddrs()
	})
	return conn
}

// GetExchgConnection returns all connections to peers found through peer exchange
func (gw *Gateway) GetExchgConnection() []string {
	var conn []string
	gw.strand("GetExchgConnection", func() {
		conn = gw.d.pex.RandomExchangeable(0).ToAddrs()
	})
	return conn
}

/* Blockchain & Transaction status */

// BlockchainProgress is the current blockchain syncing status
type BlockchainProgress struct {
	// Our current blockchain length
	Current uint64
	// Our best guess at true blockchain length
	Highest uint64
	// Individual blockchain length reports from peers
	Peers []PeerBlockchainHeight
}

// newBlockchainProgress creates BlockchainProgress from the local head blockchain sequence number
// and a list of remote peers
func newBlockchainProgress(headSeq uint64, conns []connection) *BlockchainProgress {
	peers := newPeerBlockchainHeights(conns)

	return &BlockchainProgress{
		Current: headSeq,
		Highest: EstimateBlockchainHeight(headSeq, peers),
		Peers:   peers,
	}
}

// PeerBlockchainHeight records blockchain height for an address
type PeerBlockchainHeight struct {
	Address string
	Height  uint64
}

func newPeerBlockchainHeights(conns []connection) []PeerBlockchainHeight {
	peers := make([]PeerBlockchainHeight, 0, len(conns))
	for _, c := range conns {
		if c.State != ConnectionStatePending {
			peers = append(peers, PeerBlockchainHeight{
				Address: c.Addr,
				Height:  c.Height,
			})
		}
	}
	return peers
}

// EstimateBlockchainHeight estimates the blockchain sync height.
// The highest height reported amongst all peers, and including the node itself, is returned.
func EstimateBlockchainHeight(headSeq uint64, peers []PeerBlockchainHeight) uint64 {
	for _, c := range peers {
		if c.Height > headSeq {
			headSeq = c.Height
		}
	}
	return headSeq
}

// GetBlockchainProgress returns a *BlockchainProgress
func (gw *Gateway) GetBlockchainProgress() (*BlockchainProgress, error) {
	var headSeq uint64
	var err error
	var conns []connection
	gw.strand("GetBlockchainProgress", func() {
		headSeq, _, err = gw.v.HeadBkSeq()
		if err != nil {
			return
		}

		conns = gw.d.connections.all()
	})

	if err != nil {
		return nil, err
	}

	return newBlockchainProgress(headSeq, conns), nil
}

// ResendUnconfirmedTxns resents all unconfirmed transactions, returning the txids
// of the transactions that were resent
func (gw *Gateway) ResendUnconfirmedTxns() ([]cipher.SHA256, error) {
	var hashes []cipher.SHA256
	var err error
	gw.strand("ResendUnconfirmedTxns", func() {
		hashes, err = gw.d.ResendUnconfirmedTxns()
	})
	return hashes, err
}

// GetBlockchainMetadata returns a *visor.BlockchainMetadata
func (gw *Gateway) GetBlockchainMetadata() (*visor.BlockchainMetadata, error) {
	var bcm *visor.BlockchainMetadata
	var err error
	gw.strand("GetBlockchainMetadata", func() {
		bcm, err = gw.v.GetBlockchainMetadata()
	})
	return bcm, err
}

// GetSignedBlockByHash returns the block by hash
func (gw *Gateway) GetSignedBlockByHash(hash cipher.SHA256) (*coin.SignedBlock, error) {
	var b *coin.SignedBlock
	var err error
	gw.strand("GetSignedBlockByHash", func() {
		b, err = gw.v.GetSignedBlockByHash(hash)
	})
	return b, err
}

// GetSignedBlockByHashVerbose returns the block by hash with verbose transaction inputs
func (gw *Gateway) GetSignedBlockByHashVerbose(hash cipher.SHA256) (*coin.SignedBlock, [][]visor.TransactionInput, error) {
	var b *coin.SignedBlock
	var inputs [][]visor.TransactionInput
	var err error
	gw.strand("GetSignedBlockByHashVerbose", func() {
		b, inputs, err = gw.v.GetSignedBlockByHashVerbose(hash)
	})
	return b, inputs, err
}

// GetSignedBlockBySeq returns block by seq
func (gw *Gateway) GetSignedBlockBySeq(seq uint64) (*coin.SignedBlock, error) {
	var b *coin.SignedBlock
	var err error
	gw.strand("GetSignedBlockBySeq", func() {
		b, err = gw.v.GetSignedBlockBySeq(seq)
	})
	return b, err
}

// GetSignedBlockBySeqVerbose returns the block by seq with verbose transaction inputs
func (gw *Gateway) GetSignedBlockBySeqVerbose(seq uint64) (*coin.SignedBlock, [][]visor.TransactionInput, error) {
	var b *coin.SignedBlock
	var inputs [][]visor.TransactionInput
	var err error
	gw.strand("GetSignedBlockBySeqVerbose", func() {
		b, inputs, err = gw.v.GetSignedBlockBySeqVerbose(seq)
	})
	return b, inputs, err
}

// GetBlocks returns blocks matching given block sequences
func (gw *Gateway) GetBlocks(seqs []uint64) ([]coin.SignedBlock, error) {
	var blocks []coin.SignedBlock
	var err error
	gw.strand("GetBlocks", func() {
		blocks, err = gw.v.GetBlocks(seqs)
	})
	return blocks, err
}

// GetBlocksVerbose returns blocks matching given block sequences, with verbose transaction input data
func (gw *Gateway) GetBlocksVerbose(seqs []uint64) ([]coin.SignedBlock, [][][]visor.TransactionInput, error) {
	var blocks []coin.SignedBlock
	var inputs [][][]visor.TransactionInput
	var err error
	gw.strand("GetBlocksVerbose", func() {
		blocks, inputs, err = gw.v.GetBlocksVerbose(seqs)
	})
	return blocks, inputs, err
}

// GetBlocksInRange returns blocks between start and end, including start and end
func (gw *Gateway) GetBlocksInRange(start, end uint64) ([]coin.SignedBlock, error) {
	var blocks []coin.SignedBlock
	var err error
	gw.strand("GetBlocksInRange", func() {
		blocks, err = gw.v.GetBlocksInRange(start, end)
	})
	return blocks, err
}

// GetBlocksInRangeVerbose returns blocks between start and end, including start and end,
// and returns the blocks' verbose transaction input data
func (gw *Gateway) GetBlocksInRangeVerbose(start, end uint64) ([]coin.SignedBlock, [][][]visor.TransactionInput, error) {
	var blocks []coin.SignedBlock
	var inputs [][][]visor.TransactionInput
	var err error
	gw.strand("GetBlocksInRangeVerbose", func() {
		blocks, inputs, err = gw.v.GetBlocksInRangeVerbose(start, end)
	})
	return blocks, inputs, err
}

// GetLastBlocks get last N blocks
func (gw *Gateway) GetLastBlocks(num uint64) ([]coin.SignedBlock, error) {
	var blocks []coin.SignedBlock
	var err error
	gw.strand("GetLastBlocks", func() {
		blocks, err = gw.v.GetLastBlocks(num)
	})
	return blocks, err
}

// GetLastBlocksVerbose get last N blocks with verbose transaction input data
func (gw *Gateway) GetLastBlocksVerbose(num uint64) ([]coin.SignedBlock, [][][]visor.TransactionInput, error) {
	var blocks []coin.SignedBlock
	var inputs [][][]visor.TransactionInput
	var err error
	gw.strand("GetLastBlocksVerbose", func() {
		blocks, inputs, err = gw.v.GetLastBlocksVerbose(num)
	})
	return blocks, inputs, err
}

// GetUnspentOutputsSummary gets unspent outputs and returns the filtered results,
// Note: all filters will be executed as the pending sequence in 'AND' mode.
func (gw *Gateway) GetUnspentOutputsSummary(filters []visor.OutputsFilter) (*visor.UnspentOutputsSummary, error) {
	var summary *visor.UnspentOutputsSummary
	var err error
	gw.strand("GetUnspentOutputsSummary", func() {
		summary, err = gw.v.GetUnspentOutputsSummary(filters)
	})
	return summary, err
}

// GetTransaction returns transaction by txid
func (gw *Gateway) GetTransaction(txid cipher.SHA256) (*visor.Transaction, error) {
	var txn *visor.Transaction
	var err error

	gw.strand("GetTransaction", func() {
		txn, err = gw.v.GetTransaction(txid)
	})

	return txn, err
}

// GetTransactionVerbose gets verbose transaction result by txid.
func (gw *Gateway) GetTransactionVerbose(txid cipher.SHA256) (*visor.Transaction, []visor.TransactionInput, error) {
	var txn *visor.Transaction
	var inputs []visor.TransactionInput
	var err error
	gw.strand("GetTransactionVerbose", func() {
		txn, inputs, err = gw.v.GetTransactionWithInputs(txid)
	})
	return txn, inputs, err
}

// InjectBroadcastTransaction injects transaction to the unconfirmed pool and broadcasts it.
// If the transaction violates either hard or soft constraints, it is not broadcast.
// This method is to be used by user-initiated transaction injections.
// For transactions received over the network, use daemon.InjectTransaction and check the result to
// decide on repropagation.
func (gw *Gateway) InjectBroadcastTransaction(txn coin.Transaction) error {
	var err error
	gw.strand("InjectBroadcastTransaction", func() {
		err = gw.v.WithUpdateTx("gateway.InjectBroadcastTransaction", func(tx *dbutil.Tx) error {
			if _, err := gw.v.InjectTransactionStrictTx(tx, txn); err != nil {
				logger.WithError(err).Error("InjectTransactionStrict failed")
				return err
			}

			if err := gw.d.BroadcastTransaction(txn); err != nil {
				logger.WithError(err).Error("BroadcastTransaction failed")
				return err
			}

			return nil
		})
	})
	return err
}

// GetVerboseTransactionsForAddress returns transactions and their verbose input data for a given address.
// These transactions include confirmed and unconfirmed transactions
func (gw *Gateway) GetVerboseTransactionsForAddress(a cipher.Address) ([]visor.Transaction, [][]visor.TransactionInput, error) {
	var err error
	var txns []visor.Transaction
	var inputs [][]visor.TransactionInput
	gw.strand("GetVerboseTransactionsForAddress", func() {
		txns, inputs, err = gw.v.GetVerboseTransactionsForAddress(a)
	})
	return txns, inputs, err
}

// GetTransactions returns transactions filtered by zero or more visor.TxFilter
func (gw *Gateway) GetTransactions(flts []visor.TxFilter) ([]visor.Transaction, error) {
	var txns []visor.Transaction
	var err error
	gw.strand("GetTransactions", func() {
		txns, err = gw.v.GetTransactions(flts)
	})
	return txns, err
}

// GetTransactionsVerbose returns transactions filtered by zero or more visor.TxFilter
func (gw *Gateway) GetTransactionsVerbose(flts []visor.TxFilter) ([]visor.Transaction, [][]visor.TransactionInput, error) {
	var txns []visor.Transaction
	var inputs [][]visor.TransactionInput
	var err error
	gw.strand("GetTransactionsVerbose", func() {
		txns, inputs, err = gw.v.GetTransactionsWithInputs(flts)
	})
	return txns, inputs, err
}

// GetUxOutByID gets UxOut by hash id.
func (gw *Gateway) GetUxOutByID(id cipher.SHA256) (*historydb.UxOut, error) {
	var uxout *historydb.UxOut
	var err error
	gw.strand("GetUxOutByID", func() {
		uxout, err = gw.v.GetUxOutByID(id)
	})
	return uxout, err
}

// GetSpentOutputsForAddresses gets all the spent outputs of a set of addresses
func (gw *Gateway) GetSpentOutputsForAddresses(addresses []cipher.Address) ([][]historydb.UxOut, error) {
	var uxOuts [][]historydb.UxOut
	var err error
	gw.strand("GetSpentOutputsForAddresses", func() {
		uxOuts, err = gw.v.GetSpentOutputsForAddresses(addresses)
	})
	return uxOuts, err
}

// GetAllUnconfirmedTransactions returns all unconfirmed transactions
func (gw *Gateway) GetAllUnconfirmedTransactions() ([]visor.UnconfirmedTransaction, error) {
	var txns []visor.UnconfirmedTransaction
	var err error
	gw.strand("GetAllUnconfirmedTransactions", func() {
		txns, err = gw.v.GetAllUnconfirmedTransactions()
	})
	return txns, err
}

// GetAllUnconfirmedTransactionsVerbose returns all unconfirmed transactions with verbose transaction inputs
func (gw *Gateway) GetAllUnconfirmedTransactionsVerbose() ([]visor.UnconfirmedTransaction, [][]visor.TransactionInput, error) {
	var txns []visor.UnconfirmedTransaction
	var inputs [][]visor.TransactionInput
	var err error
	gw.strand("GetAllUnconfirmedTransactionsVerbose", func() {
		txns, inputs, err = gw.v.GetAllUnconfirmedTransactionsVerbose()
	})
	return txns, inputs, err
}

// GetUnconfirmedTransactions returns addresses related unconfirmed transactions
func (gw *Gateway) GetUnconfirmedTransactions(addrs []cipher.Address) ([]visor.UnconfirmedTransaction, error) {
	var txns []visor.UnconfirmedTransaction
	var err error
	gw.strand("GetUnconfirmedTransactions", func() {
		txns, err = gw.v.GetUnconfirmedTransactions(visor.SendsToAddresses(addrs))
	})
	return txns, err
}

// Spend spends coins from given wallet and broadcasts it,
// set password as nil if wallet is not encrypted, otherwise the password must be provied.
// return transaction or error.
func (gw *Gateway) Spend(wltID string, password []byte, coins uint64, dest cipher.Address) (*coin.Transaction, error) {
	logger.Warning("Calling deprecated method Gateway.Spend")

	if !gw.Config.EnableSpendMethod {
		return nil, ErrSpendMethodDisabled
	}

	if !gw.Config.EnableWalletAPI {
		return nil, wallet.ErrWalletAPIDisabled
	}

	var txn *coin.Transaction
	var err error
	gw.strand("Spend", func() {
		txn, err = gw.v.CreateTransactionDeprecated(wltID, password, coins, dest)
		if err != nil {
			logger.WithError(err).Error("CreateTransactionDeprecated failed")
			return
		}

		// WARNING: This is not safe from races once we remove strand
		_, err = gw.v.InjectTransactionStrict(*txn)
		if err != nil {
			logger.WithError(err).Error("InjectTransactionStrict failed")
			return
		}

		err = gw.d.BroadcastTransaction(*txn)
		if err != nil {
			logger.WithError(err).Error("BroadcastTransaction failed")
			return
		}
	})

	if err != nil {
		return nil, err
	}

	return txn, nil
}

// CreateTransaction creates a transaction based upon parameters in wallet.CreateTransactionParams
func (gw *Gateway) CreateTransaction(params wallet.CreateTransactionParams) (*coin.Transaction, []wallet.UxBalance, error) {
	if !gw.Config.EnableWalletAPI {
		return nil, nil, wallet.ErrWalletAPIDisabled
	}

	var txn *coin.Transaction
	var inputs []wallet.UxBalance
	var err error
	gw.strand("CreateTransaction", func() {
		txn, inputs, err = gw.v.CreateTransaction(params)
	})
	return txn, inputs, err
}

// CreateWallet creates wallet
func (gw *Gateway) CreateWallet(wltName string, options wallet.Options) (*wallet.Wallet, error) {
	if !gw.Config.EnableWalletAPI {
		return nil, wallet.ErrWalletAPIDisabled
	}

	var wlt *wallet.Wallet
	var err error
	gw.strand("CreateWallet", func() {
		wlt, err = gw.v.Wallets.CreateWallet(wltName, options, gw.v)
	})
	return wlt, err
}

// RecoverWallet recovers an encrypted wallet from seed
func (gw *Gateway) RecoverWallet(wltName, seed string, password []byte) (*wallet.Wallet, error) {
	if !gw.Config.EnableWalletAPI {
		return nil, wallet.ErrWalletAPIDisabled
	}

	var err error
	var w *wallet.Wallet
	gw.strand("RecoverWallet", func() {
		w, err = gw.v.Wallets.RecoverWallet(wltName, seed, password)
	})
	return w, err
}

// EncryptWallet encrypts the wallet
func (gw *Gateway) EncryptWallet(wltName string, password []byte) (*wallet.Wallet, error) {
	if !gw.Config.EnableWalletAPI {
		return nil, wallet.ErrWalletAPIDisabled
	}

	var err error
	var w *wallet.Wallet
	gw.strand("EncryptWallet", func() {
		w, err = gw.v.Wallets.EncryptWallet(wltName, password)
	})
	return w, err
}

// DecryptWallet decrypts wallet
func (gw *Gateway) DecryptWallet(wltID string, password []byte) (*wallet.Wallet, error) {
	if !gw.Config.EnableWalletAPI {
		return nil, wallet.ErrWalletAPIDisabled
	}

	var err error
	var w *wallet.Wallet
	gw.strand("DecryptWallet", func() {
		w, err = gw.v.Wallets.DecryptWallet(wltID, password)
	})
	return w, err
}

// GetWalletBalance returns balance pairs of specific wallet
func (gw *Gateway) GetWalletBalance(wltID string) (wallet.BalancePair, wallet.AddressBalances, error) {
	var walletBalance wallet.BalancePair
	var addressBalances wallet.AddressBalances

	if !gw.Config.EnableWalletAPI {
		return walletBalance, addressBalances, wallet.ErrWalletAPIDisabled
	}

	var err error
	gw.strand("GetWalletBalance", func() {
		walletBalance, addressBalances, err = gw.v.GetWalletBalance(wltID)
	})
	return walletBalance, addressBalances, err
}

// GetBalanceOfAddrs gets balance of given addresses
func (gw *Gateway) GetBalanceOfAddrs(addrs []cipher.Address) ([]wallet.BalancePair, error) {
	var balance []wallet.BalancePair
	var err error

	gw.strand("GetBalanceOfAddrs", func() {
		balance, err = gw.v.GetBalanceOfAddrs(addrs)
	})

	if err != nil {
		return nil, err
	}

	return balance, nil
}

// GetWalletDir returns path for storing wallet files
func (gw *Gateway) GetWalletDir() (string, error) {
	if !gw.Config.EnableWalletAPI {
		return "", wallet.ErrWalletAPIDisabled
	}
	return gw.v.Config.WalletDirectory, nil
}

// NewAddresses generate addresses in given wallet
func (gw *Gateway) NewAddresses(wltID string, password []byte, n uint64) ([]cipher.Address, error) {
	if !gw.Config.EnableWalletAPI {
		return nil, wallet.ErrWalletAPIDisabled
	}

	var addrs []cipher.Address
	var err error
	gw.strand("NewAddresses", func() {
		addrs, err = gw.v.Wallets.NewAddresses(wltID, password, n)
	})
	return addrs, err
}

// UpdateWalletLabel updates the label of wallet
func (gw *Gateway) UpdateWalletLabel(wltID, label string) error {
	if !gw.Config.EnableWalletAPI {
		return wallet.ErrWalletAPIDisabled
	}

	var err error
	gw.strand("UpdateWalletLabel", func() {
		err = gw.v.Wallets.UpdateWalletLabel(wltID, label)
	})
	return err
}

// GetWallet returns wallet by id
func (gw *Gateway) GetWallet(wltID string) (*wallet.Wallet, error) {
	if !gw.Config.EnableWalletAPI {
		return nil, wallet.ErrWalletAPIDisabled
	}

	var w *wallet.Wallet
	var err error
	gw.strand("GetWallet", func() {
		w, err = gw.v.Wallets.GetWallet(wltID)
	})
	return w, err
}

// GetWallets returns wallets
func (gw *Gateway) GetWallets() (wallet.Wallets, error) {
	if !gw.Config.EnableWalletAPI {
		return nil, wallet.ErrWalletAPIDisabled
	}

	var w wallet.Wallets
	var err error
	gw.strand("GetWallets", func() {
		w, err = gw.v.Wallets.GetWallets()
	})
	return w, err
}

// GetWalletUnconfirmedTransactions returns all unconfirmed transactions in given wallet
func (gw *Gateway) GetWalletUnconfirmedTransactions(wltID string) ([]visor.UnconfirmedTransaction, error) {
	if !gw.Config.EnableWalletAPI {
		return nil, wallet.ErrWalletAPIDisabled
	}

	var txns []visor.UnconfirmedTransaction
	var err error
	gw.strand("GetWalletUnconfirmedTransactions", func() {
		txns, err = gw.v.GetWalletUnconfirmedTransactions(wltID)
	})
	return txns, err
}

// GetWalletUnconfirmedTransactionsVerbose returns all unconfirmed transactions in given wallet
func (gw *Gateway) GetWalletUnconfirmedTransactionsVerbose(wltID string) ([]visor.UnconfirmedTransaction, [][]visor.TransactionInput, error) {
	if !gw.Config.EnableWalletAPI {
		return nil, nil, wallet.ErrWalletAPIDisabled
	}

	var txns []visor.UnconfirmedTransaction
	var inputs [][]visor.TransactionInput
	var err error
	gw.strand("GetWalletUnconfirmedTransactionsVerbose", func() {
		txns, inputs, err = gw.v.GetWalletUnconfirmedTransactionsVerbose(wltID)
	})
	return txns, inputs, err
}

// UnloadWallet removes wallet of given id from memory.
func (gw *Gateway) UnloadWallet(id string) error {
	if !gw.Config.EnableWalletAPI {
		return wallet.ErrWalletAPIDisabled
	}

	var err error
	gw.strand("UnloadWallet", func() {
		err = gw.v.Wallets.Remove(id)
	})
	return err
}

// GetWalletSeed returns seed of wallet of given id,
// returns wallet.ErrWalletNotEncrypted if the wallet is not encrypted.
func (gw *Gateway) GetWalletSeed(id string, password []byte) (string, error) {
	if !gw.Config.EnableWalletAPI {
		return "", wallet.ErrWalletAPIDisabled
	}

	var seed string
	var err error
	gw.strand("GetWalletSeed", func() {
		seed, err = gw.v.Wallets.GetWalletSeed(id, password)
	})
	return seed, err
}

// GetRichlist returns rich list as desc order.
func (gw *Gateway) GetRichlist(includeDistribution bool) (visor.Richlist, error) {
	rbOuts, err := gw.GetUnspentOutputsSummary(nil)
	if err != nil {
		return nil, err
	}

	// Build a map from addresses to total coins held
	allAccounts := map[string]uint64{}
	for _, out := range rbOuts.Confirmed {
		addr := out.Body.Address.String()
		if _, ok := allAccounts[addr]; ok {
			var err error
			allAccounts[addr], err = coin.AddUint64(allAccounts[addr], out.Body.Coins)
			if err != nil {
				return nil, err
			}
		} else {
			allAccounts[addr] = out.Body.Coins
		}
	}

	lockedAddrs := visor.GetLockedDistributionAddresses()
	addrsMap := make(map[string]struct{}, len(lockedAddrs))
	for _, a := range lockedAddrs {
		addrsMap[a] = struct{}{}
	}

	richlist, err := visor.NewRichlist(allAccounts, addrsMap)
	if err != nil {
		return nil, err
	}

	if !includeDistribution {
		unlockedAddrs := visor.GetUnlockedDistributionAddresses()
		for _, a := range unlockedAddrs {
			addrsMap[a] = struct{}{}
		}
		richlist = richlist.FilterAddresses(addrsMap)
	}

	return richlist, nil
}

// GetAddressCount returns count number of unique address with uxouts > 0.
func (gw *Gateway) GetAddressCount() (uint64, error) {
	var count uint64
	var err error

	gw.strand("GetAddressCount", func() {
		count, err = gw.v.AddressCount()
	})

	return count, err
}

// Health is returned by the /health endpoint
type Health struct {
	BlockchainMetadata  visor.BlockchainMetadata
	OutgoingConnections int
	IncomingConnections int
	Uptime              time.Duration
}

// GetHealth returns statistics about the running node
func (gw *Gateway) GetHealth() (*Health, error) {
	var health *Health
	var err error
	gw.strand("GetHealth", func() {
		var metadata *visor.BlockchainMetadata
		metadata, err = gw.v.GetBlockchainMetadata()
		if err != nil {
			return
		}

<<<<<<< HEAD
		conns, err := gw.getConnections(func(c gnet.Connection) bool {
			return true
=======
		conns, err := gw.getConnections(func(c Connection) bool {
			return c.State != ConnectionStatePending
>>>>>>> 5d02be7c
		})
		if err != nil {
			return
		}

		outgoingConns := 0
		incomingConns := 0
		for _, c := range conns {
			if c.Outgoing {
				outgoingConns++
			} else {
				incomingConns++
			}
		}

		health = &Health{
			BlockchainMetadata:  *metadata,
			OutgoingConnections: outgoingConns,
			IncomingConnections: incomingConns,
			Uptime:              time.Since(gw.v.StartedAt),
		}
	})

	return health, err
}

// VerifyTxnVerbose verifies an isolated transaction and returns []wallet.UxBalance of
// transaction inputs, whether the transaction is confirmed and error if any
func (gw *Gateway) VerifyTxnVerbose(txn *coin.Transaction) ([]wallet.UxBalance, bool, error) {
	var uxs []wallet.UxBalance
	var isTxnConfirmed bool
	var err error
	gw.strand("VerifyTxnVerbose", func() {
		uxs, isTxnConfirmed, err = gw.v.VerifyTxnVerbose(txn)
	})
	return uxs, isTxnConfirmed, err
}<|MERGE_RESOLUTION|>--- conflicted
+++ resolved
@@ -88,42 +88,6 @@
 
 // Connection a connection's state within the daemon
 type Connection struct {
-<<<<<<< HEAD
-	ID           int
-	Addr         string
-	LastSent     int64
-	LastReceived int64
-	// Whether the connection is from us to them (true, outgoing),
-	// or from them to us (false, incoming)
-	Outgoing bool
-	// Whether the client has identified their version, mirror etc
-	Introduced bool
-	Mirror     uint32
-	ListenPort uint16
-	Height     uint64
-}
-
-// GetConnections returns all connections
-func (gw *Gateway) GetConnections() ([]Connection, error) {
-	var conns []Connection
-	var err error
-	gw.strand("GetConnections", func() {
-		conns, err = gw.getConnections(func(c gnet.Connection) bool {
-			return true
-		})
-	})
-	return conns, err
-}
-
-// GetOutgoingConnections returns solicited (outgoing) connections
-func (gw *Gateway) GetOutgoingConnections() ([]Connection, error) {
-	var conns []Connection
-	var err error
-	gw.strand("GetOutgoingConnections", func() {
-		conns, err = gw.getConnections(func(c gnet.Connection) bool {
-			return c.Solicited
-		})
-=======
 	Addr string
 	Pex  pex.Peer
 	Gnet GnetConnectionDetails
@@ -166,28 +130,11 @@
 	var err error
 	gw.strand("GetConnections", func() {
 		conns, err = gw.getConnections(f)
->>>>>>> 5d02be7c
 	})
 	return conns, err
 }
 
-<<<<<<< HEAD
-// GetIncomingConnections returns unsolicited (incoming) connections
-func (gw *Gateway) GetIncomingConnections() ([]Connection, error) {
-	var conns []Connection
-	var err error
-	gw.strand("GetIncomingConnections", func() {
-		conns, err = gw.getConnections(func(c gnet.Connection) bool {
-			return !c.Solicited
-		})
-	})
-	return conns, err
-}
-
-func (gw *Gateway) getConnections(flt func(c gnet.Connection) bool) ([]Connection, error) {
-=======
 func (gw *Gateway) getConnections(f func(c Connection) bool) ([]Connection, error) {
->>>>>>> 5d02be7c
 	if gw.d.pool.Pool == nil {
 		return nil, nil
 	}
@@ -197,17 +144,9 @@
 	conns := make([]Connection, 0)
 
 	for _, c := range cs {
-<<<<<<< HEAD
-		if flt(c) {
-			conn := gw.newConnection(&c)
-			if conn != nil {
-				conns = append(conns, *conn)
-			}
-=======
 		cc, err := gw.newConnection(&c)
 		if err != nil {
 			return nil, err
->>>>>>> 5d02be7c
 		}
 
 		ccc := *cc
@@ -980,13 +919,8 @@
 			return
 		}
 
-<<<<<<< HEAD
-		conns, err := gw.getConnections(func(c gnet.Connection) bool {
-			return true
-=======
 		conns, err := gw.getConnections(func(c Connection) bool {
 			return c.State != ConnectionStatePending
->>>>>>> 5d02be7c
 		})
 		if err != nil {
 			return
