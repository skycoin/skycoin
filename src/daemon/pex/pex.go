// Package pex is a toolkit for implementing a peer exchange system
package pex

import (
	"errors"
	"fmt"
	"io/ioutil"
	"math"
	"math/rand"
	"net"
	"net/http"
	"os"
	"path/filepath"
	"regexp"
	"strconv"
	"strings"
	"sync"
	"time"

	"github.com/cenkalti/backoff"

	"github.com/skycoin/skycoin/src/util/logging"
	"github.com/skycoin/skycoin/src/util/utc"
)

//TODO:
// - keep track of last time the peer was connected to
// - last time peer was connected to is more important than "seen"
// - peer "seen" means something else than use here
// - save last time connected to, use 0 for never
// - only transmit peers that have active or recent connections

const (
	// DefaultPeerListURL is the default URL to download remote peers list from, if enabled
	DefaultPeerListURL = "https://downloads.skycoin.net/blockchain/peers.txt"
	// PeerCacheFilename filename for disk-cached peers
	PeerCacheFilename = "peers.json"
	// oldPeerCacheFilename previous filename for disk-cached peers. The cache loader will fall back onto this filename if it can't load peers.json
	oldPeerCacheFilename = "peers.txt"
	// MaxPeerRetryTimes is the maximum number of times to retry a peer
	MaxPeerRetryTimes = 10
)

var (
	// ErrPeerlistFull is returned when the Pex is at a maximum
	ErrPeerlistFull = errors.New("Peer list full")
	// ErrInvalidAddress is returned when an address appears malformed
	ErrInvalidAddress = errors.New("Invalid address")
	// ErrNoLocalhost is returned if a localhost addresses are not allowed
	ErrNoLocalhost = errors.New("Localhost address is not allowed")
	// ErrNotExternalIP is returned if an IP address is not a global unicast address
	ErrNotExternalIP = errors.New("IP is not a valid external IP")
	// ErrPortTooLow is returned if a port is less than 1024
	ErrPortTooLow = errors.New("Port must be >= 1024")
	// ErrBlacklistedAddress returned when attempting to add a blacklisted peer
	ErrBlacklistedAddress = errors.New("Blacklisted address")

	// Logging. See http://godoc.org/github.com/op/go-logging for
	// instructions on how to include this log's output
	logger = logging.MustGetLogger("pex")
	// Default rng
	rnum = rand.New(rand.NewSource(time.Now().Unix()))
	// For removing inadvertent whitespace from addresses
	whitespaceFilter = regexp.MustCompile(`\s`)
)

// validateAddress returns a sanitized address if valid, otherwise an error
func validateAddress(ipPort string, allowLocalhost bool) (string, error) {
	ipPort = whitespaceFilter.ReplaceAllString(ipPort, "")
	pts := strings.Split(ipPort, ":")
	if len(pts) != 2 {
		return "", ErrInvalidAddress
	}

	ip := net.ParseIP(pts[0])
	if ip == nil {
		return "", ErrInvalidAddress
	} else if ip.IsLoopback() {
		if !allowLocalhost {
			return "", ErrNoLocalhost
		}
	} else if !ip.IsGlobalUnicast() {
		return "", ErrNotExternalIP
	}

	port, err := strconv.ParseUint(pts[1], 10, 16)
	if err != nil {
		return "", ErrInvalidAddress
	}

	if port < 1024 {
		return "", ErrPortTooLow
	}

	return ipPort, nil
}

// Peer represents a known peer
type Peer struct {
	Addr            string // An address of the form ip:port
	LastSeen        int64  // Unix timestamp when this peer was last seen
	Private         bool   // Whether it should omitted from public requests
	Trusted         bool   // Whether this peer is trusted
	HasIncomingPort bool   // Whether this peer has accessible public port
	RetryTimes      int    `json:"-"` // records the retry times
}

// NewPeer returns a *Peer initialised by an address string of the form ip:port
func NewPeer(address string) *Peer {
	p := &Peer{
		Addr:    address,
		Private: false,
		Trusted: false,
	}
	p.Seen()
	return p
}

// Seen marks the peer as seen
func (peer *Peer) Seen() {
	peer.LastSeen = utc.UnixNow()
}

// IncreaseRetryTimes adds the retry times
func (peer *Peer) IncreaseRetryTimes() {
	peer.RetryTimes++
	logger.Debugf("Increase retry times of %v: %v", peer.Addr, peer.RetryTimes)
}

// ResetRetryTimes resets the retry time
func (peer *Peer) ResetRetryTimes() {
	peer.RetryTimes = 0
	logger.Debugf("Reset retry times of %v", peer.Addr)
}

// CanTry returns whether this peer is tryable base on the exponential backoff algorithm
func (peer *Peer) CanTry() bool {
	// Exponential backoff
	mod := (math.Exp2(float64(peer.RetryTimes)) - 1) * 5
	if mod == 0 {
		return true
	}

	// Random time elapsed
	now := utc.UnixNow()
	t := rnum.Int63n(int64(mod))
	return now-peer.LastSeen > t
}

// String returns the peer address
func (peer *Peer) String() string {
	return peer.Addr
}

// Config pex config
type Config struct {
	// Folder where peers database should be saved
	DataDirectory string
	// Maximum number of peers to keep account of in the PeerList
	Max int
	// Cull peers after they havent been seen in this much time
	Expiration time.Duration
	// Cull expired peers on this interval
	CullRate time.Duration
	// clear old peers on this interval
	ClearOldRate time.Duration
	// How often to clear expired blacklist entries
	UpdateBlacklistRate time.Duration
	// How often to request peers via PEX
	RequestRate time.Duration
	// How many peers to send back in response to a peers request
	ReplyCount int
	// Localhost peers are allowed in the peerlist
	AllowLocalhost bool
	// Disable exchanging of peers.  Peers are still loaded from disk
	Disabled bool
	// Whether the network is disabled
	NetworkDisabled bool
	// Download peers list from remote host
	DownloadPeerList bool
	// Download peers list from this URL
	PeerListURL string
	// Set all peers as untrusted (even if loaded from DefaultConnections)
	DisableTrustedPeers bool
	// Load peers from this file on disk. NOTE: this is different from the peers file cache in the data directory
	CustomPeersFile string
	// Default "trusted" connections
	DefaultConnections []string
}

// NewConfig creates default pex config.
func NewConfig() Config {
	return Config{
		DataDirectory:       "./",
		Max:                 1000,
		Expiration:          time.Hour * 24 * 7,
		CullRate:            time.Minute * 10,
		ClearOldRate:        time.Minute * 10,
		UpdateBlacklistRate: time.Minute,
		RequestRate:         time.Minute,
		ReplyCount:          30,
		AllowLocalhost:      false,
		Disabled:            false,
		NetworkDisabled:     false,
		DownloadPeerList:    false,
		PeerListURL:         DefaultPeerListURL,
		DisableTrustedPeers: false,
		CustomPeersFile:     "",
	}
}

// Pex manages a set of known peers and controls peer acquisition
type Pex struct {
	sync.RWMutex
	// All known peers
	peerlist peerlist
	Config   Config
	quit     chan struct{}
	done     chan struct{}
}

// New creates pex
func New(cfg Config) (*Pex, error) {
	pex := &Pex{
		Config:   cfg,
		peerlist: newPeerlist(),
		quit:     make(chan struct{}),
		done:     make(chan struct{}),
	}

	// Load peers from disk
	if err := pex.loadCache(); err != nil {
		logger.Critical().WithError(err).Error("pex.loadCache failed")
		return nil, err
	}

	// Load default hardcoded peers
	for _, addr := range cfg.DefaultConnections {
		// Default peers will mark as trusted peers.
		if err := pex.AddPeer(addr); err != nil {
			logger.Critical().WithError(err).Error("Add default peer failed")
			return nil, err
		}
		if err := pex.SetTrusted(addr); err != nil {
			logger.Critical().WithError(err).Error("pex.SetTrusted for default peer failed")
			return nil, err
		}
	}

	if cfg.DisableTrustedPeers {
		// Unset trusted status from any existing peers
		pex.setAllUntrusted()
	}

	// Add custom peers
	if cfg.CustomPeersFile != "" {
		if err := pex.loadCustom(cfg.CustomPeersFile); err != nil {
			logger.Critical().WithError(err).Errorf("Failed to load custom peers from %s", cfg.CustomPeersFile)
			return nil, err
		}
	}

	// Save peers to disk
	if err := pex.save(); err != nil {
		return nil, err
	}

	// Download peers from remote peers list
	if pex.Config.DownloadPeerList {
		go func() {
			if err := pex.downloadPeers(); err != nil {
				logger.Errorf("Failed to download peers list: %v", err)
			}
		}()
	}

	return pex, nil
}

// Run starts the pex service
func (px *Pex) Run() error {
	logger.Info("Pex.Run started")
	defer logger.Info("Pex.Run stopped")
	defer close(px.done)

	defer func() {
		// Save the peerlist
		logger.Info("Save peerlist")
		if err := px.save(); err != nil {
			logger.Errorf("Save peers failed: %v", err)
		}
	}()

	clearOldTicker := time.NewTicker(px.Config.ClearOldRate)

	for {
		select {
		case <-clearOldTicker.C:
			// Remove peers we haven't seen in a while
			if !px.Config.Disabled && !px.Config.NetworkDisabled {
				px.Lock()
				px.peerlist.clearOld(px.Config.Expiration)
				px.Unlock()
			}
		case <-px.quit:
			return nil
		}
	}
}

// Shutdown notifies the pex service to exist
func (px *Pex) Shutdown() {
	logger.Info("Shutting down pex")
	defer logger.Info("Pex shutdown")
	close(px.quit)
	<-px.done
}

func (px *Pex) downloadPeers() error {
	body, err := backoffDownloadText(px.Config.PeerListURL)
	if err != nil {
		logger.Errorf("Failed to download peers from %s. err: %s", px.Config.PeerListURL, err.Error())
		return err
	}

	peers := ParseRemotePeerList(body)
	logger.Infof("Downloaded peers list from %s, got %d peers", px.Config.PeerListURL, len(peers))

	n := px.AddPeers(peers)
	logger.Infof("Added %d/%d peers from downloaded peers list", n, len(peers))

	return nil
}

func (px *Pex) loadCache() error {
	px.Lock()
	defer px.Unlock()

	fp := filepath.Join(px.Config.DataDirectory, PeerCacheFilename)
	peers, err := loadCachedPeersFile(fp)

	if err != nil {
		return err
	}

	// If the PeerCacheFilename peers.json file does not exist, try to load the old peers.txt file
	if peers == nil {
		logger.Infof("Peer cache %s not found, falling back on %s", PeerCacheFilename, oldPeerCacheFilename)

		fp := filepath.Join(px.Config.DataDirectory, oldPeerCacheFilename)
		peers, err = loadCachedPeersFile(fp)
		if err != nil {
			return err
		}

		if peers == nil {
			logger.Infof("Fallback peer cache %s not found", oldPeerCacheFilename)
			return nil
		}
	}

	// remove invalid peers and limit the max number of peers to pex.Config.Max
	var validPeers []Peer
	for addr, p := range peers {
		if _, err := validateAddress(addr, px.Config.AllowLocalhost); err != nil {
			logger.Errorf("Invalid peer address: %v", err)
			continue
		}

		validPeers = append(validPeers, *p)
		if px.Config.Max > 0 && len(validPeers) >= px.Config.Max {
			break
		}
	}

	px.peerlist.setPeers(validPeers)
	return nil
}

func (px *Pex) loadCustom(fn string) error {
	px.Lock()
	defer px.Unlock()

	f, err := os.Open(fn)
	if err != nil {
		return err
	}

	defer f.Close()

	data, err := ioutil.ReadAll(f)
	if err != nil {
		return err
	}

	peers, err := parseLocalPeerList(string(data), px.Config.AllowLocalhost)
	if err != nil {
		return err
	}

	logger.Infof("Loaded %d peers from %s", len(peers), fn)

	px.peerlist.addPeers(peers)
	return nil
}

// SavePeers persists the peerlist
func (px *Pex) save() error {
	px.Lock()
	defer px.Unlock()

	fn := filepath.Join(px.Config.DataDirectory, PeerCacheFilename)
	return px.peerlist.save(fn)
}

// AddPeer adds a peer to the peer list, given an address. If the peer list is
// full, PeerlistFullError is returned
func (px *Pex) AddPeer(addr string) error {
	px.Lock()
	defer px.Unlock()

	cleanAddr, err := validateAddress(addr, px.Config.AllowLocalhost)
	if err != nil {
		logger.Errorf("Invalid address %s: %v", addr, err)
		return ErrInvalidAddress
	}

	if !px.peerlist.hasPeer(cleanAddr) {
		if px.Config.Max > 0 && px.peerlist.len() >= px.Config.Max {
			return ErrPeerlistFull
		}

		px.peerlist.addPeer(cleanAddr)
	}

	return nil
}

// AddPeers add multiple peers at once. Any errors will be logged, but not returned
// Returns the number of peers that were added without error. Note that
// adding a duplicate peer will not cause an error.
func (px *Pex) AddPeers(addrs []string) int {
	px.Lock()
	defer px.Unlock()

	if px.Config.Max > 0 && px.peerlist.len() >= px.Config.Max {
		logger.Warning("Add peers failed, peer list is full")
		return 0
	}

	// validate the addresses
	var validAddrs []string
	for _, addr := range addrs {
		a, err := validateAddress(addr, px.Config.AllowLocalhost)
		if err != nil {
			logger.Infof("Add peers sees an invalid address %s: %v", addr, err)
			continue
		}
		validAddrs = append(validAddrs, a)
	}
	addrs = validAddrs

	// Shuffle the addresses before capping them
	rand.Shuffle(len(addrs), func(i, j int) {
		addrs[i], addrs[j] = addrs[j], addrs[i]
	})

	if px.Config.Max > 0 {
		rcap := px.Config.Max - px.peerlist.len()
		if len(addrs) > rcap {
			addrs = addrs[:rcap]
		}
	}

	px.peerlist.addPeers(addrs)
	return len(addrs)
}

// SetPrivate updates peer's private value
func (px *Pex) SetPrivate(addr string, private bool) error {
	px.Lock()
	defer px.Unlock()

	cleanAddr, err := validateAddress(addr, px.Config.AllowLocalhost)
	if err != nil {
		logger.Errorf("Invalid address %s: %v", addr, err)
		return ErrInvalidAddress
	}

	return px.peerlist.setPrivate(cleanAddr, private)
}

// SetTrusted updates peer's trusted value
func (px *Pex) SetTrusted(addr string) error {
	px.Lock()
	defer px.Unlock()

	cleanAddr, err := validateAddress(addr, px.Config.AllowLocalhost)
	if err != nil {
		logger.Errorf("Invalid address %s: %v", addr, err)
		return ErrInvalidAddress
	}

	return px.peerlist.setTrusted(cleanAddr, true)
}

// setAllUntrusted unsets the trusted field on all peers
func (px *Pex) setAllUntrusted() {
	px.Lock()
	defer px.Unlock()

	px.peerlist.setAllUntrusted()
}

// SetHasIncomingPort sets if the peer has public port
func (px *Pex) SetHasIncomingPort(addr string, hasPublicPort bool) error {
	px.Lock()
	defer px.Unlock()

	cleanAddr, err := validateAddress(addr, px.Config.AllowLocalhost)
	if err != nil {
		logger.Errorf("Invalid address %s: %v", addr, err)
		return ErrInvalidAddress
	}

	return px.peerlist.setHasIncomingPort(cleanAddr, hasPublicPort)
}

// RemovePeer removes peer
func (px *Pex) RemovePeer(addr string) {
	px.Lock()
	defer px.Unlock()
	px.peerlist.removePeer(addr)
}

// GetPeerByAddr returns peer of given address
func (px *Pex) GetPeerByAddr(addr string) (Peer, bool) {
	px.RLock()
	defer px.RUnlock()
	return px.peerlist.getPeerByAddr(addr)
}

// Trusted returns trusted peers
func (px *Pex) Trusted() Peers {
	px.RLock()
	defer px.RUnlock()
	return px.peerlist.getPeers(isTrusted)
}

// Private returns private peers
func (px *Pex) Private() Peers {
	px.RLock()
	defer px.RUnlock()
	return px.peerlist.getCanTryPeers(isPrivate)
}

// TrustedPublic returns trusted public peers
func (px *Pex) TrustedPublic() Peers {
	px.RLock()
	defer px.RUnlock()
	return px.peerlist.getCanTryPeers(isPublic, isTrusted)
}

// RandomPublic returns N random public peers
func (px *Pex) RandomPublic(n int) Peers {
	px.RLock()
	defer px.RUnlock()
	return px.peerlist.random(n, isPublic)
}

// RandomExchangeable returns N random exchangeable peers
func (px *Pex) RandomExchangeable(n int) Peers {
	px.RLock()
	defer px.RUnlock()
	return px.peerlist.random(n, isExchangeable...)
}

// IncreaseRetryTimes increases retry times
func (px *Pex) IncreaseRetryTimes(addr string) {
	px.Lock()
	defer px.Unlock()
	px.peerlist.increaseRetryTimes(addr)
}

// ResetRetryTimes reset retry times
func (px *Pex) ResetRetryTimes(addr string) {
	px.Lock()
	defer px.Unlock()
	px.peerlist.resetRetryTimes(addr)
}

// ResetAllRetryTimes reset all peers' retry times
func (px *Pex) ResetAllRetryTimes() {
	px.Lock()
	defer px.Unlock()
	px.peerlist.resetAllRetryTimes()
}

// IsFull returns whether the peer list is full
func (px *Pex) IsFull() bool {
	px.RLock()
	defer px.RUnlock()
	return px.Config.Max > 0 && px.peerlist.len() >= px.Config.Max
}

// downloadText downloads a text format file from url.
// Returns the raw response body as a string.
// TODO -- move to util, add backoff options
func downloadText(url string) (string, error) {
	resp, err := http.Get(url)
	if err != nil {
		return "", err
	}
	defer resp.Body.Close()

	body, err := ioutil.ReadAll(resp.Body)
	if err != nil {
		return "", err
	}

	return string(body), nil
}

func backoffDownloadText(url string) (string, error) {
	var body string

	b := backoff.NewExponentialBackOff()

	notify := func(err error, wait time.Duration) {
		logger.Errorf("waiting %v to retry downloadText, error: %v", wait, err)
	}

	operation := func() error {
		logger.Infof("Trying to download peers list from %s", url)
		var err error
		body, err = downloadText(url)
		return err
	}

	if err := backoff.RetryNotify(operation, b, notify); err != nil {
		logger.Infof("Gave up dowloading peers list from %s: %v", url, err)
		return "", err
	}

	logger.Infof("Peers list downloaded from %s", url)

	return body, nil
}

<<<<<<< HEAD
// ParseRemotePeerList parses a remote peers.txt file
// The peers list format is newline separated ip:port
// Any lines that don't parse to an ip:port are skipped
// Localhost ip:port addresses are ignored
func ParseRemotePeerList(body string) []string {
=======
// parseRemotePeerList parses a remote peers.txt file
// The peers list format is newline separated list of ip:port strings
// Any lines that don't parse to an ip:port are skipped, otherwise they return an error
// Localhost ip:port addresses are ignored
// NOTE: this does not parse the cached peers.json file in the data directory, which is a JSON file
// and is loaded by loadCachedPeersFile
func parseRemotePeerList(body string) []string {
>>>>>>> c0b99e0f
	var peers []string
	for _, addr := range strings.Split(body, "\n") {
		addr = whitespaceFilter.ReplaceAllString(addr, "")
		if addr == "" {
			continue
		}

		// Never allow localhost addresses from the remote peers list
		a, err := validateAddress(addr, false)
		if err != nil {
			err = fmt.Errorf("Peers list has invalid address %s: %v", addr, err)
			logger.WithError(err).Error()
			continue
		}

		peers = append(peers, a)
	}

	return peers
}

// parseLocalPeerList parses a local peers.txt file
// The peers list format is newline separated list of ip:port strings
// Empty lines and lines that begin with # are treated as comment lines
// Otherwise, the line is parsed as an ip:port
// If the line fails to parse, an error is returned
// Localhost addresses are allowed if allowLocalhost is true
// NOTE: this does not parse the cached peers.json file in the data directory, which is a JSON file
// and is loaded by loadCachedPeersFile
func parseLocalPeerList(body string, allowLocalhost bool) ([]string, error) {
	var peers []string
	for _, addr := range strings.Split(body, "\n") {
		addr = whitespaceFilter.ReplaceAllString(addr, "")
		if addr == "" {
			continue
		}

		if strings.HasPrefix(addr, "#") {
			continue
		}

		a, err := validateAddress(addr, allowLocalhost)
		if err != nil {
			err = fmt.Errorf("Peers list has invalid address %s: %v", addr, err)
			logger.WithError(err).Error()
			return nil, err
		}

		peers = append(peers, a)
	}

	return peers, nil
}<|MERGE_RESOLUTION|>--- conflicted
+++ resolved
@@ -647,21 +647,13 @@
 	return body, nil
 }
 
-<<<<<<< HEAD
 // ParseRemotePeerList parses a remote peers.txt file
-// The peers list format is newline separated ip:port
-// Any lines that don't parse to an ip:port are skipped
-// Localhost ip:port addresses are ignored
-func ParseRemotePeerList(body string) []string {
-=======
-// parseRemotePeerList parses a remote peers.txt file
 // The peers list format is newline separated list of ip:port strings
 // Any lines that don't parse to an ip:port are skipped, otherwise they return an error
 // Localhost ip:port addresses are ignored
 // NOTE: this does not parse the cached peers.json file in the data directory, which is a JSON file
 // and is loaded by loadCachedPeersFile
-func parseRemotePeerList(body string) []string {
->>>>>>> c0b99e0f
+func ParseRemotePeerList(body string) []string {
 	var peers []string
 	for _, addr := range strings.Split(body, "\n") {
 		addr = whitespaceFilter.ReplaceAllString(addr, "")
