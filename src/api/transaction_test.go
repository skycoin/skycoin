package api

import (
	"bytes"
	"encoding/hex"
	"encoding/json"
	"errors"
	"io"
	"math"
	"net/http"
	"net/http/httptest"
	"net/url"
	"strings"
	"testing"
	"time"

	"github.com/stretchr/testify/mock"
	"github.com/stretchr/testify/require"

	"github.com/skycoin/skycoin/src/cipher"
	"github.com/skycoin/skycoin/src/coin"
	"github.com/skycoin/skycoin/src/daemon"
	"github.com/skycoin/skycoin/src/daemon/gnet"
	"github.com/skycoin/skycoin/src/readable"
	"github.com/skycoin/skycoin/src/testutil"
	"github.com/skycoin/skycoin/src/visor"
)

func createUnconfirmedTxn(t *testing.T) visor.UnconfirmedTransaction {
	ut := visor.UnconfirmedTransaction{}
	ut.Transaction = coin.Transaction{}
	ut.Transaction.InnerHash = testutil.RandSHA256(t)
	ut.Transaction.In = []cipher.SHA256{testutil.RandSHA256(t)}
	ut.Received = time.Now().UTC().UnixNano()
	ut.Checked = ut.Received
	ut.Announced = time.Time{}.UnixNano()
	return ut
}

func makeUxOutWithSecret(t *testing.T) (coin.UxOut, cipher.SecKey) {
	body, sec := makeUxBodyWithSecret(t)
	return coin.UxOut{
		Head: coin.UxHead{
			Time:  100,
			BkSeq: 2,
		},
		Body: body,
	}, sec
}

func makeUxBodyWithSecret(t *testing.T) (coin.UxBody, cipher.SecKey) {
	p, s := cipher.GenerateKeyPair()
	return coin.UxBody{
		SrcTransaction: testutil.RandSHA256(t),
		Address:        cipher.AddressFromPubKey(p),
		Coins:          1e6,
		Hours:          100,
	}, s
}

func makeAddress() cipher.Address {
	p, _ := cipher.GenerateKeyPair()
	return cipher.AddressFromPubKey(p)
}

func makeTransaction(t *testing.T) coin.Transaction {
	txn := coin.Transaction{}
	ux, s := makeUxOutWithSecret(t)

	err := txn.PushInput(ux.Hash())
	require.NoError(t, err)
	err = txn.PushOutput(makeAddress(), 1e6, 50)
	require.NoError(t, err)
	err = txn.PushOutput(makeAddress(), 5e6, 50)
	require.NoError(t, err)
	txn.SignInputs([]cipher.SecKey{s})
	err = txn.UpdateHeader()
	require.NoError(t, err)
	return txn
}

func TestGetPendingTxs(t *testing.T) {
	invalidTxn := createUnconfirmedTxn(t)
	invalidTxn.Transaction.Out = append(invalidTxn.Transaction.Out, coin.TransactionOutput{
		Coins: math.MaxInt64 + 1,
	})

	type verboseResult struct {
		Transactions []visor.UnconfirmedTransaction
		Inputs       [][]visor.TransactionInput
	}

	tt := []struct {
		name                                 string
		method                               string
		status                               int
		err                                  string
		verbose                              bool
		verboseStr                           string
		getAllUnconfirmedTxnsResponse        []visor.UnconfirmedTransaction
		getAllUnconfirmedTxnsErr             error
		getAllUnconfirmedTxnsVerboseResponse verboseResult
		getAllUnconfirmedTxnsVerboseErr      error
		httpResponse                         interface{}
	}{
		{
			name:                          "405",
			method:                        http.MethodPost,
			status:                        http.StatusMethodNotAllowed,
			err:                           "405 Method Not Allowed",
			getAllUnconfirmedTxnsResponse: []visor.UnconfirmedTransaction{},
		},
		{
			name:       "400 - bad verbose",
			method:     http.MethodGet,
			status:     http.StatusBadRequest,
			err:        "400 Bad Request - Invalid value for verbose",
			verboseStr: "foo",
		},
		{
			name:   "500 - bad unconfirmedTxn",
			method: http.MethodGet,
			status: http.StatusInternalServerError,
			err:    "500 Internal Server Error - Droplet string conversion failed: Value is too large",
			getAllUnconfirmedTxnsResponse: []visor.UnconfirmedTransaction{
				invalidTxn,
			},
		},
		{
			name:                     "500 - get unconfirmedTxn error",
			method:                   http.MethodGet,
			status:                   http.StatusInternalServerError,
			err:                      "500 Internal Server Error - GetAllUnconfirmedTransactions failed",
			getAllUnconfirmedTxnsErr: errors.New("GetAllUnconfirmedTransactions failed"),
		},
		{
			name:                            "500 - get unconfirmedTxnVerbose error",
			method:                          http.MethodGet,
			status:                          http.StatusInternalServerError,
			verboseStr:                      "1",
			verbose:                         true,
			err:                             "500 Internal Server Error - GetAllUnconfirmedTransactionsVerbose failed",
			getAllUnconfirmedTxnsVerboseErr: errors.New("GetAllUnconfirmedTransactionsVerbose failed"),
		},
		{
			name:                          "200",
			method:                        http.MethodGet,
			status:                        http.StatusOK,
			getAllUnconfirmedTxnsResponse: []visor.UnconfirmedTransaction{},
			httpResponse:                  []readable.UnconfirmedTransactions{},
		},
		{
			name:       "200 verbose",
			method:     http.MethodGet,
			status:     http.StatusOK,
			verboseStr: "1",
			verbose:    true,
			getAllUnconfirmedTxnsVerboseResponse: verboseResult{
				Transactions: []visor.UnconfirmedTransaction{},
				Inputs:       [][]visor.TransactionInput{},
			},
			httpResponse: []readable.UnconfirmedTransactionVerbose{},
		},
	}

	for _, tc := range tt {
		t.Run(tc.name, func(t *testing.T) {
			endpoint := "/api/v1/pendingTxs"
			gateway := &MockGatewayer{}
			gateway.On("GetAllUnconfirmedTransactions").Return(tc.getAllUnconfirmedTxnsResponse, tc.getAllUnconfirmedTxnsErr)
			gateway.On("GetAllUnconfirmedTransactionsVerbose").Return(tc.getAllUnconfirmedTxnsVerboseResponse.Transactions,
				tc.getAllUnconfirmedTxnsVerboseResponse.Inputs, tc.getAllUnconfirmedTxnsVerboseErr)

			v := url.Values{}
			if tc.verboseStr != "" {
				v.Add("verbose", tc.verboseStr)
			}
			if len(v) > 0 {
				endpoint += "?" + v.Encode()
			}

			req, err := http.NewRequest(tc.method, endpoint, nil)
			require.NoError(t, err)

			setCSRFParameters(t, tokenValid, req)

			rr := httptest.NewRecorder()

			cfg := defaultMuxConfig()
			cfg.disableCSRF = false

			handler := newServerMux(cfg, gateway)
			handler.ServeHTTP(rr, req)

			status := rr.Code
			require.Equal(t, tc.status, status, "got `%v` want `%v`", status, tc.status)

			if status != http.StatusOK {
				require.Equal(t, tc.err, strings.TrimSpace(rr.Body.String()), "got `%v`| %d, want `%v`",
					strings.TrimSpace(rr.Body.String()), status, tc.err)
			} else {
				if tc.verbose {
					var msg []readable.UnconfirmedTransactionVerbose
					err = json.Unmarshal(rr.Body.Bytes(), &msg)
					require.NoError(t, err)
					require.Equal(t, tc.httpResponse, msg, tc.name)
				} else {
					var msg []readable.UnconfirmedTransactions
					err = json.Unmarshal(rr.Body.Bytes(), &msg)
					require.NoError(t, err)
					require.Equal(t, tc.httpResponse, msg, tc.name)
				}
			}
		})
	}
}

func TestGetTransactionByID(t *testing.T) {
	oddHash := "cafcb"
	invalidHash := "cabrca"
	validHash := "79216473e8f2c17095c6887cc9edca6c023afedfac2e0c5460e8b6f359684f8b"
	validHashRaw, err := cipher.SHA256FromHex(validHash)
	require.NoError(t, err)

	validAddr := "28ATuZGXJm6dJDGyJbdknFWgv8kbBX9hAdN"
	validAddrRaw, err := cipher.DecodeBase58Address(validAddr)
	require.NoError(t, err)

	validSig := "cca1595fb27375789da47bb1cf78e14febc2be6f3c3034247fea6f700b853cddbab5d16f4ffc1912fca8373f10e468b745d6a1d686cb73ade1e3c3b3653b2f9d7f"
	validSigRaw, err := cipher.SigFromHex(validSig)
	require.NoError(t, err)

	type httpBody struct {
		txid    string
		verbose string
		encoded string
	}

	type verboseResult struct {
		Transaction *visor.Transaction
		Inputs      []visor.TransactionInput
	}

	tt := []struct {
		name                               string
		method                             string
		status                             int
		err                                string
		httpBody                           *httpBody
		verbose                            bool
		encoded                            bool
		txid                               cipher.SHA256
		getTransactionReponse              *visor.Transaction
		getTransactionError                error
		getTransactionResultVerboseReponse verboseResult
		getTransactionResultVerboseError   error
		httpResponse                       interface{}
	}{
		{
			name:   "405",
			method: http.MethodPost,
			status: http.StatusMethodNotAllowed,
			err:    "405 Method Not Allowed",
			txid:   testutil.RandSHA256(t),
		},

		{
			name:   "400 - empty txid",
			method: http.MethodGet,
			status: http.StatusBadRequest,
			err:    "400 Bad Request - txid is empty",
			httpBody: &httpBody{
				txid: "",
			},
			txid: testutil.RandSHA256(t),
		},

		{
			name:   "400 - invalid hash: odd length hex string",
			method: http.MethodGet,
			status: http.StatusBadRequest,
			err:    "400 Bad Request - encoding/hex: odd length hex string",
			httpBody: &httpBody{
				txid: oddHash,
			},
			txid: testutil.RandSHA256(t),
		},

		{
			name:   "400 - invalid hash: invalid byte: U+0072 'r'",
			method: http.MethodGet,
			status: http.StatusBadRequest,
			err:    "400 Bad Request - encoding/hex: invalid byte: U+0072 'r'",
			httpBody: &httpBody{
				txid: invalidHash,
			},
			txid: testutil.RandSHA256(t),
		},

		{
			name:   "400 - invalid verbose",
			method: http.MethodGet,
			status: http.StatusBadRequest,
			err:    "400 Bad Request - Invalid value for verbose",
			httpBody: &httpBody{
				txid:    validHash,
				verbose: "foo",
			},
		},

		{
			name:   "400 - invalid encoded",
			method: http.MethodGet,
			status: http.StatusBadRequest,
			err:    "400 Bad Request - Invalid value for encoded",
			httpBody: &httpBody{
				txid:    validHash,
				encoded: "foo",
			},
		},

		{
			name:   "400 - verbose and encoded combined",
			method: http.MethodGet,
			status: http.StatusBadRequest,
			err:    "400 Bad Request - verbose and encoded cannot be combined",
			httpBody: &httpBody{
				txid:    validHash,
				verbose: "1",
				encoded: "1",
			},
		},

		{
			name:   "500 - getTransactionError encoded",
			method: http.MethodGet,
			status: http.StatusInternalServerError,
			err:    "500 Internal Server Error - getTransactionError",
			httpBody: &httpBody{
				txid:    validHash,
				encoded: "1",
			},
			encoded:             true,
			txid:                testutil.SHA256FromHex(t, validHash),
			getTransactionError: errors.New("getTransactionError"),
		},

		{
			name:   "500 - getTransactionError",
			method: http.MethodGet,
			status: http.StatusInternalServerError,
			err:    "500 Internal Server Error - getTransactionError",
			httpBody: &httpBody{
				txid: validHash,
			},
			txid:                testutil.SHA256FromHex(t, validHash),
			getTransactionError: errors.New("getTransactionError"),
		},

		{
			name:   "500 - getTransactionResultVerboseError",
			method: http.MethodGet,
			status: http.StatusInternalServerError,
			err:    "500 Internal Server Error - getTransactionResultVerboseError",
			httpBody: &httpBody{
				txid:    validHash,
				verbose: "1",
			},
			verbose:                          true,
			txid:                             testutil.SHA256FromHex(t, validHash),
			getTransactionResultVerboseError: errors.New("getTransactionResultVerboseError"),
		},

		{
			name:   "404",
			method: http.MethodGet,
			status: http.StatusNotFound,
			err:    "404 Not Found",
			httpBody: &httpBody{
				txid: validHash,
			},
			txid: testutil.SHA256FromHex(t, validHash),
		},

		{
			name:   "404 verbose",
			method: http.MethodGet,
			status: http.StatusNotFound,
			err:    "404 Not Found",
			httpBody: &httpBody{
				txid:    validHash,
				verbose: "1",
			},
			verbose: true,
			txid:    testutil.SHA256FromHex(t, validHash),
		},

		{
			name:   "200",
			method: http.MethodGet,
			status: http.StatusOK,
			httpBody: &httpBody{
				txid: validHash,
			},
			txid: testutil.SHA256FromHex(t, validHash),
			getTransactionReponse: &visor.Transaction{
				Transaction: coin.Transaction{
					Sigs: []cipher.Sig{validSigRaw},
					In:   []cipher.SHA256{validHashRaw},
					Out: []coin.TransactionOutput{
						{
							Coins:   9999,
							Hours:   1111,
							Address: validAddrRaw,
						},
					},
				},
				Status: visor.TransactionStatus{
					Confirmed: true,
					BlockSeq:  100,
					Height:    9,
				},
			},
			httpResponse: &readable.TransactionWithStatus{
				Status: readable.TransactionStatus{
					Confirmed: true,
					BlockSeq:  100,
					Height:    9,
				},
				Transaction: readable.Transaction{
					Hash:      "b64525bc14edb3c838ff3ef4f01bd74712432b32c18463dbda59b431959b2e52",
					InnerHash: "0000000000000000000000000000000000000000000000000000000000000000",
					Sigs:      []string{validSig},
					In:        []string{validHash},
					Out: []readable.TransactionOutput{
						{
							Hash:    "87ec4d440fd64bb4c26839d58684e567e499265ca396649c03304b928378720b",
							Coins:   "0.009999",
							Hours:   1111,
							Address: validAddr,
						},
					},
				},
			},
		},

		{
			name:   "200 verbose",
			method: http.MethodGet,
			status: http.StatusOK,
			httpBody: &httpBody{
				txid:    validHash,
				verbose: "1",
			},
			verbose: true,
			txid:    testutil.SHA256FromHex(t, validHash),
			getTransactionResultVerboseReponse: verboseResult{
				Transaction: &visor.Transaction{
					Transaction: coin.Transaction{
						Sigs: []cipher.Sig{validSigRaw},
						In:   []cipher.SHA256{validHashRaw},
						Out: []coin.TransactionOutput{
							{
								Coins:   9999,
								Hours:   1111,
								Address: validAddrRaw,
							},
						},
					},
					Status: visor.TransactionStatus{
						Confirmed: true,
						BlockSeq:  100,
						Height:    9,
					},
				},
				Inputs: []visor.TransactionInput{
					{
						UxOut: coin.UxOut{
							Body: coin.UxBody{
								Coins:   9999,
								Hours:   1111,
								Address: validAddrRaw,
							},
						},
						CalculatedHours: 3333,
					},
				},
			},
			httpResponse: &readable.TransactionWithStatusVerbose{
				Status: readable.TransactionStatus{
					Confirmed: true,
					BlockSeq:  100,
					Height:    9,
				},
				Transaction: readable.TransactionVerbose{
					BlockTransactionVerbose: readable.BlockTransactionVerbose{
						Fee:       2222,
						Hash:      "b64525bc14edb3c838ff3ef4f01bd74712432b32c18463dbda59b431959b2e52",
						InnerHash: "0000000000000000000000000000000000000000000000000000000000000000",
						Sigs:      []string{validSig},
						In: []readable.TransactionInput{
							{
								Hash:            "50e8ad459e29a051d969f221f1fb9775e26248e8b443982fef0cfaa117ee6c0c",
								Coins:           "0.009999",
								Hours:           1111,
								CalculatedHours: 3333,
								Address:         validAddr,
							},
						},
						Out: []readable.TransactionOutput{
							{
								Hash:    "87ec4d440fd64bb4c26839d58684e567e499265ca396649c03304b928378720b",
								Coins:   "0.009999",
								Hours:   1111,
								Address: validAddr,
							},
						},
					},
				},
			},
		},

		{
			name:   "200 encoded",
			method: http.MethodGet,
			status: http.StatusOK,
			httpBody: &httpBody{
				txid:    validHash,
				encoded: "1",
			},
			encoded: true,
			txid:    testutil.SHA256FromHex(t, validHash),
			getTransactionReponse: &visor.Transaction{
				Transaction: coin.Transaction{
					Sigs: []cipher.Sig{validSigRaw},
					In:   []cipher.SHA256{validHashRaw},
					Out: []coin.TransactionOutput{
						{
							Coins:   9999,
							Hours:   1111,
							Address: validAddrRaw,
						},
					},
				},
				Status: visor.TransactionStatus{
					Confirmed: true,
					BlockSeq:  100,
					Height:    9,
				},
			},
			httpResponse: &TransactionEncodedResponse{
				Status: readable.TransactionStatus{
					Confirmed: true,
					BlockSeq:  100,
					Height:    9,
				},
				EncodedTransaction: "0000000000000000000000000000000000000000000000000000000000000000000000000001000000cca1595fb27375789da47bb1cf78e14febc2be6f3c3034247fea6f700b853cddbab5d16f4ffc1912fca8373f10e468b745d6a1d686cb73ade1e3c3b3653b2f9d7f0100000079216473e8f2c17095c6887cc9edca6c023afedfac2e0c5460e8b6f359684f8b0100000000a1f1da0612c870cbb2d88fb3d7f95ba7118d6efb0f270000000000005704000000000000",
			},
		},
	}

	for _, tc := range tt {
		t.Run(tc.name, func(t *testing.T) {
			endpoint := "/api/v1/transaction"
			gateway := &MockGatewayer{}
			gateway.On("GetTransaction", tc.txid).Return(tc.getTransactionReponse, tc.getTransactionError)
			gateway.On("GetTransactionVerbose", tc.txid).Return(tc.getTransactionResultVerboseReponse.Transaction,
				tc.getTransactionResultVerboseReponse.Inputs, tc.getTransactionResultVerboseError)

			v := url.Values{}
			if tc.httpBody != nil {
				if tc.httpBody.txid != "" {
					v.Add("txid", tc.httpBody.txid)
				}
				if tc.httpBody.verbose != "" {
					v.Add("verbose", tc.httpBody.verbose)
				}
				if tc.httpBody.encoded != "" {
					v.Add("encoded", tc.httpBody.encoded)
				}
			}
			if len(v) > 0 {
				endpoint += "?" + v.Encode()
			}

			req, err := http.NewRequest(tc.method, endpoint, nil)
			require.NoError(t, err)

			setCSRFParameters(t, tokenValid, req)

			rr := httptest.NewRecorder()

			cfg := defaultMuxConfig()
			cfg.disableCSRF = false

			handler := newServerMux(cfg, gateway)
			handler.ServeHTTP(rr, req)

			status := rr.Code

			if status != http.StatusOK {
				require.Equal(t, tc.err, strings.TrimSpace(rr.Body.String()), "got `%v`| %d, want `%v`",
					strings.TrimSpace(rr.Body.String()), status, tc.err)
			} else {
				if tc.verbose {
					var msg readable.TransactionWithStatusVerbose
					err = json.Unmarshal(rr.Body.Bytes(), &msg)
					require.NoError(t, err)
					require.Equal(t, tc.httpResponse, &msg, tc.name)
				} else if tc.encoded {
					var msg TransactionEncodedResponse
					err = json.Unmarshal(rr.Body.Bytes(), &msg)
					require.NoError(t, err)
					require.Equal(t, tc.httpResponse, &msg, tc.name)
				} else {
					var msg readable.TransactionWithStatus
					err = json.Unmarshal(rr.Body.Bytes(), &msg)
					require.NoError(t, err)
					require.Equal(t, tc.httpResponse, &msg, tc.name)
				}
			}

			require.Equal(t, tc.status, status, "got `%v` want `%v`", status, tc.status)
		})
	}
}

func TestInjectTransaction(t *testing.T) {
	validTransaction := makeTransaction(t)

	type httpBody struct {
		Rawtx string `json:"rawtx"`
	}

	buf, err := validTransaction.Serialize()
	require.NoError(t, err)
	validTxnBody := &httpBody{Rawtx: hex.EncodeToString(buf)}
	validTxnBodyJSON, err := json.Marshal(validTxnBody)
	require.NoError(t, err)

	b := &httpBody{Rawtx: hex.EncodeToString(testutil.RandBytes(t, 128))}
	invalidTxnBodyJSON, err := json.Marshal(b)
	require.NoError(t, err)

	tt := []struct {
		name                   string
		method                 string
		status                 int
		err                    string
		httpBody               string
		injectTransactionArg   coin.Transaction
		injectTransactionError error
		httpResponse           string
		csrfDisabled           bool
	}{
		{
			name:                 "405",
			method:               http.MethodGet,
			status:               http.StatusMethodNotAllowed,
			err:                  "405 Method Not Allowed",
			injectTransactionArg: validTransaction,
		},
		{
			name:   "400 - EOF",
			method: http.MethodPost,
			status: http.StatusBadRequest,
			err:    "400 Bad Request - EOF",
		},
		{
			name:     "400 - rawtx required",
			method:   http.MethodPost,
			status:   http.StatusBadRequest,
			err:      "400 Bad Request - rawtx is required",
			httpBody: `{"wrongKey":"wrongValue"}`,
		},
		{
			name:     "400 - encoding/hex: odd length hex string",
			method:   http.MethodPost,
			status:   http.StatusBadRequest,
			err:      "400 Bad Request - encoding/hex: odd length hex string",
			httpBody: `{"rawtx":"aab"}`,
		},
		{
			name:     "400 - rawtx deserialization error",
			method:   http.MethodPost,
			status:   http.StatusBadRequest,
			err:      "400 Bad Request - Invalid transaction: Not enough buffer data to deserialize",
			httpBody: string(invalidTxnBodyJSON),
		},
		{
			name:                   "503 - daemon.ErrNetworkingDisabled",
			method:                 http.MethodPost,
			status:                 http.StatusServiceUnavailable,
			err:                    "503 Service Unavailable - Networking is disabled",
			httpBody:               string(validTxnBodyJSON),
			injectTransactionArg:   validTransaction,
			injectTransactionError: daemon.ErrNetworkingDisabled,
		},
		{
			name:                   "503 - gnet.ErrNoReachableConnections",
			method:                 http.MethodPost,
			status:                 http.StatusServiceUnavailable,
			err:                    "503 Service Unavailable - All pool connections are unreachable at this time",
			httpBody:               string(validTxnBodyJSON),
			injectTransactionArg:   validTransaction,
			injectTransactionError: gnet.ErrNoReachableConnections,
		},
		{
			name:                   "503 - gnet.ErrPoolEmpty",
			method:                 http.MethodPost,
			status:                 http.StatusServiceUnavailable,
			err:                    "503 Service Unavailable - Connection pool is empty after filtering connections",
			httpBody:               string(validTxnBodyJSON),
			injectTransactionArg:   validTransaction,
			injectTransactionError: gnet.ErrPoolEmpty,
		},
		{
			name:                   "500 - other injectTransactionError",
			method:                 http.MethodPost,
			status:                 http.StatusInternalServerError,
			err:                    "500 Internal Server Error - injectTransactionError",
			httpBody:               string(validTxnBodyJSON),
			injectTransactionArg:   validTransaction,
			injectTransactionError: errors.New("injectTransactionError"),
		},
		{
			name:                 "200",
			method:               http.MethodPost,
			status:               http.StatusOK,
			httpBody:             string(validTxnBodyJSON),
			injectTransactionArg: validTransaction,
			httpResponse:         validTransaction.Hash().Hex(),
		},
		{
			name:                 "200 - csrf disabled",
			method:               http.MethodPost,
			status:               http.StatusOK,
			httpBody:             string(validTxnBodyJSON),
			injectTransactionArg: validTransaction,
			httpResponse:         validTransaction.Hash().Hex(),
			csrfDisabled:         true,
		},
	}

	endpoints := []struct {
		url  string
		isV2 bool
	}{
		{
			url:  "/api/v2/transaction/inject",
			isV2: true,
		},
		{
			url:  "/api/v1/injectTransaction",
			isV2: false,
		},
	}
	for _, endpointDef := range endpoints {
		for _, tc := range tt {
			t.Run(tc.name, func(t *testing.T) {
				endpoint := endpointDef.url
				isV2 := endpointDef.isV2
				gateway := &MockGatewayer{}
				gateway.On("InjectBroadcastTransaction", tc.injectTransactionArg).Return(tc.injectTransactionError)

				req, err := http.NewRequest(tc.method, endpoint, strings.NewReader(tc.httpBody))
				require.NoError(t, err)

				if tc.csrfDisabled {
					setCSRFParameters(t, tokenInvalid, req)
				} else {
					setCSRFParameters(t, tokenValid, req)
				}

				rr := httptest.NewRecorder()

				handler := newServerMux(defaultMuxConfig(), gateway, nil)
				handler.ServeHTTP(rr, req)

				status := rr.Code
				require.Equal(t, tc.status, status, "got `%v` want `%v`", status, tc.status)

<<<<<<< HEAD
				if status != http.StatusOK {
					require.Equal(t, tc.err, strings.TrimSpace(rr.Body.String()), "got `%v`| %d, want `%v`",
						strings.TrimSpace(rr.Body.String()), status, tc.err)
				} else {
					expectedResponse, err := json.MarshalIndent(tc.httpResponse, "", "    ")
					require.NoError(t, err)
					if isV2 {
						var rTxn readable.Transaction
						err = json.Unmarshal(rr.Body.Bytes(), &rTxn)
						require.NoError(t, err)
						require.Equal(t, expectedResponse, rTxn.Hash, tc.name+" v2")
					} else {
						require.Equal(t, string(expectedResponse), rr.Body.String(), tc.name+" v1")
					}
				}
			})
		}
=======
			handler := newServerMux(defaultMuxConfig(), gateway)
			handler.ServeHTTP(rr, req)

			status := rr.Code
			require.Equal(t, tc.status, status, "got `%v` want `%v`", status, tc.status)

			if status != http.StatusOK {
				require.Equal(t, tc.err, strings.TrimSpace(rr.Body.String()), "got `%v`| %d, want `%v`",
					strings.TrimSpace(rr.Body.String()), status, tc.err)
			} else {
				expectedResponse, err := json.MarshalIndent(tc.httpResponse, "", "    ")
				require.NoError(t, err)
				require.Equal(t, string(expectedResponse), rr.Body.String(), tc.name)
			}
		})
>>>>>>> ebcf17a8
	}
}

func TestResendUnconfirmedTxns(t *testing.T) {
	validHash1 := testutil.RandSHA256(t)
	validHash2 := testutil.RandSHA256(t)

	tt := []struct {
		name                          string
		method                        string
		status                        int
		err                           string
		httpBody                      string
		resendUnconfirmedTxnsResponse []cipher.SHA256
		resendUnconfirmedTxnsErr      error
		httpResponse                  ResendResult
	}{
		{
			name:   "405",
			method: http.MethodGet,
			status: http.StatusMethodNotAllowed,
			err:    "405 Method Not Allowed",
		},

		{
			name:                     "500 resend failed network error",
			method:                   http.MethodPost,
			status:                   http.StatusServiceUnavailable,
			err:                      "503 Service Unavailable - All pool connections are unreachable at this time",
			resendUnconfirmedTxnsErr: gnet.ErrNoReachableConnections,
		},

		{
			name:                     "500 resend failed unknown error",
			method:                   http.MethodPost,
			status:                   http.StatusInternalServerError,
			err:                      "500 Internal Server Error - ResendUnconfirmedTxns failed",
			resendUnconfirmedTxnsErr: errors.New("ResendUnconfirmedTxns failed"),
		},

		{
			name:                          "200",
			method:                        http.MethodPost,
			status:                        http.StatusOK,
			resendUnconfirmedTxnsResponse: nil,
			httpResponse: ResendResult{
				Txids: []string{},
			},
		},

		{
			name:                          "200 with hashes",
			method:                        http.MethodPost,
			status:                        http.StatusOK,
			resendUnconfirmedTxnsResponse: []cipher.SHA256{validHash1, validHash2},
			httpResponse: ResendResult{
				Txids: []string{validHash1.Hex(), validHash2.Hex()},
			},
		},
	}

	for _, tc := range tt {
		t.Run(tc.name, func(t *testing.T) {
			endpoint := "/api/v1/resendUnconfirmedTxns"
			gateway := &MockGatewayer{}
			gateway.On("ResendUnconfirmedTxns").Return(tc.resendUnconfirmedTxnsResponse, tc.resendUnconfirmedTxnsErr)

			req, err := http.NewRequest(tc.method, endpoint, strings.NewReader(tc.httpBody))
			require.NoError(t, err)

			setCSRFParameters(t, tokenValid, req)

			rr := httptest.NewRecorder()

			cfg := defaultMuxConfig()
			cfg.disableCSRF = false

			handler := newServerMux(cfg, gateway)
			handler.ServeHTTP(rr, req)

			status := rr.Code
			require.Equal(t, tc.status, status, "got `%v` want `%v`", status, tc.status)

			if status != http.StatusOK {
				require.Equal(t, tc.err, strings.TrimSpace(rr.Body.String()), "got `%v`| %d, want `%v`",
					strings.TrimSpace(rr.Body.String()), status, tc.err)
			} else {
				var msg ResendResult
				err = json.Unmarshal(rr.Body.Bytes(), &msg)
				require.NoError(t, err)
				require.Equal(t, tc.httpResponse, msg, tc.name)
			}
		})
	}
}

func TestGetRawTxn(t *testing.T) {
	oddHash := "cafcb"
	invalidHash := "cabrca"
	validHash := "79216473e8f2c17095c6887cc9edca6c023afedfac2e0c5460e8b6f359684f8b"
	type httpBody struct {
		txid string
	}

	tt := []struct {
		name                   string
		method                 string
		status                 int
		err                    string
		httpBody               *httpBody
		getTransactionArg      cipher.SHA256
		getTransactionResponse *visor.Transaction
		getTransactionError    error
		httpResponse           string
	}{
		{
			name:              "405",
			method:            http.MethodPost,
			status:            http.StatusMethodNotAllowed,
			err:               "405 Method Not Allowed",
			getTransactionArg: testutil.RandSHA256(t),
		},
		{
			name:              "400 - txid is empty",
			method:            http.MethodGet,
			status:            http.StatusBadRequest,
			err:               "400 Bad Request - txid is empty",
			httpBody:          &httpBody{},
			getTransactionArg: testutil.RandSHA256(t),
		},
		{
			name:   "400 - invalid hash: odd length hex string",
			method: http.MethodGet,
			status: http.StatusBadRequest,
			err:    "400 Bad Request - encoding/hex: odd length hex string",
			httpBody: &httpBody{
				txid: oddHash,
			},
			getTransactionArg: testutil.RandSHA256(t),
		},
		{
			name:   "400 - invalid hash: invalid byte: U+0072 'r'",
			method: http.MethodGet,
			status: http.StatusBadRequest,
			err:    "400 Bad Request - encoding/hex: invalid byte: U+0072 'r'",
			httpBody: &httpBody{
				txid: invalidHash,
			},
			getTransactionArg: testutil.RandSHA256(t),
		},
		{
			name:   "400 - getTransactionError",
			method: http.MethodGet,
			status: http.StatusBadRequest,
			err:    "400 Bad Request - getTransactionError",
			httpBody: &httpBody{
				txid: validHash,
			},
			getTransactionArg:   testutil.SHA256FromHex(t, validHash),
			getTransactionError: errors.New("getTransactionError"),
		},
		{
			name:   "404",
			method: http.MethodGet,
			status: http.StatusNotFound,
			err:    "404 Not Found",
			httpBody: &httpBody{
				txid: validHash,
			},
			getTransactionArg: testutil.SHA256FromHex(t, validHash),
		},
		{
			name:   "200",
			method: http.MethodGet,
			status: http.StatusOK,
			httpBody: &httpBody{
				txid: validHash,
			},
			getTransactionArg:      testutil.SHA256FromHex(t, validHash),
			getTransactionResponse: &visor.Transaction{},
			httpResponse:           "00000000000000000000000000000000000000000000000000000000000000000000000000000000000000000000000000",
		},
	}

	endpoints := []struct {
		url  string
		isV2 bool
	}{
		{
			url:  "/api/v2/transaction/raw",
			isV2: true,
		},
		{
			url:  "/api/v1/rawtx",
			isV2: false,
		},
	}
	for _, endpointDef := range endpoints {
		for _, tc := range tt {
			t.Run(tc.name, func(t *testing.T) {
				endpoint := endpointDef.url
				isV2 := endpointDef.isV2
				gateway := &MockGatewayer{}
				gateway.On("GetTransaction", tc.getTransactionArg).Return(tc.getTransactionResponse, tc.getTransactionError)

				v := url.Values{}
				if tc.httpBody != nil {
					if tc.httpBody.txid != "" {
						v.Add("txid", tc.httpBody.txid)
					}
				}
				if len(v) > 0 {
					endpoint += "?" + v.Encode()
				}

				req, err := http.NewRequest(tc.method, endpoint, nil)
				require.NoError(t, err)

				setCSRFParameters(t, tokenValid, req)

				rr := httptest.NewRecorder()

				cfg := defaultMuxConfig()
				cfg.disableCSRF = false

<<<<<<< HEAD
				handler := newServerMux(cfg, gateway, nil)
				handler.ServeHTTP(rr, req)
=======
			handler := newServerMux(cfg, gateway)
			handler.ServeHTTP(rr, req)
>>>>>>> ebcf17a8

				status := rr.Code
				require.Equal(t, tc.status, status, "got `%v` want `%v`", status, tc.status)

				if status != http.StatusOK {
					require.Equal(t, tc.err, strings.TrimSpace(rr.Body.String()), "got `%v`| %d, want `%v`",
						strings.TrimSpace(rr.Body.String()), status, tc.err)
				} else {
					expectedResponse, err := json.MarshalIndent(tc.httpResponse, "", "    ")
					require.NoError(t, err)
					if isV2 {
						var rTxn RawTxnData
						err = json.Unmarshal(rr.Body.Bytes(), &rTxn)
						require.NoError(t, err)
						require.Equal(t, expectedResponse, rTxn.Rawtx, tc.name+" v2")
					} else {
						require.Equal(t, string(expectedResponse), rr.Body.String(), tc.name+" v1")
					}
				}
			})
		}
	}
}

func TestGetTransactions(t *testing.T) {
	invalidAddrsStr := "invalid,addrs"
	addrsStr := "2konv5no3DZvSMxf2GPVtAfZinfwqCGhfVQ,2PBmUva7J8WFsyWg979cREZkU3z2pkYjNkE"
	var addrs []cipher.Address
	for _, item := range []string{"2konv5no3DZvSMxf2GPVtAfZinfwqCGhfVQ", "2PBmUva7J8WFsyWg979cREZkU3z2pkYjNkE"} {
		addr, err := cipher.DecodeBase58Address(item)
		require.NoError(t, err)
		addrs = append(addrs, addr)
	}

	type httpBody struct {
		addrs     string
		confirmed string
		verbose   string
	}

	type verboseResult struct {
		Transactions []visor.Transaction
		Inputs       [][]visor.TransactionInput
	}

	tt := []struct {
		name                           string
		method                         string
		status                         int
		err                            string
		httpBody                       *httpBody
		verbose                        bool
		getTransactionsArg             []visor.TxFilter
		getTransactionsResponse        []visor.Transaction
		getTransactionsError           error
		getTransactionsVerboseResponse verboseResult
		getTransactionsVerboseError    error
		httpResponse                   interface{}
	}{
		{
			name:   "405",
			method: http.MethodDelete,
			status: http.StatusMethodNotAllowed,
			err:    "405 Method Not Allowed",
		},

		{
			name:   "400 - invalid `addrs` param",
			method: http.MethodGet,
			status: http.StatusBadRequest,
			err:    "400 Bad Request - parse parameter: 'addrs' failed: address \"invalid\" is invalid: Invalid base58 character",
			httpBody: &httpBody{
				addrs: invalidAddrsStr,
			},
			getTransactionsArg: []visor.TxFilter{
				visor.NewAddrsFilter(addrs),
			},
		},

		{
			name:   "400 - invalid `confirmed` param",
			method: http.MethodGet,
			status: http.StatusBadRequest,
			err:    "400 Bad Request - invalid 'confirmed' value: strconv.ParseBool: parsing \"invalidConfirmed\": invalid syntax",
			httpBody: &httpBody{
				addrs:     addrsStr,
				confirmed: "invalidConfirmed",
			},
			getTransactionsArg: []visor.TxFilter{
				visor.NewAddrsFilter(addrs),
			},
		},

		{
			name:   "400 - invalid verbose",
			method: http.MethodGet,
			status: http.StatusBadRequest,
			err:    "400 Bad Request - Invalid value for verbose",
			httpBody: &httpBody{
				addrs:   addrsStr,
				verbose: "foo",
			},
			getTransactionsArg: []visor.TxFilter{
				visor.NewAddrsFilter(addrs),
			},
		},

		{
			name:   "500 - getTransactionsError",
			method: http.MethodGet,
			status: http.StatusInternalServerError,
			err:    "500 Internal Server Error - getTransactionsError",
			httpBody: &httpBody{
				addrs:     addrsStr,
				confirmed: "true",
			},
			getTransactionsArg: []visor.TxFilter{
				visor.NewAddrsFilter(addrs),
				visor.NewConfirmedTxFilter(true),
			},
			getTransactionsError: errors.New("getTransactionsError"),
		},

		{
			name:   "500 - getTransactionsVerboseError",
			method: http.MethodGet,
			status: http.StatusInternalServerError,
			err:    "500 Internal Server Error - getTransactionsVerboseError",
			httpBody: &httpBody{
				addrs:     addrsStr,
				confirmed: "true",
				verbose:   "1",
			},
			verbose: true,
			getTransactionsArg: []visor.TxFilter{
				visor.NewAddrsFilter(addrs),
				visor.NewConfirmedTxFilter(true),
			},
			getTransactionsVerboseError: errors.New("getTransactionsVerboseError"),
		},

		{
			name:   "200",
			method: http.MethodGet,
			status: http.StatusOK,
			httpBody: &httpBody{
				addrs:     addrsStr,
				confirmed: "true",
			},
			getTransactionsArg: []visor.TxFilter{
				visor.NewAddrsFilter(addrs),
				visor.NewConfirmedTxFilter(true),
			},
			getTransactionsResponse: []visor.Transaction{},
			httpResponse:            []readable.TransactionWithStatus{},
		},

		{
			name:   "200 verbose",
			method: http.MethodGet,
			status: http.StatusOK,
			httpBody: &httpBody{
				addrs:     addrsStr,
				confirmed: "true",
				verbose:   "1",
			},
			verbose: true,
			getTransactionsArg: []visor.TxFilter{
				visor.NewAddrsFilter(addrs),
				visor.NewConfirmedTxFilter(true),
			},
			getTransactionsVerboseResponse: verboseResult{
				Transactions: []visor.Transaction{},
				Inputs:       [][]visor.TransactionInput{},
			},
			httpResponse: []readable.TransactionWithStatusVerbose{},
		},

		{
			name:   "200 POST",
			method: http.MethodPost,
			status: http.StatusOK,
			httpBody: &httpBody{
				addrs:     addrsStr,
				confirmed: "true",
			},
			getTransactionsArg: []visor.TxFilter{
				visor.NewAddrsFilter(addrs),
				visor.NewConfirmedTxFilter(true),
			},
			getTransactionsResponse: []visor.Transaction{},
			httpResponse:            []readable.TransactionWithStatus{},
		},
	}

	for _, tc := range tt {
		t.Run(tc.name, func(t *testing.T) {
			endpoint := "/api/v1/transactions"
			gateway := &MockGatewayer{}

			// Custom argument matching function for matching TxFilter args
			matchFunc := mock.MatchedBy(func(flts []visor.TxFilter) bool {
				if len(flts) != len(tc.getTransactionsArg) {
					return false
				}

				for i, f := range flts {
					switch f.(type) {
					case visor.AddrsFilter:
						flt, ok := tc.getTransactionsArg[i].(visor.AddrsFilter)
						if !ok {
							return false
						}

						if len(flt.Addrs) != len(f.(visor.AddrsFilter).Addrs) {
							return false
						}

						for j, a := range flt.Addrs {
							ab := a.Bytes()
							bb := f.(visor.AddrsFilter).Addrs[j].Bytes()
							if !bytes.Equal(ab[:], bb[:]) {
								return false
							}
						}

					case visor.BaseFilter:
						// This part assumes that the filter is a ConfirmedTxFilter
						flt, ok := tc.getTransactionsArg[i].(visor.BaseFilter)
						if !ok {
							return false
						}

						dummyTxn := &visor.Transaction{
							Status: visor.TransactionStatus{
								Confirmed: true,
							},
						}

						if flt.F(dummyTxn) != f.(visor.BaseFilter).F(dummyTxn) {
							return false
						}

					default:
						return false
					}
				}

				return true
			})

			gateway.On("GetTransactions", matchFunc).Return(tc.getTransactionsResponse, tc.getTransactionsError)
			gateway.On("GetTransactionsVerbose", matchFunc).Return(tc.getTransactionsVerboseResponse.Transactions,
				tc.getTransactionsVerboseResponse.Inputs, tc.getTransactionsVerboseError)

			v := url.Values{}
			if tc.httpBody != nil {
				if tc.httpBody.addrs != "" {
					v.Add("addrs", tc.httpBody.addrs)
				}
				if tc.httpBody.confirmed != "" {
					v.Add("confirmed", tc.httpBody.confirmed)
				}
				if tc.httpBody.verbose != "" {
					v.Add("verbose", tc.httpBody.verbose)
				}
			}

			var reqBody io.Reader
			if len(v) > 0 {
				if tc.method == http.MethodPost {
					reqBody = strings.NewReader(v.Encode())
				} else {
					endpoint += "?" + v.Encode()
				}
			}

			req, err := http.NewRequest(tc.method, endpoint, reqBody)
			require.NoError(t, err)

			if tc.method == http.MethodPost {
				req.Header.Set("Content-Type", ContentTypeForm)
			}

			setCSRFParameters(t, tokenValid, req)

			rr := httptest.NewRecorder()

			cfg := defaultMuxConfig()
			cfg.disableCSRF = false

			handler := newServerMux(cfg, gateway)
			handler.ServeHTTP(rr, req)

			status := rr.Code
			require.Equal(t, tc.status, status, "got `%v` want `%v`", status, tc.status)

			if status != http.StatusOK {
				require.Equal(t, tc.err, strings.TrimSpace(rr.Body.String()), "got `%v`| %d, want `%v`",
					strings.TrimSpace(rr.Body.String()), status, tc.err)
			} else {
				if tc.verbose {
					var msg []readable.TransactionWithStatusVerbose
					err = json.Unmarshal(rr.Body.Bytes(), &msg)
					require.NoError(t, err)
					require.Equal(t, tc.httpResponse, msg, tc.name)
				} else {
					var msg []readable.TransactionWithStatus
					err = json.Unmarshal(rr.Body.Bytes(), &msg)
					require.NoError(t, err)
					require.Equal(t, tc.httpResponse, msg, tc.name)
				}
			}
		})
	}
}

type transactionAndInputs struct {
<<<<<<< HEAD
	txn coin.Transaction
	inputs []wallet.UxBalance
=======
	txn    coin.Transaction
	inputs []visor.TransactionInput
>>>>>>> ebcf17a8
}

func newVerifyTxnResponseJSON(t *testing.T, txn *coin.Transaction, inputs []visor.TransactionInput, isTxnConfirmed, isUnsigned bool) VerifyTransactionResponse {
	ctxn, err := newCreatedTransactionFuzzy(txn, inputs)
	require.NoError(t, err)
	return VerifyTransactionResponse{
		Transaction: *ctxn,
		Confirmed:   isTxnConfirmed,
		Unsigned:    isUnsigned,
	}
}

func prepareTxnAndInputs(t *testing.T) transactionAndInputs {
	txn := coin.Transaction{}
	ux, s := makeUxOutWithSecret(t)

	err := txn.PushInput(ux.Hash())
	require.NoError(t, err)
	err = txn.PushOutput(makeAddress(), 1e6, 50)
	require.NoError(t, err)
	err = txn.PushOutput(makeAddress(), 5e6, 50)
	require.NoError(t, err)
	txn.SignInputs([]cipher.SecKey{s})
	err = txn.UpdateHeader()
	require.NoError(t, err)

	input, err := visor.NewTransactionInput(ux, uint64(time.Now().UTC().Unix()))
	require.NoError(t, err)

	return transactionAndInputs{
		txn:    txn,
		inputs: []visor.TransactionInput{input},
	}
}

func makeTransactionWithEmptyAddressOutput(t *testing.T) transactionAndInputs {
	txn := coin.Transaction{}
	ux, s := makeUxOutWithSecret(t)

	err := txn.PushInput(ux.Hash())
	require.NoError(t, err)
	err = txn.PushOutput(makeAddress(), 1e6, 50)
	require.NoError(t, err)
	err = txn.PushOutput(cipher.Address{}, 5e6, 50)
	require.NoError(t, err)
	txn.SignInputs([]cipher.SecKey{s})
	err = txn.UpdateHeader()
	require.NoError(t, err)

	input, err := visor.NewTransactionInput(ux, uint64(time.Now().UTC().Unix()))
	require.NoError(t, err)

	return transactionAndInputs{
		txn:    txn,
		inputs: []visor.TransactionInput{input},
	}
}

func TestVerifyTransaction(t *testing.T) {
	txnAndInputs := prepareTxnAndInputs(t)
	type httpBody struct {
		Unsigned           bool   `json:"unsigned"`
		EncodedTransaction string `json:"encoded_transaction"`
	}

	buf, err := txnAndInputs.txn.Serialize()
	require.NoError(t, err)
	validTxnBody := &httpBody{EncodedTransaction: hex.EncodeToString(buf)}
	validTxnBodyJSON, err := json.Marshal(validTxnBody)
	require.NoError(t, err)

	b := &httpBody{EncodedTransaction: hex.EncodeToString(testutil.RandBytes(t, 128))}
	invalidTxnBodyJSON, err := json.Marshal(b)
	require.NoError(t, err)

	invalidTxnEmptyAddress := makeTransactionWithEmptyAddressOutput(t)
	buf, err = invalidTxnEmptyAddress.txn.Serialize()
	require.NoError(t, err)
	invalidTxnEmptyAddressBody := &httpBody{
		EncodedTransaction: hex.EncodeToString(buf),
	}
	invalidTxnEmptyAddressBodyJSON, err := json.Marshal(invalidTxnEmptyAddressBody)
	require.NoError(t, err)

	unsignedTxnAndInputs := prepareTxnAndInputs(t)
	unsignedTxnAndInputs.txn.Sigs = make([]cipher.Sig, len(unsignedTxnAndInputs.txn.Sigs))
	err = unsignedTxnAndInputs.txn.UpdateHeader()
	require.NoError(t, err)
	unsignedTxnBytes, err := unsignedTxnAndInputs.txn.Serialize()
	require.NoError(t, err)
	unsignedTxnBody := &httpBody{EncodedTransaction: hex.EncodeToString(unsignedTxnBytes)}
	unsignedTxnBodyJSON, err := json.Marshal(unsignedTxnBody)
	require.NoError(t, err)

	unsignedTxnBodyUnsigned := &httpBody{
		Unsigned:           true,
		EncodedTransaction: hex.EncodeToString(unsignedTxnBytes),
	}
	unsignedTxnBodyUnsignedJSON, err := json.Marshal(unsignedTxnBodyUnsigned)
	require.NoError(t, err)

	type verifyTxnVerboseResult struct {
		Uxouts         []visor.TransactionInput
		IsTxnConfirmed bool
		Err            error
	}

	tt := []struct {
		name                          string
		method                        string
		contentType                   string
		status                        int
		httpBody                      string
		gatewayVerifyTxnVerboseArg    coin.Transaction
		gatewayVerifyTxnVerboseSigned visor.TxnSignedFlag
		gatewayVerifyTxnVerboseResult verifyTxnVerboseResult
		httpResponse                  HTTPResponse
		csrfDisabled                  bool
	}{
		{
			name:                       "405",
			method:                     http.MethodGet,
			status:                     http.StatusMethodNotAllowed,
			gatewayVerifyTxnVerboseArg: txnAndInputs.txn,
			httpResponse:               NewHTTPErrorResponse(http.StatusMethodNotAllowed, ""),
		},
		{
			name:         "400 - EOF",
			method:       http.MethodPost,
			contentType:  ContentTypeJSON,
			status:       http.StatusBadRequest,
			httpResponse: NewHTTPErrorResponse(http.StatusBadRequest, "EOF"),
		},
		{
			name:         "415 - Unsupported Media Type",
			method:       http.MethodPost,
			contentType:  "",
			status:       http.StatusUnsupportedMediaType,
			httpResponse: NewHTTPErrorResponse(http.StatusUnsupportedMediaType, ""),
		},
		{
			name:         "400 - encoded_transaction is required",
			method:       http.MethodPost,
			contentType:  ContentTypeJSON,
			status:       http.StatusBadRequest,
			httpBody:     `{"wrongKey":"wrongValue"}`,
			httpResponse: NewHTTPErrorResponse(http.StatusBadRequest, "encoded_transaction is required"),
		},
		{
			name:         "400 - encoding/hex: odd length hex string",
			method:       http.MethodPost,
			contentType:  ContentTypeJSON,
			status:       http.StatusBadRequest,
			httpBody:     `{"encoded_transaction":"aab"}`,
			httpResponse: NewHTTPErrorResponse(http.StatusBadRequest, "decode transaction failed: encoding/hex: odd length hex string"),
		},
		{
			name:         "400 - deserialization error",
			method:       http.MethodPost,
			contentType:  ContentTypeJSON,
			status:       http.StatusBadRequest,
			httpBody:     string(invalidTxnBodyJSON),
			httpResponse: NewHTTPErrorResponse(http.StatusBadRequest, "decode transaction failed: Invalid transaction: Not enough buffer data to deserialize"),
		},
		{
			name:                          "422 - txn sends to empty address",
			method:                        http.MethodPost,
			contentType:                   ContentTypeJSON,
			status:                        http.StatusUnprocessableEntity,
			httpBody:                      string(invalidTxnEmptyAddressBodyJSON),
			gatewayVerifyTxnVerboseArg:    invalidTxnEmptyAddress.txn,
			gatewayVerifyTxnVerboseSigned: visor.TxnSigned,
			gatewayVerifyTxnVerboseResult: verifyTxnVerboseResult{
				Uxouts: invalidTxnEmptyAddress.inputs,
				Err:    visor.NewErrTxnViolatesUserConstraint(errors.New("Transaction.Out contains an output sending to an empty address")),
			},
			httpResponse: HTTPResponse{
				Data: newVerifyTxnResponseJSON(t, &invalidTxnEmptyAddress.txn, invalidTxnEmptyAddress.inputs, false, false),
				Error: &HTTPError{
					Code:    http.StatusUnprocessableEntity,
					Message: "Transaction violates user constraint: Transaction.Out contains an output sending to an empty address",
				},
			},
		},
		{
			name:                          "422 - txn is unsigned",
			method:                        http.MethodPost,
			contentType:                   ContentTypeJSON,
			status:                        http.StatusUnprocessableEntity,
			httpBody:                      string(unsignedTxnBodyJSON),
			gatewayVerifyTxnVerboseArg:    unsignedTxnAndInputs.txn,
			gatewayVerifyTxnVerboseSigned: visor.TxnSigned,
			gatewayVerifyTxnVerboseResult: verifyTxnVerboseResult{
				Uxouts: unsignedTxnAndInputs.inputs,
				Err:    visor.NewErrTxnViolatesUserConstraint(errors.New("Transaction.Out contains an output sending to an empty address")),
			},
			httpResponse: HTTPResponse{
				Data: newVerifyTxnResponseJSON(t, &unsignedTxnAndInputs.txn, unsignedTxnAndInputs.inputs, false, true),
				Error: &HTTPError{
					Code:    http.StatusUnprocessableEntity,
					Message: "Transaction violates user constraint: Transaction.Out contains an output sending to an empty address",
				},
			},
		},
		{
			name:                          "500 - internal server error",
			method:                        http.MethodPost,
			contentType:                   ContentTypeJSON,
			status:                        http.StatusInternalServerError,
			httpBody:                      string(validTxnBodyJSON),
			gatewayVerifyTxnVerboseArg:    txnAndInputs.txn,
			gatewayVerifyTxnVerboseSigned: visor.TxnSigned,
			gatewayVerifyTxnVerboseResult: verifyTxnVerboseResult{
				Err: errors.New("verify transaction failed"),
			},
			httpResponse: NewHTTPErrorResponse(http.StatusInternalServerError, "verify transaction failed"),
		},
		{
			name:                          "422 - txn is confirmed",
			method:                        http.MethodPost,
			contentType:                   ContentTypeJSON,
			status:                        http.StatusUnprocessableEntity,
			httpBody:                      string(validTxnBodyJSON),
			gatewayVerifyTxnVerboseArg:    txnAndInputs.txn,
			gatewayVerifyTxnVerboseSigned: visor.TxnSigned,
			gatewayVerifyTxnVerboseResult: verifyTxnVerboseResult{
				Uxouts:         txnAndInputs.inputs,
				IsTxnConfirmed: true,
			},
			httpResponse: HTTPResponse{
				Error: &HTTPError{
					Message: "transaction has been spent",
					Code:    http.StatusUnprocessableEntity,
				},
				Data: newVerifyTxnResponseJSON(t, &txnAndInputs.txn, txnAndInputs.inputs, true, false),
			},
		},
		{
			name:                          "200 - unsigned",
			method:                        http.MethodPost,
			contentType:                   ContentTypeJSON,
			status:                        http.StatusOK,
			httpBody:                      string(unsignedTxnBodyUnsignedJSON),
			gatewayVerifyTxnVerboseArg:    unsignedTxnAndInputs.txn,
			gatewayVerifyTxnVerboseSigned: visor.TxnUnsigned,
			gatewayVerifyTxnVerboseResult: verifyTxnVerboseResult{
				Uxouts: unsignedTxnAndInputs.inputs,
			},
			httpResponse: HTTPResponse{
				Data: newVerifyTxnResponseJSON(t, &unsignedTxnAndInputs.txn, unsignedTxnAndInputs.inputs, false, true),
			},
		},
		{
			name:                          "200",
			method:                        http.MethodPost,
			contentType:                   ContentTypeJSON,
			status:                        http.StatusOK,
			httpBody:                      string(validTxnBodyJSON),
			gatewayVerifyTxnVerboseArg:    txnAndInputs.txn,
			gatewayVerifyTxnVerboseSigned: visor.TxnSigned,
			gatewayVerifyTxnVerboseResult: verifyTxnVerboseResult{
				Uxouts: txnAndInputs.inputs,
			},
			httpResponse: HTTPResponse{
				Data: newVerifyTxnResponseJSON(t, &txnAndInputs.txn, txnAndInputs.inputs, false, false),
			},
		},
	}

	for _, tc := range tt {
		t.Run(tc.name, func(t *testing.T) {
			endpoint := "/api/v2/transaction/verify"
			gateway := &MockGatewayer{}
			gateway.On("VerifyTxnVerbose", &tc.gatewayVerifyTxnVerboseArg, tc.gatewayVerifyTxnVerboseSigned).Return(tc.gatewayVerifyTxnVerboseResult.Uxouts,
				tc.gatewayVerifyTxnVerboseResult.IsTxnConfirmed, tc.gatewayVerifyTxnVerboseResult.Err)

			req, err := http.NewRequest(tc.method, endpoint, strings.NewReader(tc.httpBody))
			require.NoError(t, err)
			req.Header.Set("Content-Type", tc.contentType)

			if tc.csrfDisabled {
				setCSRFParameters(t, tokenInvalid, req)
			} else {
				setCSRFParameters(t, tokenValid, req)
			}

			rr := httptest.NewRecorder()

			cfg := defaultMuxConfig()
			cfg.disableCSRF = false

			handler := newServerMux(cfg, gateway)
			handler.ServeHTTP(rr, req)

			status := rr.Code
			require.Equal(t, tc.status, status, "got `%v` want `%v`", status, tc.status)

			var rsp ReceivedHTTPResponse
			err = json.NewDecoder(rr.Body).Decode(&rsp)
			require.NoError(t, err)

			require.Equal(t, tc.httpResponse.Error, rsp.Error)

			if rsp.Data == nil {
				require.Nil(t, tc.httpResponse.Data)
			} else {
				require.NotNil(t, tc.httpResponse.Data)

				var txnRsp VerifyTransactionResponse
				err := json.Unmarshal(rsp.Data, &txnRsp)
				require.NoError(t, err)

				require.Equal(t, tc.httpResponse.Data.(VerifyTransactionResponse), txnRsp)
			}
		})
	}
}<|MERGE_RESOLUTION|>--- conflicted
+++ resolved
@@ -780,25 +780,7 @@
 				status := rr.Code
 				require.Equal(t, tc.status, status, "got `%v` want `%v`", status, tc.status)
 
-<<<<<<< HEAD
-				if status != http.StatusOK {
-					require.Equal(t, tc.err, strings.TrimSpace(rr.Body.String()), "got `%v`| %d, want `%v`",
-						strings.TrimSpace(rr.Body.String()), status, tc.err)
-				} else {
-					expectedResponse, err := json.MarshalIndent(tc.httpResponse, "", "    ")
-					require.NoError(t, err)
-					if isV2 {
-						var rTxn readable.Transaction
-						err = json.Unmarshal(rr.Body.Bytes(), &rTxn)
-						require.NoError(t, err)
-						require.Equal(t, expectedResponse, rTxn.Hash, tc.name+" v2")
-					} else {
-						require.Equal(t, string(expectedResponse), rr.Body.String(), tc.name+" v1")
-					}
-				}
-			})
-		}
-=======
+
 			handler := newServerMux(defaultMuxConfig(), gateway)
 			handler.ServeHTTP(rr, req)
 
@@ -814,8 +796,8 @@
 				require.Equal(t, string(expectedResponse), rr.Body.String(), tc.name)
 			}
 		})
->>>>>>> ebcf17a8
-	}
+
+  }
 }
 
 func TestResendUnconfirmedTxns(t *testing.T) {
@@ -1039,14 +1021,8 @@
 
 				cfg := defaultMuxConfig()
 				cfg.disableCSRF = false
-
-<<<<<<< HEAD
-				handler := newServerMux(cfg, gateway, nil)
-				handler.ServeHTTP(rr, req)
-=======
 			handler := newServerMux(cfg, gateway)
 			handler.ServeHTTP(rr, req)
->>>>>>> ebcf17a8
 
 				status := rr.Code
 				require.Equal(t, tc.status, status, "got `%v` want `%v`", status, tc.status)
@@ -1365,13 +1341,8 @@
 }
 
 type transactionAndInputs struct {
-<<<<<<< HEAD
-	txn coin.Transaction
-	inputs []wallet.UxBalance
-=======
 	txn    coin.Transaction
 	inputs []visor.TransactionInput
->>>>>>> ebcf17a8
 }
 
 func newVerifyTxnResponseJSON(t *testing.T, txn *coin.Transaction, inputs []visor.TransactionInput, isTxnConfirmed, isUnsigned bool) VerifyTransactionResponse {
