<app-header [title]="'title.transactions' | translate"></app-header>
<div class="container">
  <div class="-paper">
    <ng-container *ngFor="let transaction of transactions">
      <div class="-transaction" *ngIf="transaction.balance !== 0" (click)="showTransaction(transaction)">
        <div class="-icon" [ngClass]="{ '-incoming': transaction.balance > 0, '-pending': !transaction.confirmed }">
          <img src="/assets/img/send-blue.png">
        </div>
        <div class="-address">
          <h4 *ngIf="transaction.balance < 0 && transaction.confirmed">
            {{ 'history.sent' | translate }} {{ 'common.coin-id' | translate }}
            <span class="-timestamp">{{ transaction.timestamp * 1000 | date:'short' }}</span>
          </h4>
          <h4 *ngIf="transaction.balance < 0 && !transaction.confirmed">
            {{ 'history.sending' | translate }} {{ 'common.coin-id' | translate }}
            <span class="-pending">{{ 'history.pending' | translate }}</span>
          </h4>
          <h4 *ngIf="transaction.balance > 0 && transaction.confirmed">
            {{ 'history.received' | translate }} {{ 'common.coin-id' | translate }}
            <span class="-timestamp">{{ transaction.timestamp * 1000 | date:'short' }}</span>
          </h4>
          <h4 *ngIf="transaction.balance > 0 && !transaction.confirmed">
            {{ 'history.sent' | translate }} {{ 'common.coin-id' | translate }}
            <span class="-pending">{{ 'history.pending' | translate }}</span>
          </h4>
          <div class="-item" *ngFor="let address of transaction.addresses">
            <img src="../../../../assets/img/qr-code-black.png" (click)="showQrCode($event, address)">
            <span>{{ address }}</span>
          </div>
        </div>
        <div class="-balance">
<<<<<<< HEAD
          <h4>{{ transaction.balance | number:'1.0-6' }} {{ 'common.coin-id' | translate }}</h4>
          <p *ngIf="price">{{ transaction.balance * price | currency:'USD':'symbol':'1.2-2' }}</p>
=======
          <h4>{{ transaction.balance | number:'1.0-6' }} SKY</h4>
          <p *ngIf="price" matTooltip="Calculated at the current rate">
            {{ transaction.balance * price | currency:'USD':'symbol':'1.2-2' }}<span>*</span>
          </p>
>>>>>>> e8bad5ff
        </div>
      </div>
    </ng-container>
  </div>
</div><|MERGE_RESOLUTION|>--- conflicted
+++ resolved
@@ -29,15 +29,10 @@
           </div>
         </div>
         <div class="-balance">
-<<<<<<< HEAD
           <h4>{{ transaction.balance | number:'1.0-6' }} {{ 'common.coin-id' | translate }}</h4>
-          <p *ngIf="price">{{ transaction.balance * price | currency:'USD':'symbol':'1.2-2' }}</p>
-=======
-          <h4>{{ transaction.balance | number:'1.0-6' }} SKY</h4>
           <p *ngIf="price" matTooltip="Calculated at the current rate">
             {{ transaction.balance * price | currency:'USD':'symbol':'1.2-2' }}<span>*</span>
           </p>
->>>>>>> e8bad5ff
         </div>
       </div>
     </ng-container>
