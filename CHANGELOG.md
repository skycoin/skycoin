# Changelog
All notable changes to this project will be documented in this file.

The format is based on [Keep a Changelog](http://keepachangelog.com/en/1.0.0/)
and this project adheres to [Semantic Versioning](http://semver.org/spec/v2.0.0.html).

## [Unreleased]

### Added

- Add `"size"` to block API response data (affects `/block`, `/blocks` and `/last_blocks`)
- Add `/health` endpoint
- Logging migration, now powered by [logrus](https://github.com/sirupsen/logrus)
- Write specification for skycoin URIs (based upon bip21)
- Implemented `scrypt-chacha20poly1305` for wallet encryption
- Implemented `sha256xor` for wallet encryption
- Add new field of `secrets` to wallet, which records all encrypted sensitive data like seed, public/private keys
- `/wallet/encrypt` API endpoint, encrypts wallet and returns encrypted wallet without sensitive data
- `/wallet/decrypt` API endpoint, decrypts wallet and returns decrypted wallet without sensitive data
- `/wallet/seed` API endpoint, returns seed of specific wallet
- `-enable-seed-api` cli option
<<<<<<< HEAD
- Add wallet setup wizard
=======
- Added support for encrypted wallets on frontend
>>>>>>> 043b5bc4

### Fixed

- #665, update wallet apis to support wallet encryption
- #1077, disable initial wallet creating

### Changed

- Change `-disable-wallet-api` to `-enable-wallet-api`, and disable the wallet API by default
- `-launch-browser` is set to false by default
- `/wallet` API endpoint, remove sensitive data from the response, and fix the data format to be the same as `/wallet/create`
- `/wallets` API endpoint, remove sensitive data from the response
- `/wallet/create` API endpoint, add `encrypt(bool)` and `password` argument
- `/wallet/newAddress` API endpoint, add `password` argument
- `/wallet/spend` API endpoint, add `password` argument
- No default wallet will be created when first time the node start

### Removed

- Remove dependency [op/go-logging](https://github.com/op/go-logging)
- Remove `seed`, `lastSeed`, `secrets` and `secret_key` in address entries from wallet apis response

## [0.22.0] - 2018-03-20

### Added

- go1.10 support
- Add Dockerfile
- Add libskycoin C API wrapper
- New wallet UI
- Notify the user when a new version is available
- CLI and GUI integration tests against a stable and live blockchain
- #877, Add `-disable-wallet-api` CLI option
- HTTP API client
- `/richlist` API method, returns top n address balances
- `/addresscount` API method, returns the number of addresses that have any amount of coins
- `/transactions` API method, returns transactions of addresses
- `/wallet/unload` API method, removes the wallet of given id from wallet services

### Fixed

- #1021, remove `SendOr404` and `SendOr500` as they do not work properly due to typed nils
- Add Read, Write and Idle timeouts to the HTTP listener, preventing file descriptor leaks
- Support absolute and relative paths for `-data-dir` option
- Prevent creating transactions whose size exceeds the maximum block size
- Check addition and multiplication uint64 overflow
- Keep trusted peers in the peerlist permanently, even if they are unreachable
- #885, Add `Host` header check to localhost HTTP interfaces to prevent DNS rebinding attacks
- #896, Add CSRF check to wallet API
- Fix base58 address parsing, which allowed leading invalid characters and treated unknown characters as a '1'
- Fix occasional error which causes blockchain progress not to be shown in front-end

### Changed

- #1080, `/wallet/transactions` now returns a proper json object with pending transactions under `transactions` key
- #951, cap cli createRawTransaction and send command coinhour distribution, coinhours are capped to a maximum of receiving coins for the address with a minimum of 1 coinhour
- Upgrade to Angular 5
- Add `total_coinhour_supply` and `current_coinhour_supply` to `/coinSupply` endpoint
- #800, Add entropy parameter to `/wallet/newSeed` endpoint. Entropy can be 128 (default) or 256, corresponding to 12- and 24-word seeds respectively
- #866, Include coins and hours in `/explorer/address` inputs

### Removed

- Remove `/lastTxs` API endpoint
- Remove `/logs` and log buffering due to possible crash
- Remove `/wallets/reload` endpoint
- Remove deprecated `/api/getEffectiveOutputs`, use `/coinSupply`.

## [0.21.1] - 2017-12-14

### Fixed

- Fix blank page issue in windows gui wallet, which was caused by misusing the flag of -download-peers-list in electron.

## [0.21.0] - 2017-12-10

### Added

- Require transactions to have an input with non-zero coinhours
- Add `-peerlist-size` and `-max-outgoing-connections` CLI options
- Add `-download-peerlist` and `-peerlist-url` CLI options, to get peers from a URL
- For electron clients, download a list of peers from https://downloads.skycoin.net/blockchain/peers.txt by default

### Fixed

- Fix change hours calculation. Previous gave 1/8 to change and destination addresses; now gives 1/4 to each
- #653, the peerlist size was too small and could be easily filled up; default changed to 65535 from 1000

### Changed

- CLI's `walletBalance` and `addressBalance` commands return aggregate balances for confirmed, spendable and expected balances.  Coins are formatted as droplet strings.  Hours added as strings.
- When splitting an odd number of hours in a spend, give the extra hour to the fee
- Add `block_seq` to `get_outputs` and `/outputs` API response
- Improve UxOut spend selection. Previously, they were spent oldest first. Now they are spent to ensure a non-zero coinhour input and otherwise minimize coinhours.
- `create_rawtx` will try to minimize the number of UxOuts used to create a transaction.
- `/wallet/spend` will try to maximize the number of UxOuts used to create a transaction.
- Update the default peerlist size to 65535 from 1000
- When loading a wallet, 100 addresses will be scanned ahead to find one with a balance

## [0.20.4] - 2017-11-22

### Added

- Add `/logs` api to filter skycoin logs, so that we can add a debug panel to the GUI wallet to show logs

## [0.20.3] - 2017-10-23

### Fixed

- Fix block sync stall (mostly affected Windows users, but any OS was potentially affected)

## [0.20.2] - 2017-10-12

### Fixed

- Fixed Linux .AppImage missing "Category" field
- Clean up electron build script, switch to yarn and remove gulp

## [0.20.1] - 2017-10-12

### Fixed

- Fixed app icon padding

## [0.20.0] - 2017-10-10

### Added

- New wallet frontend in angular4. This is a complete rewrite and fixes many of the old wallet issues.
- New wallet has preliminary support for OTC functionality
- Create `webrpc.Client` for JSON-2.0 RPC calls.
- Add this CHANGELOG.md file.
- Add Installation.md file, with install instructions for go.
- Timelock distribution addresses. The first 25% of the distribution is spendable. After that 25% is spent, a timestamp will be added to the code to enable further distribution.
- Add `/coinSupply` endpoint. Correctly returns total, locked and unlocked coin amounts.
- `testutil` package for common test setup methods.
- `/version` endpoint, which will return the current node version number and the HEAD commit id when build the node
- `-no-ping-log` option to disable ping/pong log output
- Check for invalid block signatures during startup and recreate the database if they are corrupted.
- Add methods for converting fixed-point decimal strings to droplets and vice versa.
- Add `make run`, `make test`, `make lint`, `make check` to `Makefile`

### Changed

- Flag peers as incoming or outgoing.
- Refactor to decouple `wallet` and `visor` package.
- Refactor `cli` package for use as a library.
- `README` improvements.
- Set default wallet's label as "Your Wallet"
- Use BIP32 mnemomic seeds by default in `address_gen`.
- Add `-x` option to `address_gen`, to generate a random base64-encoded 128-bit seed instead of a BIP32 mnemomic seed.
- Add `-v` option to `address_gen` to print all address information (pubkey, seckey, address, seed) to stdout as JSON.
- All API and CLI methods with "coin"-related arguments must be a string and can use decimal notation to specify coin amounts.
- CLI's `walletHistory` command prints amounts as fixed-point decimal strings. Previously, it printed amounts as integers representing whole skycoin amounts, and did not support droplets / fractional skycoins.
- A user is prevented from broadcasting a new transaction with unspent outputs that they have already sent as an unconfirmed transaction.

### Deprecated

- `/api/getEffectiveOutputs` is deprecated in favor of `/coinSupply`.

### Removed

- Old wallet
- `/api/create-address` endpoint (use the `address_gen` tool)

### Fixed

- Wallet folder path loading.
- #371 Fix `/wallet/spend`, will return only when pending transaction is confirmed.
- #443 Fix predicted balance in `/wallet/spend` API call.
- #444 Fix bug in `/blockchain/progress` API call.
- Removed globals in `gui` package that caused race condition with wallet API calls.
- #494 Clean invalid unconfirmed transactions during startup.
- Various race conditions around the bolt.DB blockchain DB
- Missing `strand()` call in `daemon.Visor.AnnounceTxns`.

### Security

## [0.19.1] - 2017-08-26

### Fixed

- #459 dist folder in repo out of date, wallet gui does not load

## [0.19.0] - 2017-07-11

### Added

- Add synchronize indicator when downloading blocks.
- #352 Store unspent pool in db for quick recovery when node restart
- Speed up the time the node start the browser
- Cache unspent pool in memory to speed up query action
- #411 Add button to hide seed
- #380 Move anything with heavy imports into util sub package

### Fixed

- #421 Sort wallet transaction history by time
- #398 Remove seeds from DOM
- #390 Make `go test ./src/...` work
- #383 Error during installation from skycoin source code
- #375 Node can't recovery from zero connections
- #376 Explorer api `/explorer/address` does not return spend transactions
- #373 Master node will be closed if there're no transactions need to execute
- #360 Node will crash when do ctrl+c while downloading blocks
- #350 Wallet name always 'undefined' after loading wallet from seed

[Unreleased]: https://github.com/skycoin/skycoin/compare/master...develop
[0.22.0]: https://github.com/skycoin/skycoin/compare/v0.21.1...v0.22.0
[0.21.1]: https://github.com/skycoin/skycoin/compare/v0.21.0...v0.21.1
[0.21.0]: https://github.com/skycoin/skycoin/compare/v0.20.4...v0.21.0
[0.20.4]: https://github.com/skycoin/skycoin/compare/v0.20.3...v0.20.4
[0.20.3]: https://github.com/skycoin/skycoin/compare/v0.20.2...v0.20.3
[0.20.2]: https://github.com/skycoin/skycoin/compare/v0.20.1...v0.20.2
[0.20.1]: https://github.com/skycoin/skycoin/compare/v0.20.0...v0.20.1
[0.20.0]: https://github.com/skycoin/skycoin/compare/v0.19.1...v0.20.0
[0.19.1]: https://github.com/skycoin/skycoin/compare/v0.19.0...v0.19.1
[0.19.0]: https://github.com/skycoin/skycoin/commit/dd924e1f2de8fab945e05b3245dbeabf267f2910<|MERGE_RESOLUTION|>--- conflicted
+++ resolved
@@ -19,11 +19,8 @@
 - `/wallet/decrypt` API endpoint, decrypts wallet and returns decrypted wallet without sensitive data
 - `/wallet/seed` API endpoint, returns seed of specific wallet
 - `-enable-seed-api` cli option
-<<<<<<< HEAD
 - Add wallet setup wizard
-=======
 - Added support for encrypted wallets on frontend
->>>>>>> 043b5bc4
 
 ### Fixed
 
