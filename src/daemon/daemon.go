--- conflicted
+++ resolved
@@ -949,7 +949,6 @@
 		dm.Visor.SetTxnsAnnounced(r.Message.(SendingTxnsMessage).GetTxns())
 	default:
 	}
-<<<<<<< HEAD
 }
 
 
@@ -1028,6 +1027,4 @@
 		return pts[0], 0, fmt.Errorf("Invalid port in %s", addr)
 	}
 	return pts[0], uint16(port64), nil
-=======
->>>>>>> 09d15b6e
 }