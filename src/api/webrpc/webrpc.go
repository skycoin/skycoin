package webrpc

import (
	"bytes"
	"encoding/json"
	"errors"
	"fmt"
	"net"
	"net/http"
	"strings"
	"time"

	wh "github.com/skycoin/skycoin/src/util/http"
	"github.com/skycoin/skycoin/src/util/logging"
)

var (
	errCodeParseError     = -32700 // Parse error	Invalid JSON was received by the server. An error occurred on the server while parsing the JSON text.
	errCodeInvalidRequest = -32600 // Invalid Request	The JSON sent is not a valid Request object.
	errCodeMethodNotFound = -32601 // Method not found	The method does not exist / is not available.
	errCodeInvalidParams  = -32602 // Invalid params	Invalid method parameter(s).
	errCodeInternalError  = -32603 // Internal error	Internal JSON-RPC error.

	errMsgParseError     = "Parse error"
	errMsgMethodNotFound = "Method not found"
	errMsgInvalidParams  = "Invalid params"
	errMsgInternalError  = "Internal error"
	errMsgNotPost        = "only support http POST"
	errMsgInvalidJsonrpc = "invalid jsonrpc"

	// -32000 to -32099	Server error	Reserved for implementation-defined server-errors.

	jsonRPC = "2.0"

	logger = logging.MustGetLogger("webrpc")
)

const (
	defaultReadTimeout  = time.Second * 10
	defaultWriteTimeout = time.Second * 60
	defaultIdleTimeout  = time.Second * 120
	defaultWorkerNum    = 5
	defaultChanBuffSize = 1000
)

// Request rpc request struct
type Request struct {
	ID      string          `json:"id"`
	Jsonrpc string          `json:"jsonrpc"`
	Method  string          `json:"method"`
	Params  json.RawMessage `json:"params,omitempty"`
}

// RPCError response error
type RPCError struct {
	Code    int    `json:"code"`
	Message string `json:"message"`
	Data    string `json:"data,omitempty"`
}

func (e RPCError) Error() string {
	return fmt.Sprintf("%s [code: %d]", e.Message, e.Code)
}

// Response rpc response struct
type Response struct {
	ID      *string         `json:"id"`
	Jsonrpc string          `json:"jsonrpc"`
	Error   *RPCError       `json:"error,omitempty"`
	Result  json.RawMessage `json:"result,omitempty"`
}

// NewRequest create new webrpc request.
func NewRequest(method string, params interface{}, id string) (*Request, error) {
	var p json.RawMessage
	if params != nil {
		var err error
		p, err = json.Marshal(params)
		if err != nil {
			return nil, err
		}
	}

	return &Request{
		Jsonrpc: jsonRPC,
		Method:  method,
		Params:  p,
		ID:      id,
	}, nil
}

// DecodeParams decodes request params to specific value.
func (r *Request) DecodeParams(v interface{}) error {
	return json.NewDecoder(bytes.NewBuffer(r.Params)).Decode(v)
}

func makeSuccessResponse(id string, result interface{}) Response {
	rlt, _ := json.Marshal(result)
	return Response{
		ID:      &id,
		Result:  rlt,
		Jsonrpc: jsonRPC,
	}
}

func makeErrorResponse(code int, msg string, msgs ...string) Response {
	msg = strings.Join(append([]string{msg}, msgs[:]...), "\n")
	return Response{
		Error:   &RPCError{Code: code, Message: msg},
		Jsonrpc: jsonRPC,
	}
}

type operation func(rpc *WebRPC)

// HandlerFunc represents the function type for processing the request
type HandlerFunc func(req Request, gateway Gatewayer) Response

// WebRPC manage the web rpc state and handles
type WebRPC struct {
	Addr         string // service address
	Gateway      Gatewayer
	WorkerNum    uint
	ChanBuffSize uint // size of ops channel

	ops      chan operation // request channel
	mux      *http.ServeMux
	server   *http.Server
	handlers map[string]HandlerFunc
	listener net.Listener
	quit     chan struct{}
}

// Config configures the WebRPC
type Config struct {
	ReadTimeout  time.Duration
	WriteTimeout time.Duration
	IdleTimeout  time.Duration
	WorkerNum    uint
	ChanBuffSize uint // size of ops channel
}

// New returns a new WebRPC object
func New(addr string, c Config, gw Gatewayer) (*WebRPC, error) {
	if c.ReadTimeout == 0 {
		c.ReadTimeout = defaultReadTimeout
	}
	if c.WriteTimeout == 0 {
		c.WriteTimeout = defaultWriteTimeout
	}
	if c.IdleTimeout == 0 {
		c.IdleTimeout = defaultIdleTimeout
	}
	if c.WorkerNum == 0 {
		c.WorkerNum = defaultWorkerNum
	}
	if c.ChanBuffSize == 0 {
		c.ChanBuffSize = defaultChanBuffSize
	}

	mux := http.NewServeMux()

	rpc := &WebRPC{
		Addr:         addr,
		Gateway:      gw,
		WorkerNum:    c.WorkerNum,
		ChanBuffSize: c.ChanBuffSize,
		quit:         make(chan struct{}),
		mux:          mux,
		server: &http.Server{
			Handler:      mux,
			ReadTimeout:  c.ReadTimeout,
			WriteTimeout: c.WriteTimeout,
			IdleTimeout:  c.IdleTimeout,
		},
		handlers: make(map[string]HandlerFunc),
	}

	mux.Handle("/webrpc", wh.HostCheck(logger, addr, http.HandlerFunc(rpc.Handler)))

	if err := rpc.initHandlers(); err != nil {
		return nil, err
	}

	return rpc, nil
}

// initHandlers initialize webrpc handlers
func (rpc *WebRPC) initHandlers() error {
	handles := map[string]HandlerFunc{
		// get service status
		"get_status": getStatusHandler,
		// get blocks by seq
		"get_blocks_by_seq": getBlocksBySeqHandler,
		// get last N blocks
		"get_lastblocks": getLastBlocksHandler,
		// get blocks in specific seq range
		"get_blocks": getBlocksHandler,
		// get unspent outputs of address
		"get_outputs": getOutputsHandler,
		// get transaction by txid
		"get_transaction": getTransactionHandler,
		// broadcast transaction
		"inject_transaction": injectTransactionHandler,
		// get address affected uxouts
		"get_address_uxouts": getAddrUxOutsHandler,
	}

	// register handlers
	for path, handle := range handles {
		if err := rpc.HandleFunc(path, handle); err != nil {
			return err
		}
	}

	return nil
}

// Run starts the webrpc service.
func (rpc *WebRPC) Run() error {
	if rpc.WorkerNum < 1 {
		return errors.New("rpc.WorkerNum must be > 0")
	}

	if rpc.ChanBuffSize < 1 {
		return errors.New("rpc.ChanBuffSize must be > 0")
	}

	logger.Infof("Start webrpc on http://%s", rpc.Addr)
	defer logger.Info("Webrpc service closed")

	var err error
	if rpc.listener, err = net.Listen("tcp", rpc.Addr); err != nil {
		return err
	}

	rpc.ops = make(chan operation, rpc.ChanBuffSize)

	for i := uint(0); i < rpc.WorkerNum; i++ {
		go rpc.workerThread(i)
	}

	errC := make(chan error, 1)
	go func() {
		if err := rpc.server.Serve(rpc.listener); err != nil {
			select {
			case <-rpc.quit:
				errC <- nil
			default:
				// the webrpc service failed unexpectedly
<<<<<<< HEAD
				logger.Infof("webrpc.Run, http.Serve error:", err)
=======
				logger.Infof("webrpc.Run, http.Serve error: %v", err)
>>>>>>> 4a56ced3
				errC <- err
			}
		}
	}()

	return <-errC
}

// Shutdown close the webrpc service
func (rpc *WebRPC) Shutdown() error {
	if rpc.quit != nil {
		close(rpc.quit)
	}

	if rpc.listener != nil {
		return rpc.listener.Close()
	}

	return nil
}

// HandleFunc registers handler function
func (rpc *WebRPC) HandleFunc(method string, h HandlerFunc) error {
	if _, ok := rpc.handlers[method]; ok {
		return fmt.Errorf("%s method already exist", method)
	}

	rpc.handlers[method] = h
	return nil
}

// Handler processes the http request
func (rpc *WebRPC) Handler(w http.ResponseWriter, r *http.Request) {
	// only support post.
	if r.Method != http.MethodPost {
		res := makeErrorResponse(errCodeInvalidRequest, errMsgNotPost)
		wh.SendJSONOr500(logger, w, &res)
		return
	}

	// decoder request.
	req := Request{}
	if err := json.NewDecoder(r.Body).Decode(&req); err != nil {
		res := makeErrorResponse(errCodeParseError, errMsgParseError)
		wh.SendJSONOr500(logger, w, &res)
		return
	}

	if req.Jsonrpc != jsonRPC {
		res := makeErrorResponse(errCodeInvalidParams, errMsgInvalidJsonrpc)
		wh.SendJSONOr500(logger, w, &res)
		return
	}

	resC := make(chan Response)
	rpc.ops <- func(rpc *WebRPC) {
		defer func() {
			if r := recover(); r != nil {
				logger.Criticalf(fmt.Sprintf("%v", r))
				resC <- makeErrorResponse(errCodeInternalError, errMsgInternalError)
			}
		}()

		if handler, ok := rpc.handlers[req.Method]; ok {
			logger.Infof("webrpc handling method: %v", req.Method)
			resC <- handler(req, rpc.Gateway)
		} else {
			resC <- makeErrorResponse(errCodeMethodNotFound, errMsgMethodNotFound)
		}
	}

	res := <-resC
	wh.SendJSONOr500(logger, w, &res)
}

func (rpc *WebRPC) workerThread(seq uint) {
	for {
		select {
		case <-rpc.quit:
			return
		case op := <-rpc.ops:
			func() {
				defer func() {
					if r := recover(); r != nil {
						logger.Errorf("recover: %v", r)
					}
				}()
				op(rpc)
			}()
		}
	}
}<|MERGE_RESOLUTION|>--- conflicted
+++ resolved
@@ -248,11 +248,7 @@
 				errC <- nil
 			default:
 				// the webrpc service failed unexpectedly
-<<<<<<< HEAD
-				logger.Infof("webrpc.Run, http.Serve error:", err)
-=======
 				logger.Infof("webrpc.Run, http.Serve error: %v", err)
->>>>>>> 4a56ced3
 				errC <- err
 			}
 		}
