{
    "meta": {
        "coin": "skycoin",
        "cryptoType": "scrypt-chacha20poly1305",
        "encrypted": "true",
        "filename": "scrypt-chacha20poly1305-encrypted.wlt",
        "label": "scrypt-chacha20poly1305",
        "lastSeed": "",
        "secrets": "dgB7Im4iOjEwNDg1NzYsInIiOjgsInAiOjEsImtleUxlbiI6MzIsInNhbHQiOiI4ZzRlZTJ2NzdGMzZ0VU9jd2t5SDd4Y01NcDdkWlkxSnc4SloxbVdGcTRRPSIsIm5vbmNlIjoiZG0wVGU0T09wc3JMOFF6UyJ9SjzuZKk9mesTY6ZlYunQ5rA4DjBr2NgtTNJhxggkRFqfQ0SI1ooGiXwB/xkupdltE0g/P2mlaHMaFZj3GTEnhxIWJESaebO/OPt24N4o97ObkOs1cquxgfhLj09ylCH3BTFuW1+v7W7c0RZ/gFoI3g4XzDk3QRSyjfycinmAU/JPN2A6zuw+vq3HNG/cRhBmxc+j6zBaVpeQ573eHZzaMn9DlFRwEAVyCBQqKnqeRjE7x6gCSAlOiAVUDhtyGMdtsmWKkPMBwRwVlA2ba7/6D0kNcsmS12XxuoN8pyWhRkGH/X7T43pLWdCBN/ca7a5JzbQgbOltFS8O0ViHxjAB38AOE9Iozuwb5TzND2Qs0n3GVRH5Kzfwsxh+XCh9aedC5AYP",
        "seed": "",
        "tm": "1539687367",
        "type": "deterministic",
        "version": "0.2"
    },
    "entries": [
        {
<<<<<<< HEAD
            "address": "2Nw5TSZHWRCUjG8TYFXDK3ZYg96qLGFinTw",
            "public_key": "0238990075820db7c1175e20932550291391875a0e796b741106ba729948b25dea",
=======
            "address": "2EVNa4CK9SKosT4j1GEn8SuuUUEAXaHAMbM",
            "public_key": "02e5be89fa161bf6b0bc64ec9ec7fe27311fbb78949c3ef9739d4c73a84920d6e1",
>>>>>>> 63793d55
            "secret_key": ""
        }
    ]
}<|MERGE_RESOLUTION|>--- conflicted
+++ resolved
@@ -14,13 +14,8 @@
     },
     "entries": [
         {
-<<<<<<< HEAD
             "address": "2Nw5TSZHWRCUjG8TYFXDK3ZYg96qLGFinTw",
             "public_key": "0238990075820db7c1175e20932550291391875a0e796b741106ba729948b25dea",
-=======
-            "address": "2EVNa4CK9SKosT4j1GEn8SuuUUEAXaHAMbM",
-            "public_key": "02e5be89fa161bf6b0bc64ec9ec7fe27311fbb78949c3ef9739d4c73a84920d6e1",
->>>>>>> 63793d55
             "secret_key": ""
         }
     ]
