# Changelog
All notable changes to this project will be documented in this file.

The format is based on [Keep a Changelog](http://keepachangelog.com/en/1.0.0/)
and this project adheres to [Semantic Versioning](http://semver.org/spec/v2.0.0.html).

## [Unreleased]

### Upcoming deprecated method removal notice

In the v0.26.0 these features and functions will be removed.  If you have a need for any of these features, let us know.

- JSON-RPC 2.0 interface (this is no longer used by the CLI tool, and the REST API supports everything the JSON-RPC 2.0 API does). See https://github.com/skycoin/skycoin/blob/develop/src/api/README.md#migrating-from-the-jsonrpc-api
- `/api/v1/wallet/spend` endpoint (use `POST /api/v1/wallet/transaction` followed by `POST /api/v1/injectTransaction` instead). See https://github.com/skycoin/skycoin/blob/develop/src/api/README.md#migrating-from--api-v1-spend
- The unversioned REST API (the `-enable-unversioned-api` option will be removed, prefix your API requests with `/api/v1`). See https://github.com/skycoin/skycoin/blob/develop/src/api/README.md#migrating-from-the-unversioned-api

### Notice

Nodes v0.23.0 and earlier will not be able to connect to v0.25.0 due to a change in the introduction packet message.

Nodes v0.24.1 and earlier will not be able to connect to v0.26.0 due to a similar change.

Make sure to upgrade to v0.25.0 so that your node will continue to connect once v0.26.0 is released.

### Added

- Add `-csv` option to `cli send` and `cli createRawTransaction`, which will send coins to multiple addresses defined in a csv file
- Add `-disable-default-peers` option to disable the default hardcoded peers and mark all cached peers as untrusted
- Add `-custom-peers-file` to load peers from disk. This peers file is a newline separate list of `ip:port` strings
- Add `csrf_enabled`, `csp_enabled`, `wallet_api_enabled`, `unversioned_api_enabled`, `gui_enabled` and `json_rpc_enabled` configuration settings to the `/api/v1/health` endpoint response
- Add `verbose` flag to `/api/v1/block`, `/api/v1/blocks`, `/api/v1/last_blocks`, `/api/v1/pendingTxs`, `/api/v1/transaction`, `/api/v1/transactions`, `/api/v1/wallet/transactions` to return verbose block data, which includes the address, coins, hours and calculcated_hours of the block's transaction's inputs
- Add `encoded` flag to `/api/v1/transaction` to return an encoded transaction
- Add `-http-prof-host` option to choose the HTTP profiler's bind hostname (defaults to `localhost:6060`)
- Add `-enable-api-sets`, `-disable-api-sets`, `-enable-all-api-sets` options to choose which sets of API endpoints to enable. Options are `READ`, `STATUS`, `TXN`, `WALLET`, `PROMETHEUS`, `INSECURE_WALLET_SEED`, `DEPRECATED_WALLET_SPEND`. Multiple values must be comma separated.
- `/api/v1/wallet/spend` is deprecated and requires `-enable-api-set=DEPRECATED_WALLET_SPEND` to enable it. Use `/api/v1/wallet/transaction` and `/api/v1/injectTransaction` instead.
- Add `-host-whitelist` option to specify alternate allowed hosts when communicating with the API bound to a localhost interface
- Add the head block header to the response of `GET /api/v1/outputs`
- Add `"ux_hash"` to block headers in API responses
- Database verification will only be performed once when upgrading to the next version. Verification will not be performed on subsequent upgrades unless necessary. To force verification, use `-verify-db=true`. Note that it is unsafe to downgrade the skycoin node without erasing the database first.
- Add `seqs` parameter to `/api/v1/blocks` to query multiple blocks by sequences
- Add `/api/v2/wallet/recover` to recover an encrypted wallet by providing the seed
- Add HTTP Basic Auth options `-web-interface-username` and `-web-interface-password`. Auth is only available when using `-web-interface-https` unless `-web-interface-plaintext-auth` is also used.
- Go application metrics exported at `/api/v2/metrics` (API set `PROMETHEUS`) in Prometheus format
- Add `/api/v2/wallet/recover` to recover an encrypted wallet by providing the seed
<<<<<<< HEAD
- Add `/api/v2/wallet/seed/verify` to verify, if seed is a valid bip39 mnemonic
=======
- Add `fiberAddressGen` CLI command to generate distribution addresses for fiber coins
- Coinhour burn factor can be configured at runtime with `COINHOUR_BURN_FACTOR` envvar
- Daemon configured builds will be available on the [releases](https://github.com/skycoin/skycoin/releases) page. The builds available for previous versions are configured for desktop client use.
- `skycoin-cli` builds will be available on the [releases](https://github.com/skycoin/skycoin/releases) page.
>>>>>>> 1627652e

### Fixed

- Fix hanging process caused when the p2p listener port is already in use
- Fix exit status of CLI tool when wallet file cannot be loaded
- Fix `calculated_hours` and `fee` in `/api/v1/explorer/address` responses
- Fix `calculated_hours` and `fee` in `/api/v2/transaction/verify` responses for confirmed transactions
- `/api/v1/blocks` and `/api/v1/last_blocks` return `500` instead of `400` on database errors
- `POST /api/v1/wallet` returns `500` instead of `400` for internal errors
- Fix unspent output hashes in the `cli decodeRawTransaction` result
- `POST /api/v1/wallet/newAddress` and `POST /api/v1/wallet/spend` will correctly fail if the wallet is not encrypted but a password is provided
- Return `503` error for `/api/v1/injectTransaction` for all message broadcast failures (note that it is still possible for broadcast to fail but no error to be returned, in certain conditions)
- Fixed autogenerated HTTPS certs. Certs are now self-signed ECDSA certs, valid for 10 years, valid for localhost and all public interfaces found on the machine. The default cert and key are renamed from cert.pem, key.pem to skycoind.cert, skycoind.key

### Changed

- Add blockchain pubkey in introduction message, it would close the connection if the pubkey is not matched, but would accept it if pubkey is not provided.
- CLI tool uses the REST API instead of the deprecated webrpc API to communicate with the node
- `cli status` return value is now the response from `GET /api/v1/health`, which changes some fields
- `/api/v1/network/` endpoints will return an empty array for array values instead of `null`
- `/api/v1/blocks` will return an empty array for `"blocks"` instead of `null`
- `/api/v1/blockchain/progress` will return an empty array for `"peers"` instead of `null`
- `go run cmd/skycoin/skycoin.go` will have exit status 1 on failure and exit status 2 on panic
- The deprecated JSON 2.0 RPC interface is disabled by default for all run modes, since it is no longer needed for the CLI tool
- Remove `"unknown"` from the `"status"` field in responses from `/api/v1/explorer/address`, `/api/v1/transaction`, `/api/v1/transactions`
- `cli decodeRawTransaction` output format changed, see the [CLI README](./src/cli/README.md)
- `/api/v1/wallet/spend` is deprecated, disabled by default and requires `-enable-api-sets=DEPRECATED_WALLET_SPEND` to enable it. Use `/api/v1/wallet/transaction` and `/api/v1/injectTransaction` instead.
- Invalid password in `/api/v1/wallet` requests now return `400` instead of `401`
- Replace `cmd/address_gen/` and `cmd/address_gen2` with `go run cmd/cli/cli.go addressGen`
- `cli addressGen` arguments have changed
- `cli generateWallet` renamed to `cli walletCreate`
- `cli generateAddresses` renamed to `cli walletAddAddresses`
- `run.sh` is now `run-client.sh` and a new `run-daemon.sh` script is added for running in server daemon mode.

### Removed

- Remove `USE_CSRF` envvar from the CLI tool. It uses the REST API client now, which will automatically detect CSRF as needed, so no additional configuration is necessary.  Operators may still wish to disable CSRF on their remote node to reduce request overhead.
- Remove `-enable-wallet-api` and `-enable-seed-api` in place of including `WALLET` and `INSECURE_WALLET_SEED` in `-enable-api-sets`.
- Copies of the source code removed from release builds due to build artifact size

## [0.24.1] - 2018-07-30

### Added

- Add Content-Security-Policy header to http responses

### Fixed

- Fix portable browser version opening to blank page

### Changed

- Increase visor db timeout to 5000 `ms`
- Change `InitTransaction` to accept parameters for distributing genesis coin to distribution wallets

### Removed

## [0.24.0] - 2018-07-06

### Added

- Minimum go version is go1.10
- Add environment variable `DATA_DIR` in CLI
- `USE_CSRF` environment variable for CLI, if the remote node has CSRF enabled (CSRF is enabled by default, use `-disable-csrf` to disable)
- `cli showConfig` command to echo the cli's configuration back to the user
- Option to generate 12/24 word seed when creating new wallet
- libskycoin 0.0.1 released with bindings for cipher/address, cipher/hash, cipher/crypto, cli/create_rawtx
- Add `-version` flag to show node version
- Add transaction verification step to "Send" page
- Add more details about transaction in transaction history
- Add advanced spend UI
- Add CLI `encryptWallet` command
- Add CLI `decryptWallet` command
- Add CLI `showSeed` command
- Add `password` argument to the CLI commands of `addPrivateKey`, `createRawTransaction`, `generateAddresses`, `generateWallet`, `send`
- Support for decoding map values in cipher binary encoder
- Expose known block height of peer in brand new `height` field added in responses of `GET /api/v1/network/connections` API endpoints
- `-verify-db` option (default true), will verify the database integrity during startup and exit if a problem is found
- `-reset-corrupt-db` option (default false) will verify the database integrity during startup and reset the db if a problem is found
- `GET /explorer/address`: add `fee` to transaction objects and `calculated_hours` to transaction inputs
- Test data generator and test suite for verification of alternative `cipher` implementations
- Begin `/api/v2` API endpoints. These endpoints are in beta and subject to change.
- Add `POST /api/v2/transaction/verify` API endpoint
- Add `POST /api/v2/address/verify` API endpoint
- Add `ignore_unconfirmed` option to `POST /api/v1/wallet/transaction` to allow transactions to be created or spent even if there are unspent outputs in the unconfirmed pool.
- Add `uxouts` to `POST /api/v1/wallet/transaction`, to allow specific unspent outputs to be used in a transaction.
- Add Dockerfile in docker/images/dev-cli to build a docker image suitable for development.
- Coin creator tool, `cmd/newcoin`, to quickly bootstrap a new fiber coin
- Add Dockerfile in `docker/images/dev-dind` to build a docker in docker image based on skycoindev-cli.

### Fixed

- Reduce connection disconnects, improves syncing
- Fix #1171, update CLI to support wallet encryption
- Use `bolt.Tx` correctly for read operations
- Docker images for `arm32v5` and `ar32v7` architectures by using busybox as base in docker/images/mainnet/Dockerfile and docker/images/mainnet/hooks/

### Changed

- JSON 2.0 RPC interface (used by the CLI tool) is now served on the same host interface as the REST API, port `6420`. The additional listener has been removed.
- CLI's `RPC_ADDR` environment variable must now start with a scheme e.g. `http://127.0.0.1:6420`, previously it did not use a scheme.
- API response will be gzip compressed if client sends request with 'Accept-Encoding' contains 'gzip' in the header.
- `GET /api/v1/wallet/balance` and `GET /api/v1/balance` now return an address balance list as well.
- API endpoints are prefixed with `/api/v1/`. API endpoints without the `/api/v1/` prefix are deprecated but can be enabled with `-enable-unversioned-api`. Please migrate to use `/api/v1/` prefix in URLs.
- Enable message protocol upgrade
- `change_address` is no longer required in `POST /api/v1/wallet/transaction`. If not provided, `change_address` will default to one of the addresses being spent from.
- In `POST /api/v1/wallet/transaction`, for `auto` type `share` mode requests, if extra coinhours remain after applying the `share_factor` but change cannot be made due to insufficient coins, the `share_factor` will switch to `1.0`.
- Support automatic port allocation of the API interface by specifying port 0
- The web interface / API port is randomly allocated for the precompiled standalone client and electron client released on the website.
  If you are using the CLI tool or another API client to communicate with the standalone client, use `-web-interface-port=6420` to continue using port 6420.
  If the program is run from source (e.g. `go run`, `run.sh`, `make run`) there is no change, the API will still be on port 6420.
- Change number of outgoing connections to 8 from 16
- Transaction history shows transactions between own addresses
- Client will only maintain one connection to the default hardcoded peers, instead of all of them

### Removed

- Remove `-rpc-interface-addr`, `-rpc-interface-port` options.  The RPC interface is now on default port `6420` with the REST API.
- Remove `-rpc-thread-num` option
- Remove `-connect-to` option
- Remove `-print-web-interface-address` option
- Remove support for go1.9

## [0.23.0] - 2018-04-22

### Added

- Add wallet setup wizard
- Add wallet encryption, using chacha20+poly1305 for encryption and authentication and scrypt for key derivation. Encrypted data is stored in the wallet file in a `"secrets"` metadata field
- Add `GET /health` endpoint
- Add `POST /wallet/transaction` API endpoint, creates a transaction, allowing control of spending address and multiple destinations
- Add `POST /wallet/encrypt` API endpoint, encrypts wallet and returns encrypted wallet without sensitive data
- Add `POST /wallet/decrypt` API endpoint, decrypts wallet and returns decrypted wallet without sensitive data
- Add `POST /wallet/seed` API endpoint, returns the seed of an encrypted wallet. Unencrypted wallets will not expose their seeds over the API. Requires `-enable-seed-api` option
- `-enable-seed-api` option to enable `POST /wallet/seed`
- Add `"size"` to block API response data (affects `GET /block`, `GET /blocks` and `GET /last_blocks`)
- Write [specification for skycoin URIs](https://github.com/skycoin/skycoin#uri-specification) (based upon bip21)

### Fixed

- #1309, Float imprecision error in frontend malformed some spend amounts, preventing the spend
- Fix one aspect of sync stalling caused by a 5-second blocking channel write by switching it to a non-blocking write, decreasing timeouts and increasing buffer sizes

### Changed

- `GET /wallet` API endpoint, remove sensitive data from the response, and fix the data format to be the same as `POST /wallet/create`
- `GET /wallets` API endpoint, remove sensitive data from the response
- `POST /wallet/create` API endpoint, add `encrypt(bool)` and `password` argument
- `POST /wallet/newAddress` API endpoint, add `password` argument
- `POST /wallet/spend` API endpoint, add `password` argument
- Change `-disable-wallet-api` to `-enable-wallet-api`, and disable the wallet API by default
- `-launch-browser` is set to false by default
- A default wallet will not be created on startup if there is no wallet. Instead, the wallet setup wizard will run
- Replace [op/go-logging](https://github.com/op/go-logging) with [logrus](https://github.com/sirupsen/logrus)
- Disable JSON-RPC 2.0 interface when running the application with `run.sh` and electron
- Whitespace will be trimmed from the seed string by the frontend client before creating or loading a wallet
- Notify the user when their wallets have unconfirmed transactions
- Return an error when providing a transaction that spends to the null address in `POST /injectTransaction`
- Change accepted `-log-level` values to `debug`, `info`, `warn`, `error`, `fatal` and `panic` (previously were `debug`, `info`, `notice`, `warning`, `error` and `critical`)
- Default log level is `info`

### Removed

- Remove `"seed"`, `"lastSeed"` and `"secret_key"` in address entries from wallet API responses. A wallet's seed can be accessed through `POST /wallet/seed` only if the wallet is encrypted and the node is run with `-enable-seed-api`
- Remove unused `-logtogui` and `-logbufsize` options

## [0.22.0] - 2018-03-20

### Added

- go1.10 support
- Add Dockerfile
- Add libskycoin C API wrapper
- New wallet UI
- Notify the user when a new version is available
- CLI and GUI integration tests against a stable and live blockchain
- #877, Add `-disable-wallet-api` CLI option
- HTTP API client
- `/richlist` API method, returns top n address balances
- `/addresscount` API method, returns the number of addresses that have any amount of coins
- `/transactions` API method, returns transactions of addresses
- `/wallet/unload` API method, removes the wallet of given id from wallet services

### Fixed

- #1021, remove `SendOr404` and `SendOr500` as they do not work properly due to typed nils
- Add Read, Write and Idle timeouts to the HTTP listener, preventing file descriptor leaks
- Support absolute and relative paths for `-data-dir` option
- Prevent creating transactions whose size exceeds the maximum block size
- Check addition and multiplication uint64 overflow
- Keep trusted peers in the peerlist permanently, even if they are unreachable
- #885, Add `Host` header check to localhost HTTP interfaces to prevent DNS rebinding attacks
- #896, Add CSRF check to wallet API
- Fix base58 address parsing, which allowed leading invalid characters and treated unknown characters as a '1'
- Fix occasional error which causes blockchain progress not to be shown in front-end

### Changed

- #1080, `/wallet/transactions` now returns a proper json object with pending transactions under `transactions` key
- #951, cap cli createRawTransaction and send command coinhour distribution, coinhours are capped to a maximum of receiving coins for the address with a minimum of 1 coinhour
- Upgrade to Angular 5
- Add `total_coinhour_supply` and `current_coinhour_supply` to `/coinSupply` endpoint
- #800, Add entropy parameter to `/wallet/newSeed` endpoint. Entropy can be 128 (default) or 256, corresponding to 12- and 24-word seeds respectively
- #866, Include coins and hours in `/explorer/address` inputs
- Rename cached `peers.txt` file to `peers.json`

### Removed

- Remove `/lastTxs` API endpoint
- Remove `/logs` and log buffering due to possible crash
- Remove `/wallets/reload` endpoint
- Remove deprecated `/api/getEffectiveOutputs`, use `/coinSupply`.

## [0.21.1] - 2017-12-14

### Fixed

- Fix blank page issue in windows gui wallet, which was caused by misusing the flag of -download-peers-list in electron.

## [0.21.0] - 2017-12-10

### Added

- Require transactions to have an input with non-zero coinhours
- Add `-peerlist-size` and `-max-outgoing-connections` CLI options
- Add `-download-peerlist` and `-peerlist-url` CLI options, to get peers from a URL
- For electron clients, download a list of peers from https://downloads.skycoin.net/blockchain/peers.txt by default

### Fixed

- Fix change hours calculation. Previous gave 1/8 to change and destination addresses; now gives 1/4 to each
- #653, the peerlist size was too small and could be easily filled up; default changed to 65535 from 1000

### Changed

- CLI's `walletBalance` and `addressBalance` commands return aggregate balances for confirmed, spendable and expected balances. Coins are formatted as droplet strings. Hours added as strings.
- When splitting an odd number of hours in a spend, give the extra hour to the fee
- Add `block_seq` to `get_outputs` and `/outputs` API response
- Improve UxOut spend selection. Previously, they were spent oldest first. Now they are spent to ensure a non-zero coinhour input and otherwise minimize coinhours.
- `create_rawtx` will try to minimize the number of UxOuts used to create a transaction.
- `/wallet/spend` will try to maximize the number of UxOuts used to create a transaction.
- Update the default peerlist size to 65535 from 1000
- When loading a wallet, 100 addresses will be scanned ahead to find one with a balance

## [0.20.4] - 2017-11-22

### Added

- Add `/logs` api to filter skycoin logs, so that we can add a debug panel to the GUI wallet to show logs

## [0.20.3] - 2017-10-23

### Fixed

- Fix block sync stall (mostly affected Windows users, but any OS was potentially affected)

## [0.20.2] - 2017-10-12

### Fixed

- Fixed Linux .AppImage missing "Category" field
- Clean up electron build script, switch to yarn and remove gulp

## [0.20.1] - 2017-10-12

### Fixed

- Fixed app icon padding

## [0.20.0] - 2017-10-10

### Added

- New wallet frontend in angular4. This is a complete rewrite and fixes many of the old wallet issues.
- New wallet has preliminary support for OTC functionality
- Create `webrpc.Client` for JSON-2.0 RPC calls.
- Add this CHANGELOG.md file.
- Add Installation.md file, with install instructions for go.
- Timelock distribution addresses. The first 25% of the distribution is spendable. After that 25% is spent, a timestamp will be added to the code to enable further distribution.
- Add `/coinSupply` endpoint. Correctly returns total, locked and unlocked coin amounts.
- `testutil` package for common test setup methods.
- `/version` endpoint, which will return the current node version number and the HEAD commit id when build the node
- `-no-ping-log` option to disable ping/pong log output
- Check for invalid block signatures during startup and recreate the database if they are corrupted.
- Add methods for converting fixed-point decimal strings to droplets and vice versa.
- Add `make run`, `make test`, `make lint`, `make check` to `Makefile`

### Changed

- Flag peers as incoming or outgoing.
- Refactor to decouple `wallet` and `visor` package.
- Refactor `cli` package for use as a library.
- `README` improvements.
- Set default wallet's label as "Your Wallet"
- Use BIP32 mnemomic seeds by default in `address_gen`.
- Add `-x` option to `address_gen`, to generate a random base64-encoded 128-bit seed instead of a BIP32 mnemomic seed.
- Add `-v` option to `address_gen` to print all address information (pubkey, seckey, address, seed) to stdout as JSON.
- All API and CLI methods with "coin"-related arguments must be a string and can use decimal notation to specify coin amounts.
- CLI's `walletHistory` command prints amounts as fixed-point decimal strings. Previously, it printed amounts as integers representing whole skycoin amounts, and did not support droplets / fractional skycoins.
- A user is prevented from broadcasting a new transaction with unspent outputs that they have already sent as an unconfirmed transaction.

### Deprecated

- `/api/getEffectiveOutputs` is deprecated in favor of `/coinSupply`.

### Removed

- Old wallet
- `/api/create-address` endpoint (use the `address_gen` tool)

### Fixed

- Wallet folder path loading.
- #371 Fix `/wallet/spend`, will return only when pending transaction is confirmed.
- #443 Fix predicted balance in `/wallet/spend` API call.
- #444 Fix bug in `/blockchain/progress` API call.
- Removed globals in `gui` package that caused race condition with wallet API calls.
- #494 Clean invalid unconfirmed transactions during startup.
- Various race conditions around the bolt.DB blockchain DB
- Missing `strand()` call in `daemon.Visor.AnnounceTxns`.

### Security

## [0.19.1] - 2017-08-26

### Fixed

- #459 dist folder in repo out of date, wallet gui does not load

## [0.19.0] - 2017-07-11

### Added

- Add synchronize indicator when downloading blocks.
- #352 Store unspent pool in db for quick recovery when node restart
- Speed up the time the node start the browser
- Cache unspent pool in memory to speed up query action
- #411 Add button to hide seed
- #380 Move anything with heavy imports into util sub package

### Fixed

- #421 Sort wallet transaction history by time
- #398 Remove seeds from DOM
- #390 Make `go test ./src/...` work
- #383 Error during installation from skycoin source code
- #375 Node can't recovery from zero connections
- #376 Explorer api `/explorer/address` does not return spend transactions
- #373 Master node will be closed if there're no transactions need to execute
- #360 Node will crash when do ctrl+c while downloading blocks
- #350 Wallet name always 'undefined' after loading wallet from seed

[Unreleased]: https://github.com/skycoin/skycoin/compare/master...develop
[0.24.1]: https://github.com/skycoin/skycoin/compare/v0.24.0...v0.24.1
[0.24.0]: https://github.com/skycoin/skycoin/compare/v0.23.0...v0.24.0
[0.23.0]: https://github.com/skycoin/skycoin/compare/v0.22.0...v0.23.0
[0.22.0]: https://github.com/skycoin/skycoin/compare/v0.21.1...v0.22.0
[0.21.1]: https://github.com/skycoin/skycoin/compare/v0.21.0...v0.21.1
[0.21.0]: https://github.com/skycoin/skycoin/compare/v0.20.4...v0.21.0
[0.20.4]: https://github.com/skycoin/skycoin/compare/v0.20.3...v0.20.4
[0.20.3]: https://github.com/skycoin/skycoin/compare/v0.20.2...v0.20.3
[0.20.2]: https://github.com/skycoin/skycoin/compare/v0.20.1...v0.20.2
[0.20.1]: https://github.com/skycoin/skycoin/compare/v0.20.0...v0.20.1
[0.20.0]: https://github.com/skycoin/skycoin/compare/v0.19.1...v0.20.0
[0.19.1]: https://github.com/skycoin/skycoin/compare/v0.19.0...v0.19.1
[0.19.0]: https://github.com/skycoin/skycoin/commit/dd924e1f2de8fab945e05b3245dbeabf267f2910<|MERGE_RESOLUTION|>--- conflicted
+++ resolved
@@ -42,14 +42,11 @@
 - Add HTTP Basic Auth options `-web-interface-username` and `-web-interface-password`. Auth is only available when using `-web-interface-https` unless `-web-interface-plaintext-auth` is also used.
 - Go application metrics exported at `/api/v2/metrics` (API set `PROMETHEUS`) in Prometheus format
 - Add `/api/v2/wallet/recover` to recover an encrypted wallet by providing the seed
-<<<<<<< HEAD
-- Add `/api/v2/wallet/seed/verify` to verify, if seed is a valid bip39 mnemonic
-=======
 - Add `fiberAddressGen` CLI command to generate distribution addresses for fiber coins
 - Coinhour burn factor can be configured at runtime with `COINHOUR_BURN_FACTOR` envvar
 - Daemon configured builds will be available on the [releases](https://github.com/skycoin/skycoin/releases) page. The builds available for previous versions are configured for desktop client use.
 - `skycoin-cli` builds will be available on the [releases](https://github.com/skycoin/skycoin/releases) page.
->>>>>>> 1627652e
+- Add `/api/v2/wallet/seed/verify` to verify, if seed is a valid bip39 mnemonic
 
 ### Fixed
 
