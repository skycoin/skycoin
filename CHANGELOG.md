--- conflicted
+++ resolved
@@ -80,11 +80,8 @@
 - `cli generateWallet` renamed to `cli walletCreate`
 - `cli generateAddresses` renamed to `cli walletAddAddresses`
 - `run.sh` is now `run-client.sh` and a new `run-daemon.sh` script is added for running in server daemon mode.
-<<<<<<< HEAD
 - `/api/v1/balance`, `/api/v1/transactions`, `/api/v1/outputs` and `/api/v1/blocks` accept the `POST` method so that large request bodies can be sent to the server, which would not fit in a `GET` query string
-=======
 - `/api/v1/explorer/address` is deprecated in favor of `/api/v1/transactions?verbose=1`
->>>>>>> 59675c44
 
 ### Removed
 
