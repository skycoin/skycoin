/*
Package wallet implements wallets and the wallet database service
*/
package wallet

import (
	"errors"
	"fmt"
	"io/ioutil"
	"os"
	"path/filepath"
	"strconv"
	"strings"
	"time"

	"encoding/hex"

<<<<<<< HEAD
	"github.com/amherag/skycoin/src/cipher"
	"github.com/amherag/skycoin/src/coin"
	"github.com/amherag/skycoin/src/params"

	"github.com/shopspring/decimal"

	"github.com/amherag/skycoin/src/util/fee"
	"github.com/amherag/skycoin/src/util/logging"

	"github.com/skycoin/cx/cx"
=======
	"github.com/skycoin/skycoin/src/cipher"

	"github.com/skycoin/skycoin/src/util/logging"
>>>>>>> cbea1179
)

// Error wraps wallet-related errors.
// It wraps errors caused by user input, but not errors caused by programmer input or internal issues.
type Error struct {
	error
}

// NewError creates an Error
func NewError(err error) error {
	if err == nil {
		return nil
	}
	return Error{err}
}

var (
	// Version represents the current wallet version
	Version = "0.2"

	logger = logging.MustGetLogger("wallet")

	// ErrInvalidEncryptedField is returned if a wallet's Meta.encrypted value is invalid.
	ErrInvalidEncryptedField = NewError(errors.New(`encrypted field value is not valid, must be "true", "false" or ""`))
	// ErrWalletEncrypted is returned when trying to generate addresses or sign tx in encrypted wallet
	ErrWalletEncrypted = NewError(errors.New("wallet is encrypted"))
	// ErrWalletNotEncrypted is returned when trying to decrypt unencrypted wallet
	ErrWalletNotEncrypted = NewError(errors.New("wallet is not encrypted"))
	// ErrMissingPassword is returned when trying to create wallet with encryption, but password is not provided.
	ErrMissingPassword = NewError(errors.New("missing password"))
	// ErrMissingEncrypt is returned when trying to create wallet with password, but options.Encrypt is not set.
	ErrMissingEncrypt = NewError(errors.New("missing encrypt"))
	// ErrInvalidPassword is returned if decrypts secrets failed
	ErrInvalidPassword = NewError(errors.New("invalid password"))
	// ErrMissingSeed is returned when trying to create wallet without a seed
	ErrMissingSeed = NewError(errors.New("missing seed"))
	// ErrMissingAuthenticated is returned if try to decrypt a scrypt chacha20poly1305 encrypted wallet, and find no authenticated metadata.
	ErrMissingAuthenticated = NewError(errors.New("missing authenticated metadata"))
	// ErrWrongCryptoType is returned when decrypting wallet with wrong crypto method
	ErrWrongCryptoType = NewError(errors.New("wrong crypto type"))
	// ErrWalletNotExist is returned if a wallet does not exist
	ErrWalletNotExist = NewError(errors.New("wallet doesn't exist"))
	// ErrSeedUsed is returned if a wallet already exists with the same seed
	ErrSeedUsed = NewError(errors.New("a wallet already exists with this seed"))
	// ErrWalletAPIDisabled is returned when trying to do wallet actions while the EnableWalletAPI option is false
	ErrWalletAPIDisabled = NewError(errors.New("wallet api is disabled"))
	// ErrSeedAPIDisabled is returned when trying to get seed of wallet while the EnableWalletAPI or EnableSeedAPI is false
	ErrSeedAPIDisabled = NewError(errors.New("wallet seed api is disabled"))
	// ErrWalletNameConflict represents the wallet name conflict error
	ErrWalletNameConflict = NewError(errors.New("wallet name would conflict with existing wallet, renaming"))
	// ErrWalletRecoverSeedWrong is returned if the seed does not match the specified wallet when recovering
	ErrWalletRecoverSeedWrong = NewError(errors.New("wallet recovery seed is wrong"))
	// ErrNilBalanceGetter is returned if Options.ScanN > 0 but a nil BalanceGetter was provided
	ErrNilBalanceGetter = NewError(errors.New("scan ahead requested but balance getter is nil"))
	// ErrWalletNotDeterministic is returned if a wallet's type is not deterministic but it is necessary for the requested operation
	ErrWalletNotDeterministic = NewError(errors.New("wallet type is not deterministic"))
	// ErrInvalidCoinType is returned for invalid coin types
	ErrInvalidCoinType = NewError(errors.New("invalid coin type"))
)

const (
	// WalletExt wallet file extension
	WalletExt = "wlt"

	// WalletTimestampFormat wallet timestamp layout
	WalletTimestampFormat = "2006_01_02"

	// CoinTypeSkycoin skycoin type
	CoinTypeSkycoin CoinType = "skycoin"
	// CoinTypeBitcoin bitcoin type
	CoinTypeBitcoin CoinType = "bitcoin"

	// WalletTypeDeterministic deterministic wallet type
	WalletTypeDeterministic = "deterministic"
)

// ResolveCoinType normalizes a coin type string to a CoinType constant
func ResolveCoinType(s string) (CoinType, error) {
	switch strings.ToLower(s) {
	case "sky", "skycoin":
		return CoinTypeSkycoin, nil
	case "btc", "bitcoin":
		return CoinTypeBitcoin, nil
	default:
		return CoinType(""), ErrInvalidCoinType
	}
}

// wallet meta fields
const (
	metaVersion    = "version"    // wallet version
	metaFilename   = "filename"   // wallet file name
	metaLabel      = "label"      // wallet label
	metaTimestamp  = "tm"         // the timestamp when creating the wallet
	metaType       = "type"       // wallet type
	metaCoin       = "coin"       // coin type
	metaEncrypted  = "encrypted"  // whether the wallet is encrypted
	metaCryptoType = "cryptoType" // encrytion/decryption type
	metaSeed       = "seed"       // wallet seed
	metaLastSeed   = "lastSeed"   // seed for generating next address
	metaSecrets    = "secrets"    // secrets which records the encrypted seeds and secrets of address entries
)

// CoinType represents the wallet coin type
type CoinType string

<<<<<<< HEAD
const (
	// HoursSelectionTypeManual is used to specify manual hours selection in advanced spend
	HoursSelectionTypeManual = "manual"
	// HoursSelectionTypeAuto is used to specify automatic hours selection in advanced spend
	HoursSelectionTypeAuto = "auto"

	// HoursSelectionModeShare will distribute coin hours equally amongst destinations
	HoursSelectionModeShare = "share"
)

// HoursSelection defines options for hours distribution
type HoursSelection struct {
	Type        string
	Mode        string
	ShareFactor *decimal.Decimal
}

// CreateTransactionWalletParams defines a wallet to spend from and optionally which addresses in the wallet
type CreateTransactionWalletParams struct {
	ID        string
	UxOuts    []cipher.SHA256
	Addresses []cipher.Address
	Password  []byte
}

// CreateTransactionParams defines control parameters for transaction construction
type CreateTransactionParams struct {
	IgnoreUnconfirmed bool
	HoursSelection    HoursSelection
	Wallet            CreateTransactionWalletParams
	ChangeAddress     *cipher.Address
	MainExpressions   []byte
	To                []coin.TransactionOutput
}

// Validate validates CreateTransactionParams
func (c CreateTransactionParams) Validate() error {
	if c.ChangeAddress != nil && c.ChangeAddress.Null() {
		return ErrNullChangeAddress
	}

	if len(c.To) == 0 {
		return ErrMissingTo
	}

	for _, to := range c.To {
		if to.Coins == 0 {
			return ErrZeroCoinsTo
		}

		if to.Address.Null() {
			return ErrNullAddressTo
		}
	}

	// Check for duplicate outputs, a transaction can't have outputs with
	// the same (address, coins, hours)
	// Auto mode would distribute hours to the outputs and could hypothetically
	// avoid assigning duplicate hours in many cases, but the complexity for doing
	// so is very high, so also reject duplicate (address, coins) for auto mode.
	// outputs := make(map[coin.TransactionOutput]struct{}, len(c.To))
	// for _, to := range c.To {
	// 	outputs[to] = struct{}{}
	// }

	// if len(outputs) != len(c.To) {
	// 	return ErrDuplicateTo
	// }

	if c.Wallet.ID == "" {
		return ErrMissingWalletID
	}

	addressMap := make(map[cipher.Address]struct{}, len(c.Wallet.Addresses))
	for _, a := range c.Wallet.Addresses {
		if a.Null() {
			return ErrIncludesNullAddress
		}

		addressMap[a] = struct{}{}
	}

	if len(addressMap) != len(c.Wallet.Addresses) {
		return ErrDuplicateAddresses
	}

	switch c.HoursSelection.Type {
	case HoursSelectionTypeAuto:
		for _, to := range c.To {
			if to.Hours != 0 {
				return ErrZeroToHoursAuto
			}
		}

		switch c.HoursSelection.Mode {
		case HoursSelectionModeShare:
		case "":
			return ErrMissingModeAuto
		default:
			return ErrInvalidHoursSelMode
		}

	case HoursSelectionTypeManual:
		if c.HoursSelection.Mode != "" {
			return ErrInvalidModeManual
		}

	default:
		return ErrInvalidHoursSelType
	}

	if c.HoursSelection.ShareFactor == nil {
		if c.HoursSelection.Mode == HoursSelectionModeShare {
			return ErrMissingShareFactor
		}
	} else {
		if c.HoursSelection.Mode != HoursSelectionModeShare {
			return ErrInvalidShareFactor
		}

		zero := decimal.New(0, 0)
		one := decimal.New(1, 0)
		if c.HoursSelection.ShareFactor.LessThan(zero) || c.HoursSelection.ShareFactor.GreaterThan(one) {
			return ErrShareFactorOutOfRange
		}
	}

	if len(c.Wallet.UxOuts) != 0 && len(c.Wallet.Addresses) != 0 {
		return ErrWalletParamsConflict
	}

	// Check for duplicate spending uxouts
	uxouts := make(map[cipher.SHA256]struct{}, len(c.Wallet.UxOuts))
	for _, o := range c.Wallet.UxOuts {
		uxouts[o] = struct{}{}
	}

	if len(uxouts) != len(c.Wallet.UxOuts) {
		return ErrDuplicateUxOuts
	}

	return nil
}

=======
>>>>>>> cbea1179
// NewWalletFilename generates a filename from the current time and random bytes
func NewWalletFilename() string {
	timestamp := time.Now().Format(WalletTimestampFormat)
	// should read in wallet files and make sure does not exist
	padding := hex.EncodeToString((cipher.RandByte(2)))
	return fmt.Sprintf("%s_%s.%s", timestamp, padding, WalletExt)
}

// Options options that could be used when creating a wallet
type Options struct {
	Coin       CoinType   // coin type, skycoin, bitcoin, etc.
	Label      string     // wallet label.
	Seed       string     // wallet seed.
	Encrypt    bool       // whether the wallet need to be encrypted.
	Password   []byte     // password that would be used for encryption, and would only be used when 'Encrypt' is true.
	CryptoType CryptoType // wallet encryption type, scrypt-chacha20poly1305 or sha256-xor.
	ScanN      uint64     // number of addresses that're going to be scanned for a balance. The highest address with a balance will be used.
	GenerateN  uint64     // number of addresses to generate, regardless of balance
}

// Wallet is consisted of meta and entries.
// Meta field records items that are not deterministic, like
// filename, lable, wallet type, secrets, etc.
// Entries field stores the address entries that are deterministically generated
// from seed.
// For wallet encryption
type Wallet struct {
	Meta    map[string]string
	Entries []Entry
}

// newWallet creates a wallet instance with given name and options.
func newWallet(wltName string, opts Options, bg BalanceGetter) (*Wallet, error) {
	if opts.Seed == "" {
		return nil, ErrMissingSeed
	}

	if opts.ScanN > 0 && bg == nil {
		return nil, ErrNilBalanceGetter
	}

	coin := opts.Coin
	if coin == "" {
		coin = CoinTypeSkycoin
	}

	switch coin {
	case CoinTypeSkycoin, CoinTypeBitcoin:
	default:
		return nil, fmt.Errorf("Invalid coin type %q", coin)
	}

	w := &Wallet{
		Meta: map[string]string{
			metaFilename:   wltName,
			metaVersion:    Version,
			metaLabel:      opts.Label,
			metaSeed:       opts.Seed,
			metaLastSeed:   opts.Seed,
			metaTimestamp:  strconv.FormatInt(time.Now().Unix(), 10),
			metaType:       WalletTypeDeterministic,
			metaCoin:       string(coin),
			metaEncrypted:  "false",
			metaCryptoType: "",
			metaSecrets:    "",
		},
	}

	// Create a default wallet
	generateN := opts.GenerateN
	if generateN == 0 {
		generateN = 1
	}
	if _, err := w.GenerateAddresses(generateN); err != nil {
		return nil, err
	}

	if opts.ScanN != 0 && coin != CoinTypeSkycoin {
		return nil, errors.New("Wallet address scanning is not supported for Bitcoin wallets")
	}

	if opts.ScanN > generateN {
		// Scan for addresses with balances
		if _, err := w.ScanAddresses(opts.ScanN, bg); err != nil {
			return nil, err
		}
	}

	// Checks if the wallet need to encrypt
	if !opts.Encrypt {
		if len(opts.Password) != 0 {
			return nil, ErrMissingEncrypt
		}
		return w, nil
	}

	// Checks if the password is provided
	if len(opts.Password) == 0 {
		return nil, ErrMissingPassword
	}

	// Checks crypto type
	if _, err := getCrypto(opts.CryptoType); err != nil {
		return nil, err
	}

	// Encrypt the wallet
	if err := w.Lock(opts.Password, opts.CryptoType); err != nil {
		return nil, err
	}

	// Validate the wallet
	if err := w.Validate(); err != nil {
		return nil, err
	}

	return w, nil
}

// NewWallet creates wallet without scanning addresses
func NewWallet(wltName string, opts Options) (*Wallet, error) {
	return newWallet(wltName, opts, nil)
}

// NewWalletScanAhead creates wallet and scan ahead N addresses
func NewWalletScanAhead(wltName string, opts Options, bg BalanceGetter) (*Wallet, error) {
	return newWallet(wltName, opts, bg)
}

// Lock encrypts the wallet with the given password and specific crypto type
func (w *Wallet) Lock(password []byte, cryptoType CryptoType) error {
	if len(password) == 0 {
		return ErrMissingPassword
	}

	if w.IsEncrypted() {
		return ErrWalletEncrypted
	}

	wlt := w.clone()

	// Records seeds in secrets
	ss := make(secrets)
	defer func() {
		// Wipes all unencrypted sensitive data
		ss.erase()
		wlt.Erase()
	}()

	ss.set(secretSeed, wlt.seed())
	ss.set(secretLastSeed, wlt.lastSeed())

	// Saves address's secret keys in secrets
	for _, e := range wlt.Entries {
		ss.set(e.Address.String(), e.Secret.Hex())
	}

	sb, err := ss.serialize()
	if err != nil {
		return err
	}

	crypto, err := getCrypto(cryptoType)
	if err != nil {
		return err
	}

	// Encrypts the secrets
	encSecret, err := crypto.Encrypt(sb, password)
	if err != nil {
		return err
	}

	// Sets the crypto type
	wlt.setCryptoType(cryptoType)

	// Updates the secrets data in wallet
	wlt.setSecrets(string(encSecret))

	// Sets wallet as encrypted
	wlt.setEncrypted(true)

	// Sets the wallet version
	wlt.setVersion(Version)

	// Wipes unencrypted sensitive data
	wlt.Erase()

	// Wipes the secret fields in w
	w.Erase()

	// Replace the original wallet with new encrypted wallet
	w.copyFrom(wlt)
	return nil
}

// Unlock decrypts the wallet into a temporary decrypted copy of the wallet
// Returns error if the decryption fails
// The temporary decrypted wallet should be erased from memory when done.
func (w *Wallet) Unlock(password []byte) (*Wallet, error) {
	if !w.IsEncrypted() {
		return nil, ErrWalletNotEncrypted
	}

	if len(password) == 0 {
		return nil, ErrMissingPassword
	}

	wlt := w.clone()

	// Gets the secrets string
	sstr := wlt.secrets()
	if sstr == "" {
		return nil, errors.New("secrets doesn't exsit")
	}

	ct := w.cryptoType()
	if ct == "" {
		return nil, errors.New("missing crypto type")
	}

	// Gets the crypto
	crypto, err := getCrypto(ct)
	if err != nil {
		return nil, err
	}

	// Decrypts the secrets
	sb, err := crypto.Decrypt([]byte(sstr), password)
	if err != nil {
		return nil, ErrInvalidPassword
	}

	// Deserialize into secrets
	ss := make(secrets)
	defer ss.erase()
	if err := ss.deserialize(sb); err != nil {
		return nil, err
	}

	seed, ok := ss.get(secretSeed)
	if !ok {
		return nil, errors.New("seed doesn't exist in secrets")
	}
	wlt.setSeed(seed)

	lastSeed, ok := ss.get(secretLastSeed)
	if !ok {
		return nil, errors.New("lastSeed doesn't exist in secrets")
	}
	wlt.setLastSeed(lastSeed)

	// Gets addresses related secrets
	for i, e := range wlt.Entries {
		sstr, ok := ss.get(e.Address.String())
		if !ok {
			return nil, fmt.Errorf("secret of address %s doesn't exist in secrets", e.Address)
		}
		s, err := hex.DecodeString(sstr)
		if err != nil {
			return nil, fmt.Errorf("decode secret hex string failed: %v", err)
		}

		copy(wlt.Entries[i].Secret[:], s[:])
	}

	wlt.setEncrypted(false)
	wlt.setSecrets("")
	wlt.setCryptoType("")
	return wlt, nil
}

// copyFrom copies the src wallet to w
func (w *Wallet) copyFrom(src *Wallet) {
	// Clear the original info first
	w.Meta = make(map[string]string)
	w.Entries = w.Entries[:0]

	// Copies the meta
	for k, v := range src.Meta {
		w.Meta[k] = v
	}

	// Copies the address entries
	w.Entries = append(w.Entries, src.Entries...)
}

// Erase wipes secret fields in wallet
func (w *Wallet) Erase() {
	// Wipes the seed and last seed
	w.setSeed("")
	w.setLastSeed("")

	// Wipes private keys in entries
	for i := range w.Entries {
		for j := range w.Entries[i].Secret {
			w.Entries[i].Secret[j] = 0
		}

		w.Entries[i].Secret = cipher.SecKey{}
	}
}

// GuardUpdate executes a function within the context of a read-write managed decrypted wallet.
// Returns ErrWalletNotEncrypted if wallet is not encrypted.
func (w *Wallet) GuardUpdate(password []byte, fn func(w *Wallet) error) error {
	if !w.IsEncrypted() {
		return ErrWalletNotEncrypted
	}

	if len(password) == 0 {
		return ErrMissingPassword
	}

	cryptoType := w.cryptoType()
	wlt, err := w.Unlock(password)
	if err != nil {
		return err
	}

	defer wlt.Erase()

	if err := fn(wlt); err != nil {
		return err
	}

	if err := wlt.Lock(password, cryptoType); err != nil {
		return err
	}

	*w = *wlt
	// Wipes all sensitive data
	w.Erase()
	return nil
}

// GuardView executes a function within the context of a read-only managed decrypted wallet.
// Returns ErrWalletNotEncrypted if wallet is not encrypted.
func (w *Wallet) GuardView(password []byte, f func(w *Wallet) error) error {
	if !w.IsEncrypted() {
		return ErrWalletNotEncrypted
	}

	if len(password) == 0 {
		return ErrMissingPassword
	}

	wlt, err := w.Unlock(password)
	if err != nil {
		return err
	}

	defer wlt.Erase()

	return f(wlt)
}

// Load loads wallet from a given file
func Load(wltFile string) (*Wallet, error) {
	if _, err := os.Stat(wltFile); os.IsNotExist(err) {
		return nil, fmt.Errorf("wallet %s doesn't exist", wltFile)
	}

	r := &ReadableWallet{}
	if err := r.Load(wltFile); err != nil {
		return nil, err
	}

	// update filename meta info with the real filename
	r.Meta["filename"] = filepath.Base(wltFile)
	return r.ToWallet()
}

// Save saves the wallet to given dir
func (w *Wallet) Save(dir string) error {
	r := NewReadableWallet(w)
	return r.Save(filepath.Join(dir, w.Filename()))
}

// removeBackupFiles removes any *.wlt.bak files whom have version 0.1 and *.wlt matched in the given directory
func removeBackupFiles(dir string) error {
	fs, err := filterDir(dir, ".wlt")
	if err != nil {
		return err
	}

	// Creates the .wlt file map
	fm := make(map[string]struct{})
	for _, f := range fs {
		fm[f] = struct{}{}
	}

	// Filters all .wlt.bak files in the directory
	bakFs, err := filterDir(dir, ".wlt.bak")
	if err != nil {
		return err
	}

	// Removes the .wlt.bak file that has .wlt matched.
	for _, bf := range bakFs {
		f := strings.TrimRight(bf, ".bak")
		if _, ok := fm[f]; ok {
			// Load and check the wallet version
			w, err := Load(f)
			if err != nil {
				return err
			}

			if w.Version() == "0.1" {
				if err := os.Remove(bf); err != nil {
					return err
				}
			}
		}
	}

	return nil
}

func filterDir(dir string, suffix string) ([]string, error) {
	files, err := ioutil.ReadDir(dir)
	if err != nil {
		return nil, err
	}
	res := []string{}
	for _, f := range files {
		if !f.IsDir() && strings.HasSuffix(f.Name(), suffix) {
			res = append(res, filepath.Join(dir, f.Name()))
		}
	}
	return res, nil
}

// reset resets the wallet entries and move the lastSeed to origin
func (w *Wallet) reset() {
	w.Entries = []Entry{}
	w.setLastSeed(w.seed())
}

// Validate validates the wallet
func (w *Wallet) Validate() error {
	if fn := w.Meta[metaFilename]; fn == "" {
		return errors.New("filename not set")
	}

	if tm := w.Meta[metaTimestamp]; tm != "" {
		_, err := strconv.ParseInt(tm, 10, 64)
		if err != nil {
			return errors.New("invalid timestamp")
		}
	}

	walletType, ok := w.Meta[metaType]
	if !ok {
		return errors.New("type field not set")
	}
	if walletType != WalletTypeDeterministic {
		return errors.New("wallet type invalid")
	}

	if coinType := w.Meta[metaCoin]; coinType == "" {
		return errors.New("coin field not set")
	}

	var isEncrypted bool
	if encStr, ok := w.Meta[metaEncrypted]; ok {
		// validate the encrypted value
		var err error
		isEncrypted, err = strconv.ParseBool(encStr)
		if err != nil {
			return errors.New("encrypted field is not a valid bool")
		}
	}

	// checks if the secrets field is empty
	if isEncrypted {
		cryptoType, ok := w.Meta[metaCryptoType]
		if !ok {
			return errors.New("crypto type field not set")
		}

		if _, err := getCrypto(CryptoType(cryptoType)); err != nil {
			return errors.New("unknown crypto type")
		}

		if s := w.Meta[metaSecrets]; s == "" {
			return errors.New("wallet is encrypted, but secrets field not set")
		}
	} else {
		if s := w.Meta[metaSeed]; s == "" {
			return errors.New("seed missing in unencrypted wallet")
		}

		if s := w.Meta[metaLastSeed]; s == "" {
			return errors.New("lastSeed missing in unencrypted wallet")
		}
	}

	return nil
}

// Type gets the wallet type
func (w *Wallet) Type() string {
	return w.Meta[metaType]
}

// Version gets the wallet version
func (w *Wallet) Version() string {
	return w.Meta[metaVersion]
}

func (w *Wallet) setVersion(v string) {
	w.Meta[metaVersion] = v
}

// Filename gets the wallet filename
func (w *Wallet) Filename() string {
	return w.Meta[metaFilename]
}

// setFilename sets the wallet filename
func (w *Wallet) setFilename(fn string) {
	w.Meta[metaFilename] = fn
}

// Label gets the wallet label
func (w *Wallet) Label() string {
	return w.Meta[metaLabel]
}

// setLabel sets the wallet label
func (w *Wallet) setLabel(label string) {
	w.Meta[metaLabel] = label
}

// lastSeed returns the last seed
func (w *Wallet) lastSeed() string {
	return w.Meta[metaLastSeed]
}

func (w *Wallet) setLastSeed(lseed string) {
	w.Meta[metaLastSeed] = lseed
}

func (w *Wallet) seed() string {
	return w.Meta[metaSeed]
}

func (w *Wallet) setSeed(seed string) {
	w.Meta[metaSeed] = seed
}

func (w *Wallet) coin() CoinType {
	return CoinType(w.Meta[metaCoin])
}

func (w *Wallet) addressConstructor() func(cipher.PubKey) cipher.Addresser {
	switch w.coin() {
	case CoinTypeSkycoin:
		return func(pk cipher.PubKey) cipher.Addresser {
			return cipher.AddressFromPubKey(pk)
		}
	case CoinTypeBitcoin:
		return func(pk cipher.PubKey) cipher.Addresser {
			return cipher.BitcoinAddressFromPubKey(pk)
		}
	default:
		logger.Panicf("Invalid wallet coin type %q", w.coin())
		return nil
	}
}

func (w *Wallet) setEncrypted(encrypt bool) {
	w.Meta[metaEncrypted] = strconv.FormatBool(encrypt)
}

// IsEncrypted checks whether the wallet is encrypted.
func (w *Wallet) IsEncrypted() bool {
	encStr, ok := w.Meta[metaEncrypted]
	if !ok {
		return false
	}

	b, err := strconv.ParseBool(encStr)
	if err != nil {
		// This can not happen, the meta.encrypted value is either set by
		// setEncrypted() method or converted in ReadableWallet.toWallet().
		// toWallet() method will throw error if the meta.encrypted string is invalid.
		logger.Warning("parse wallet.meta.encrypted string failed: %v", err)
		return false
	}
	return b
}

func (w *Wallet) setCryptoType(tp CryptoType) {
	w.Meta[metaCryptoType] = string(tp)
}

func (w *Wallet) cryptoType() CryptoType {
	return CryptoType(w.Meta[metaCryptoType])
}

func (w *Wallet) secrets() string {
	return w.Meta[metaSecrets]
}

func (w *Wallet) setSecrets(s string) {
	w.Meta[metaSecrets] = s
}

func (w *Wallet) timestamp() int64 {
	// Intentionally ignore the error when parsing the timestamp,
	// if it isn't valid or is missing it will be set to 0.
	// Also, this value is validated by wallet.Validate()
	x, _ := strconv.ParseInt(w.Meta[metaTimestamp], 10, 64) // nolint: errcheck
	return x
}

func (w *Wallet) setTimestamp(t int64) {
	w.Meta[metaTimestamp] = strconv.FormatInt(t, 10)
}

// GenerateAddresses generates addresses
func (w *Wallet) GenerateAddresses(num uint64) ([]cipher.Addresser, error) {
	if num == 0 {
		return nil, nil
	}

	if w.IsEncrypted() {
		return nil, ErrWalletEncrypted
	}

	var seckeys []cipher.SecKey
	var seed []byte
	if len(w.Entries) == 0 {
		seed, seckeys = cipher.MustGenerateDeterministicKeyPairsSeed([]byte(w.seed()), int(num))
	} else {
		sd, err := hex.DecodeString(w.lastSeed())
		if err != nil {
			return nil, fmt.Errorf("decode hex seed failed: %v", err)
		}
		seed, seckeys = cipher.MustGenerateDeterministicKeyPairsSeed(sd, int(num))
	}

	w.setLastSeed(hex.EncodeToString(seed))

	addrs := make([]cipher.Addresser, len(seckeys))
	makeAddress := w.addressConstructor()
	for i, s := range seckeys {
		p := cipher.MustPubKeyFromSecKey(s)
		a := makeAddress(p)
		addrs[i] = a
		w.Entries = append(w.Entries, Entry{
			Address: a,
			Secret:  s,
			Public:  p,
		})
	}
	return addrs, nil
}

// GenerateSkycoinAddresses generates Skycoin addresses. If the wallet's coin type is not Skycoin, returns an error
func (w *Wallet) GenerateSkycoinAddresses(num uint64) ([]cipher.Address, error) {
	if w.coin() != CoinTypeSkycoin {
		return nil, errors.New("GenerateSkycoinAddresses called for non-skycoin wallet")
	}

	addrs, err := w.GenerateAddresses(num)
	if err != nil {
		return nil, err
	}

	skyAddrs := make([]cipher.Address, len(addrs))
	for i, a := range addrs {
		skyAddrs[i] = a.(cipher.Address)
	}

	return skyAddrs, nil
}

// ScanAddresses scans ahead N addresses, truncating up to the highest address with a non-zero balance.
// If any address has a nonzero balance, it rescans N more addresses from that point, until a entire
// sequence of N addresses has no balance.
func (w *Wallet) ScanAddresses(scanN uint64, bg BalanceGetter) (uint64, error) {
	if w.IsEncrypted() {
		return 0, ErrWalletEncrypted
	}

	if scanN == 0 {
		return 0, nil
	}

	w2 := w.clone()

	nExistingAddrs := uint64(len(w2.Entries))
	nAddAddrs := uint64(0)
	n := scanN
	extraScan := uint64(0)

	for {
		// Generate the addresses to scan
		addrs, err := w2.GenerateSkycoinAddresses(n)
		if err != nil {
			return 0, err
		}

		// Get these addresses' balances
		bals, err := bg.GetBalanceOfAddrs(addrs)
		if err != nil {
			return 0, err
		}

		// Check balance from the last one until we find the address that has coins
		var keepNum uint64
		for i := len(bals) - 1; i >= 0; i-- {
			if bals[i].Confirmed.Coins > 0 || bals[i].Predicted.Coins > 0 {
				keepNum = uint64(i + 1)
				break
			}
		}

		if keepNum == 0 {
			break
		}

		nAddAddrs += keepNum + extraScan

		// extraScan is the number of addresses with a zero balance beyond the
		// last address with a nonzero balance
		extraScan = n - keepNum

		// n is the number of addresses to scan the next iteration
		n = scanN - extraScan
	}

	// Regenerate addresses up to nExistingAddrs + nAddAddrss.
	// This is necessary to keep the lastSeed updated.
	w2.reset()
	if _, err := w2.GenerateSkycoinAddresses(nExistingAddrs + nAddAddrs); err != nil {
		return 0, err
	}

	*w = *w2

	return nAddAddrs, nil
}

// GetAddresses returns all addresses in wallet
func (w *Wallet) GetAddresses() []cipher.Addresser {
	addrs := make([]cipher.Addresser, len(w.Entries))
	for i, e := range w.Entries {
		addrs[i] = e.Address
	}
	return addrs
}

// GetSkycoinAddresses returns all Skycoin addresses in wallet. The wallet's coin type must be Skycoin.
func (w *Wallet) GetSkycoinAddresses() ([]cipher.Address, error) {
	if w.coin() != CoinTypeSkycoin {
		return nil, errors.New("Wallet coin type is not Skycoin")
	}

	addrs := make([]cipher.Address, len(w.Entries))
	for i, e := range w.Entries {
		addrs[i] = e.SkycoinAddress()
	}
	return addrs, nil
}

// GetEntry returns entry of given address
func (w *Wallet) GetEntry(a cipher.Address) (Entry, bool) {
	for _, e := range w.Entries {
		if e.SkycoinAddress() == a {
			return e, true
		}
	}
	return Entry{}, false
}

// HasEntry returns true if the wallet has an Entry with a given cipher.Address.
func (w *Wallet) HasEntry(a cipher.Address) bool {
	// This doesn't use GetEntry() to avoid copying an Entry in the return value,
	// which may contain a secret key
	for _, e := range w.Entries {
		if e.SkycoinAddress() == a {
			return true
		}
	}
	return false
}

// AddEntry adds new entry
func (w *Wallet) AddEntry(entry Entry) error {
	// dup check
	for _, e := range w.Entries {
		if e.SkycoinAddress() == entry.SkycoinAddress() {
			return errors.New("duplicate address entry")
		}
	}

	w.Entries = append(w.Entries, entry)
	return nil
}

// clone returns the clone of self
func (w *Wallet) clone() *Wallet {
	wlt := Wallet{
		Meta: make(map[string]string),
	}
	for k, v := range w.Meta {
		wlt.Meta[k] = v
	}

	wlt.Entries = append(wlt.Entries, w.Entries...)

	return &wlt
<<<<<<< HEAD
}

// Validator validate if the wallet be able to create spending transaction
type Validator interface {
	// checks if any of the given addresses has unconfirmed spending transactions
	HasUnconfirmedSpendTx(addr []cipher.Address) (bool, error)
}

// CreateAndSignTransaction Creates a Transaction
// spending coins and hours from wallet
func (w *Wallet) CreateAndSignTransaction(auxs coin.AddressUxOuts, headTime, coins uint64, dest cipher.Address, mainExprs []byte) (*coin.Transaction, error) {
	if w.IsEncrypted() {
		return nil, ErrWalletEncrypted
	}

	entriesMap := make(map[cipher.Address]Entry)
	for a := range auxs {
		e, ok := w.GetEntry(a)
		// Check that auxs does not contain addresses that are not known to this wallet
		if !ok {
			return nil, ErrUnknownAddress
		}
		entriesMap[e.SkycoinAddress()] = e
	}

	// Determine which unspents to spend.
	// Use the MaximizeUxOuts strategy, this will keep the uxout pool smaller
	uxa := auxs.Flatten()
	uxb, err := NewUxBalances(headTime, uxa)
	if err != nil {
		return nil, err
	}

	spends, err := ChooseSpendsMaximizeUxOuts(uxb, coins, 0)
	if err != nil {
		return nil, err
	}

	// Add these unspents as tx inputs
	var txn coin.Transaction
	toSign := make([]cipher.SecKey, len(spends))
	spending := Balance{Coins: 0, Hours: 0}
	for i, au := range spends {
		entry, ok := entriesMap[au.Address]
		if !ok {
			return nil, NewError(fmt.Errorf("address %v does not exist in wallet %v", au.Address, w.Filename()))
		}

		txn.PushInput(au.Hash)

		toSign[i] = entry.Secret

		spending.Coins += au.Coins
		spending.Hours += au.Hours
	}

	if spending.Hours == 0 {
		return nil, fee.ErrTxnNoFee
	}

	// Calculate coin hour allocation
	changeCoins := spending.Coins - coins
	haveChange := changeCoins > 0
	changeHours, addrHours, outputHours := DistributeSpendHours(spending.Hours, 1, haveChange)

	logger.Infof("wallet.CreateAndSignTransaction: spending.Hours=%d, fee.VerifyTransactionFeeForHours(%d, %d, %d)", spending.Hours, outputHours, spending.Hours-outputHours, params.UserVerifyTxn.BurnFactor)
	if err := fee.VerifyTransactionFeeForHours(outputHours, spending.Hours-outputHours, params.UserVerifyTxn.BurnFactor); err != nil {
		logger.WithError(err).Warning("wallet.CreateAndSignTransaction: fee.VerifyTransactionFeeForHours failed")
		return nil, err
	}

	if haveChange {
		changeAddr := spends[0].Address
		txn.PushOutput(changeAddr, changeCoins, changeHours, []byte{})
	}

	txn.PushOutput(dest, coins, addrHours[0], []byte{})

	txn.SignInputs(toSign)
	if err := txn.UpdateHeader(); err != nil {
		logger.Critical().WithError(err).Error("txn.UpdateHeader failed")
		return nil, err
	}

	return &txn, nil
}

// CreateAndSignTransactionAdvanced creates and signs a transaction based upon CreateTransactionParams.
// Set the password as nil if the wallet is not encrypted, otherwise the password must be provided.
// NOTE: Caller must ensure that auxs correspond to params.Wallet.Addresses and params.Wallet.UxOuts options
// Outputs to spend are chosen from the pool of outputs provided.
// The outputs are chosen by the following procedure:
//   - All outputs are merged into one list and are sorted coins highest, hours lowest, with the hash as a tiebreaker
//   - Outputs are chosen from the beginning of this list, until the requested amount of coins is met.
//     If hours are also specified, selection continues until the requested amount of hours are met.
//   - If the total amount of coins in the chosen outputs is exactly equal to the requested amount of coins,
//     such that there would be no change output but hours remain as change, another output will be chosen to create change,
//     if the coinhour cost of adding that output is less than the coinhours that would be lost as change
// If receiving hours are not explicitly specified, hours are allocated amongst the receiving outputs proportional to the number of coins being sent to them.
// If the change address is not specified, the address whose bytes are lexically sorted first is chosen from the owners of the outputs being spent.
func (w *Wallet) CreateAndSignTransactionAdvanced(p CreateTransactionParams, auxs coin.AddressUxOuts, headTime uint64) (*coin.Transaction, []UxBalance, error) {
	if err := p.Validate(); err != nil {
		return nil, nil, err
	}

	if p.Wallet.ID != w.Filename() {
		return nil, nil, NewError(errors.New("p.Wallet.ID does not match wallet"))
	}

	if w.IsEncrypted() {
		return nil, nil, ErrWalletEncrypted
	}

	entriesMap := make(map[cipher.Address]Entry)
	for a := range auxs {
		// Check that auxs does not contain addresses that are not known to this wallet
		e, ok := w.GetEntry(a)
		if !ok {
			return nil, nil, ErrUnknownAddress
		}
		entriesMap[e.SkycoinAddress()] = e
	}

	txn := &coin.Transaction{}
	txn.MainExpressions = p.MainExpressions

	// Determine which unspents to spend
	uxa := auxs.Flatten()

	uxb, err := NewUxBalances(headTime, uxa)
	if err != nil {
		return nil, nil, err
	}

	// Reverse lookup set to recover the inputs
	uxbMap := make(map[cipher.SHA256]UxBalance, len(uxb))
	for _, u := range uxb {
		if _, ok := uxbMap[u.Hash]; ok {
			return nil, nil, errors.New("Duplicate UxBalance in array")
		}
		uxbMap[u.Hash] = u
	}

	// calculate total coins and minimum hours to send
	var totalOutCoins uint64
	var requestedHours uint64
	for _, to := range p.To {
		totalOutCoins, err = coin.AddUint64(totalOutCoins, to.Coins)
		if err != nil {
			return nil, nil, NewError(fmt.Errorf("total output coins error: %v", err))
		}

		requestedHours, err = coin.AddUint64(requestedHours, to.Hours)
		if err != nil {
			return nil, nil, NewError(fmt.Errorf("total output hours error: %v", err))
		}
	}

	// Use the MinimizeUxOuts strategy, to use least possible uxouts
	// this will allow more frequent spending
	// we don't need to check whether we have sufficient balance beforehand as ChooseSpends already checks that
	spends, err := ChooseSpendsMinimizeUxOuts(uxb, totalOutCoins, requestedHours)
	if err != nil {
		return nil, nil, err
	}

	// calculate total coins and hours in spends
	var totalInputCoins uint64
	var totalInputHours uint64
	toSign := make([]cipher.SecKey, len(spends))
	for i, spend := range spends {
		totalInputCoins, err = coin.AddUint64(totalInputCoins, spend.Coins)
		if err != nil {
			return nil, nil, err
		}

		totalInputHours, err = coin.AddUint64(totalInputHours, spend.Hours)
		if err != nil {
			return nil, nil, err
		}

		entry, ok := entriesMap[spend.Address]
		if !ok {
			return nil, nil, fmt.Errorf("spend address %s not found in entriesMap", spend.Address.String())
		}

		toSign[i] = entry.Secret
		txn.PushInput(spend.Hash)
	}

	feeHours := fee.RequiredFee(totalInputHours, params.UserVerifyTxn.BurnFactor)
	if feeHours == 0 {
		return nil, nil, fee.ErrTxnNoFee
	}
	remainingHours := totalInputHours - feeHours

	switch p.HoursSelection.Type {
	case HoursSelectionTypeManual:
		txn.Out = append(txn.Out, p.To...)

	case HoursSelectionTypeAuto:
		var addrHours []uint64

		switch p.HoursSelection.Mode {
		case HoursSelectionModeShare:
			// multiply remaining hours after fee burn with share factor
			hours, err := coin.Uint64ToInt64(remainingHours)
			if err != nil {
				return nil, nil, err
			}

			allocatedHoursInt := p.HoursSelection.ShareFactor.Mul(decimal.New(hours, 0)).IntPart()
			allocatedHours, err := coin.Int64ToUint64(allocatedHoursInt)
			if err != nil {
				return nil, nil, err
			}

			toCoins := make([]uint64, len(p.To))
			for i, to := range p.To {
				toCoins[i] = to.Coins
			}

			addrHours, err = DistributeCoinHoursProportional(toCoins, allocatedHours)
			if err != nil {
				return nil, nil, err
			}
		default:
			return nil, nil, ErrInvalidHoursSelectionType
		}

		for i, out := range p.To {
			out.Hours = addrHours[i]
			txn.Out = append(txn.Out, out)
		}

	default:
		return nil, nil, ErrInvalidHoursSelectionMode
	}

	totalOutHours, err := txn.OutputHours()
	if err != nil {
		return nil, nil, err
	}

	// Make sure we have enough coins and coin hours
	// If we don't, and we called ChooseSpends, then ChooseSpends has a bug, as it should have returned this error already
	if totalOutCoins > totalInputCoins {
		logger.WithError(ErrInsufficientBalance).Error("Insufficient coins after choosing spends, this should not occur")
		return nil, nil, ErrInsufficientBalance
	}

	if totalOutHours > remainingHours {
		logger.WithError(fee.ErrTxnInsufficientCoinHours).Error("Insufficient hours after choosing spends or distributing hours, this should not occur")
		return nil, nil, fee.ErrTxnInsufficientCoinHours
	}

	// create change output
	changeCoins := totalInputCoins - totalOutCoins
	changeHours := remainingHours - totalOutHours

	// If there are no change coins but there are change hours, try to add another
	// input to save the change hours.
	// This chooses an available input with the least number of coin hours;
	// if the extra coin hour fee incurred by this additional input is less than
	// the remaining coin hours, the input is added.
	if changeCoins == 0 && changeHours > 0 {
		// Find the output with the least coin hours
		// If size of the fee for this output is less than the changeHours, add it
		// Update changeCoins and changeHours
		z := uxBalancesSub(uxb, spends)
		sortSpendsHoursLowToHigh(z)
		if len(z) > 0 {
			extra := z[0]

			// Calculate the new hours being spent
			newTotalHours, err := coin.AddUint64(totalInputHours, extra.Hours)
			if err != nil {
				return nil, nil, err
			}

			// Calculate the new fee for this new amount of hours
			newFee := fee.RequiredFee(newTotalHours, params.UserVerifyTxn.BurnFactor)
			if newFee < feeHours {
				err := errors.New("updated fee after adding extra input for change is unexpectedly less than it was initially")
				logger.WithError(err).Error()
				return nil, nil, err
			}

			// If the cost of adding this extra input is less than the amount of change hours we
			// can save, use the input
			additionalFee := newFee - feeHours
			if additionalFee < changeHours {
				changeCoins = extra.Coins

				if extra.Hours < additionalFee {
					err := errors.New("calculated additional fee is unexpectedly higher than the extra input's hours")
					logger.WithError(err).Error()
					return nil, nil, err
				}

				additionalHours := extra.Hours - additionalFee
				changeHours, err = coin.AddUint64(changeHours, additionalHours)
				if err != nil {
					return nil, nil, err
				}

				entry, ok := entriesMap[extra.Address]
				if !ok {
					return nil, nil, fmt.Errorf("extra spend address %s not found in entriesMap", extra.Address.String())
				}

				toSign = append(toSign, entry.Secret)
				txn.PushInput(extra.Hash)
			}
		}
	}

	// With auto share mode, if there are leftover hours and change couldn't be force-added,
	// recalculate that share ratio at 100%
	if changeCoins == 0 && changeHours > 0 && p.HoursSelection.Type == HoursSelectionTypeAuto && p.HoursSelection.Mode == HoursSelectionModeShare {
		oneDecimal := decimal.New(1, 0)
		if p.HoursSelection.ShareFactor.Equal(oneDecimal) {
			return nil, nil, errors.New("share factor is 1.0 but changeHours > 0 unexpectedly")
		}
		p.HoursSelection.ShareFactor = &oneDecimal
		return w.CreateAndSignTransactionAdvanced(p, auxs, headTime)
	}

	if changeCoins > 0 {
		var changeAddress cipher.Address
		if p.ChangeAddress != nil {
			changeAddress = *p.ChangeAddress
		} else {
			// Choose a change address from the unspent outputs
			// Sort spends by address, comparing bytes, and use the first
			// This provides deterministic change address selection from a set of unspent outputs
			if len(spends) == 0 {
				return nil, nil, errors.New("spends is unexpectedly empty when choosing an automatic change address")
			}

			addressBytes := make([][]byte, len(spends))
			for i, s := range spends {
				addressBytes[i] = s.Address.Bytes()
			}

			sort.Slice(addressBytes, func(i, j int) bool {
				return bytes.Compare(addressBytes[i], addressBytes[j]) < 0
			})

			var err error
			changeAddress, err = cipher.AddressFromBytes(addressBytes[0])
			if err != nil {
				logger.Critical().WithError(err).Error("cipher.AddressFromBytes failed for change address converted to bytes")
				return nil, nil, err
			}
		}

		ux := auxs[spends[0].Address][0]
		prgrm := cxcore.Deserialize(cxcore.MergeTransactionAndBlockchain(ux.Body.ProgramState, p.MainExpressions))
		prgrm.RunCompiled(0, nil)
		s := cxcore.Serialize(prgrm, 1)
		updatedPS := cxcore.ExtractBlockchainProgram(ux.Body.ProgramState, s)

		for i := range txn.Out {
			txn.Out[i].ProgramState = updatedPS
		}
		txn.PushOutput(changeAddress, changeCoins, changeHours, updatedPS)
	}

	txn.SignInputs(toSign)
	if err := txn.UpdateHeader(); err != nil {
		logger.Critical().WithError(err).Error("txn.UpdateHeader failed")
		return nil, nil, err
	}

	inputs := make([]UxBalance, len(txn.In))
	for i, h := range txn.In {
		uxBalance, ok := uxbMap[h]
		if !ok {
			return nil, nil, errors.New("Created transaction's input is not in the UxBalanceSet, this should not occur")
		}
		inputs[i] = uxBalance
	}

	if err := verifyCreatedTransactionInvariants(p, txn, inputs); err != nil {
		logger.Critical().WithError(err).Error("CreateAndSignTransactionAdvanced created transaction that violates invariants, aborting")
		return nil, nil, fmt.Errorf("Created transaction that violates invariants, this is a bug: %v", err)
	}

	return txn, inputs, nil
}

// verifyCreatedTransactionInvariants checks that the transaction that was created matches expectations.
// Does not call visor verification methods because that causes import cycle.
// daemon.Gateway checks that the transaction passes additional visor verification methods.
func verifyCreatedTransactionInvariants(p CreateTransactionParams, txn *coin.Transaction, inputs []UxBalance) error {
	for _, o := range txn.Out {
		// No outputs should be sent to the null address
		if o.Address.Null() {
			return errors.New("Output address is null")
		}

		if o.Coins == 0 {
			return errors.New("Output coins is 0")
		}
	}

	if len(txn.Out) != len(p.To) && len(txn.Out) != len(p.To)+1 {
		return errors.New("Transaction has unexpected number of outputs")
	}

	for i, o := range txn.Out[:len(p.To)] {
		if o.Address != p.To[i].Address {
			return errors.New("Output address does not match requested address")
		}

		if o.Coins != p.To[i].Coins {
			return errors.New("Output coins does not match requested coins")
		}

		if p.To[i].Hours != 0 && o.Hours != p.To[i].Hours {
			return errors.New("Output hours does not match requested hours")
		}
	}

	if len(txn.Sigs) != len(txn.In) {
		return errors.New("Number of signatures does not match number of inputs")
	}

	if len(txn.In) != len(inputs) {
		return errors.New("Number of UxOut inputs does not match number of transaction inputs")
	}

	for i, h := range txn.In {
		if inputs[i].Hash != h {
			return errors.New("Transaction input hash does not match UxOut inputs hash")
		}
	}

	inputsMap := make(map[cipher.SHA256]struct{}, len(inputs))

	for _, i := range inputs {
		if i.Hours < i.InitialHours {
			return errors.New("Calculated input hours are unexpectedly less than the initial hours")
		}

		if i.SrcTransaction.Null() {
			return errors.New("Input's source transaction is a null hash")
		}

		if i.Hash.Null() {
			return errors.New("Input's hash is a null hash")
		}

		if _, ok := inputsMap[i.Hash]; ok {
			return errors.New("Duplicate input in array")
		}

		inputsMap[i.Hash] = struct{}{}
	}

	var inputHours uint64
	for _, i := range inputs {
		var err error
		inputHours, err = coin.AddUint64(inputHours, i.Hours)
		if err != nil {
			return err
		}
	}

	var outputHours uint64
	for _, i := range txn.Out {
		var err error
		outputHours, err = coin.AddUint64(outputHours, i.Hours)
		if err != nil {
			return err
		}
	}

	if inputHours < outputHours {
		return errors.New("Total input hours is less than the output hours")
	}

	if inputHours-outputHours < fee.RequiredFee(inputHours, params.UserVerifyTxn.BurnFactor) {
		return errors.New("Transaction will not satisy required fee")
	}

	return nil
}

// DistributeSpendHours calculates how many coin hours to transfer to the change address and how
// many to transfer to each of the other destination addresses.
// Input hours are split by BurnFactor (rounded down) to meet the fee requirement.
// The remaining hours are split in half, one half goes to the change address
// and the other half goes to the destination addresses.
// If the remaining hours are an odd number, the change address gets the extra hour.
// If the amount assigned to the destination addresses is not perfectly divisible by the
// number of destination addresses, the extra hours are distributed to some of these addresses.
// Returns the number of hours to send to the change address,
// an array of length nAddrs with the hours to give to each destination address,
// and a sum of these values.
func DistributeSpendHours(inputHours, nAddrs uint64, haveChange bool) (uint64, []uint64, uint64) {
	feeHours := fee.RequiredFee(inputHours, params.UserVerifyTxn.BurnFactor)
	remainingHours := inputHours - feeHours

	var changeHours uint64
	if haveChange {
		// Split the remaining hours between the change output and the other outputs
		changeHours = remainingHours / 2

		// If remainingHours is an odd number, give the extra hour to the change output
		if remainingHours%2 == 1 {
			changeHours++
		}
	}

	// Distribute the remaining hours equally amongst the destination outputs
	remainingAddrHours := remainingHours - changeHours
	addrHoursShare := remainingAddrHours / nAddrs

	// Due to integer division, extra coin hours might remain after dividing by len(toAddrs)
	// Allocate these extra hours to the toAddrs
	addrHours := make([]uint64, nAddrs)
	for i := range addrHours {
		addrHours[i] = addrHoursShare
	}

	extraHours := remainingAddrHours - (addrHoursShare * nAddrs)
	i := 0
	for extraHours > 0 {
		addrHours[i] = addrHours[i] + 1
		i++
		extraHours--
	}

	// Assert that the hour calculation is correct
	var spendHours uint64
	for _, h := range addrHours {
		spendHours += h
	}
	spendHours += changeHours
	if spendHours != remainingHours {
		logger.Panicf("spendHours != remainingHours (%d != %d), calculation error", spendHours, remainingHours)
	}

	return changeHours, addrHours, spendHours
}

// DistributeCoinHoursProportional distributes hours amongst coins proportional to the coins amount
func DistributeCoinHoursProportional(coins []uint64, hours uint64) ([]uint64, error) {
	if len(coins) == 0 {
		return nil, errors.New("DistributeCoinHoursProportional coins array must not be empty")
	}

	coinsInt := make([]*big.Int, len(coins))

	var total uint64
	for i, c := range coins {
		if c == 0 {
			return nil, errors.New("DistributeCoinHoursProportional coins array has a zero value")
		}

		var err error
		total, err = coin.AddUint64(total, c)
		if err != nil {
			return nil, err
		}

		cInt64, err := coin.Uint64ToInt64(c)
		if err != nil {
			return nil, err
		}

		coinsInt[i] = big.NewInt(cInt64)
	}

	totalInt64, err := coin.Uint64ToInt64(total)
	if err != nil {
		return nil, err
	}
	totalInt := big.NewInt(totalInt64)

	hoursInt64, err := coin.Uint64ToInt64(hours)
	if err != nil {
		return nil, err
	}
	hoursInt := big.NewInt(hoursInt64)

	var assignedHours uint64
	addrHours := make([]uint64, len(coins))
	for i, c := range coinsInt {
		// Scale the ratio of coins to total coins proportionally by calculating
		// (coins * totalHours) / totalCoins
		// The remainder is truncated, remaining hours are appended after this
		num := &big.Int{}
		num.Mul(c, hoursInt)

		fracInt := big.Int{}
		fracInt.Div(num, totalInt)

		if !fracInt.IsUint64() {
			return nil, errors.New("DistributeCoinHoursProportional calculated fractional hours is not representable as a uint64")
		}

		fracHours := fracInt.Uint64()

		addrHours[i] = fracHours
		assignedHours, err = coin.AddUint64(assignedHours, fracHours)
		if err != nil {
			return nil, err
		}
	}

	if hours < assignedHours {
		return nil, errors.New("DistributeCoinHoursProportional assigned hours exceeding input hours, this is a bug")
	}

	remainingHours := hours - assignedHours

	if remainingHours > uint64(len(coins)) {
		return nil, errors.New("DistributeCoinHoursProportional remaining hours exceed len(coins), this is a bug")
	}

	// For remaining hours lost due to fractional cutoff when scaling,
	// first provide at least 1 coin hour to coins that were assigned 0.
	i := 0
	for remainingHours > 0 && i < len(coins) {
		if addrHours[i] == 0 {
			addrHours[i] = 1
			remainingHours--
		}
		i++
	}

	// Then, assign the extra coin hours
	i = 0
	for remainingHours > 0 {
		addrHours[i] = addrHours[i] + 1
		remainingHours--
		i++
	}

	return addrHours, nil
}

// UxBalance is an intermediate representation of a UxOut for sorting and spend choosing
type UxBalance struct {
	Hash           cipher.SHA256
	BkSeq          uint64
	Time           uint64
	Address        cipher.Address
	Coins          uint64
	InitialHours   uint64
	Hours          uint64
	SrcTransaction cipher.SHA256
}

// NewUxBalances converts coin.UxArray to []UxBalance. headTime is required to calculate coin hours.
func NewUxBalances(headTime uint64, uxa coin.UxArray) ([]UxBalance, error) {
	uxb := make([]UxBalance, len(uxa))
	for i, ux := range uxa {
		b, err := NewUxBalance(headTime, ux)
		if err != nil {
			return nil, err
		}
		uxb[i] = b
	}

	return uxb, nil
}

// NewUxBalance converts coin.UxOut to UxBalance. headTime is required to calculate coin hours.
func NewUxBalance(headTime uint64, ux coin.UxOut) (UxBalance, error) {
	hours, err := ux.CoinHours(headTime)
	if err != nil {
		return UxBalance{}, err
	}

	return UxBalance{
		Hash:           ux.Hash(),
		BkSeq:          ux.Head.BkSeq,
		Time:           ux.Head.Time,
		Address:        ux.Body.Address,
		Coins:          ux.Body.Coins,
		InitialHours:   ux.Body.Hours,
		Hours:          hours,
		SrcTransaction: ux.Body.SrcTransaction,
	}, nil
}

func uxBalancesSub(a, b []UxBalance) []UxBalance {
	var x []UxBalance

	bMap := make(map[cipher.SHA256]struct{}, len(b))
	for _, i := range b {
		bMap[i.Hash] = struct{}{}
	}

	for _, i := range a {
		if _, ok := bMap[i.Hash]; !ok {
			x = append(x, i)
		}
	}

	return x
}

// ChooseSpendsMinimizeUxOuts chooses uxout spends to satisfy an amount, using the least number of uxouts
//     -- PRO: Allows more frequent spending, less waiting for confirmations, useful for exchanges.
//     -- PRO: When transaction is volume is higher, transactions are prioritized by fee/size. Minimizing uxouts minimizes size.
//     -- CON: Would make the unconfirmed pool grow larger.
// Users with high transaction frequency will want to use this so that they will not need to wait as frequently
// for unconfirmed spends to complete before sending more.
// Alternatively, or in addition to this, they should batch sends into single transactions.
func ChooseSpendsMinimizeUxOuts(uxa []UxBalance, coins, hours uint64) ([]UxBalance, error) {
	return ChooseSpends(uxa, coins, hours, sortSpendsCoinsHighToLow)
}

// sortSpendsCoinsHighToLow sorts uxout spends with highest balance to lowest
func sortSpendsCoinsHighToLow(uxa []UxBalance) {
	sort.Slice(uxa, makeCmpUxOutByCoins(uxa, func(a, b uint64) bool {
		return a > b
	}))
}

// ChooseSpendsMaximizeUxOuts chooses uxout spends to satisfy an amount, using the most number of uxouts
// See the pros and cons of ChooseSpendsMinimizeUxOuts.
// This should be the default mode, because this keeps the unconfirmed pool smaller which will allow
// the network to scale better.
func ChooseSpendsMaximizeUxOuts(uxa []UxBalance, coins, hours uint64) ([]UxBalance, error) {
	return ChooseSpends(uxa, coins, hours, sortSpendsCoinsLowToHigh)
}

// sortSpendsCoinsLowToHigh sorts uxout spends with lowest balance to highest
func sortSpendsCoinsLowToHigh(uxa []UxBalance) {
	sort.Slice(uxa, makeCmpUxOutByCoins(uxa, func(a, b uint64) bool {
		return a < b
	}))
}

// sortSpendsHoursLowToHigh sorts uxout spends with lowest hours to highest
func sortSpendsHoursLowToHigh(uxa []UxBalance) {
	sort.Slice(uxa, makeCmpUxOutByHours(uxa, func(a, b uint64) bool {
		return a < b
	}))
}

func makeCmpUxOutByCoins(uxa []UxBalance, coinsCmp func(a, b uint64) bool) func(i, j int) bool {
	// Sort by:
	// coins highest or lowest depending on coinsCmp
	//  hours lowest
	//   oldest first
	//    tie break with hash comparison
	return func(i, j int) bool {
		a := uxa[i]
		b := uxa[j]

		if a.Coins == b.Coins {
			if a.Hours == b.Hours {
				if a.BkSeq == b.BkSeq {
					return cmpUxBalanceByUxID(a, b)
				}
				return a.BkSeq < b.BkSeq
			}
			return a.Hours < b.Hours
		}
		return coinsCmp(a.Coins, b.Coins)
	}
}

func makeCmpUxOutByHours(uxa []UxBalance, hoursCmp func(a, b uint64) bool) func(i, j int) bool {
	// Sort by:
	// hours highest or lowest depending on hoursCmp
	//  coins lowest
	//   oldest first
	//    tie break with hash comparison
	return func(i, j int) bool {
		a := uxa[i]
		b := uxa[j]

		if a.Hours == b.Hours {
			if a.Coins == b.Coins {
				if a.BkSeq == b.BkSeq {
					return cmpUxBalanceByUxID(a, b)
				}
				return a.BkSeq < b.BkSeq
			}
			return a.Coins < b.Coins
		}
		return hoursCmp(a.Hours, b.Hours)
	}
}

func cmpUxBalanceByUxID(a, b UxBalance) bool {
	cmp := bytes.Compare(a.Hash[:], b.Hash[:])
	if cmp == 0 {
		logger.Panic("Duplicate UxOut when sorting")
	}
	return cmp < 0
}

// ChooseSpends chooses uxouts from a list of uxouts.
// It first chooses the uxout with the most number of coins that has nonzero coinhours.
// It then chooses uxouts with zero coinhours, ordered by sortStrategy
// It then chooses remaining uxouts with nonzero coinhours, ordered by sortStrategy
func ChooseSpends(uxa []UxBalance, coins, hours uint64, sortStrategy func([]UxBalance)) ([]UxBalance, error) {
	if coins == 0 {
		return nil, ErrZeroSpend
	}

	if len(uxa) == 0 {
		return nil, ErrNoUnspents
	}

	for _, ux := range uxa {
		if ux.Coins == 0 {
			logger.Panic("UxOut coins are 0, can't spend")
			return nil, errors.New("UxOut coins are 0, can't spend")
		}
	}

	// Split UxBalances into those with and without hours
	var nonzero, zero []UxBalance
	for _, ux := range uxa {
		if ux.Hours == 0 {
			zero = append(zero, ux)
		} else {
			nonzero = append(nonzero, ux)
		}
	}

	// Abort if there are no uxouts with non-zero coinhours, they can't be spent yet
	if len(nonzero) == 0 {
		return nil, fee.ErrTxnNoFee
	}

	// Sort uxouts with hours lowest to highest and coins highest to lowest
	sortSpendsCoinsHighToLow(nonzero)

	var have Balance
	var spending []UxBalance

	// Use the first nonzero output. This output will have the least hours possible
	firstNonzero := nonzero[0]
	if firstNonzero.Hours == 0 {
		logger.Panic("balance has zero hours unexpectedly")
		return nil, errors.New("balance has zero hours unexpectedly")
	}

	nonzero = nonzero[1:]

	spending = append(spending, firstNonzero)

	have.Coins += firstNonzero.Coins
	have.Hours += firstNonzero.Hours

	if have.Coins >= coins && fee.RemainingHours(have.Hours, params.UserVerifyTxn.BurnFactor) >= hours {
		return spending, nil
	}

	// Sort uxouts without hours according to the sorting strategy
	sortStrategy(zero)

	for _, ux := range zero {
		spending = append(spending, ux)

		have.Coins += ux.Coins
		have.Hours += ux.Hours

		if have.Coins >= coins {
			break
		}
	}

	if have.Coins >= coins && fee.RemainingHours(have.Hours, params.UserVerifyTxn.BurnFactor) >= hours {
		return spending, nil
	}

	// Sort remaining uxouts with hours according to the sorting strategy
	sortStrategy(nonzero)

	for _, ux := range nonzero {
		spending = append(spending, ux)

		have.Coins += ux.Coins
		have.Hours += ux.Hours

		if have.Coins >= coins && fee.RemainingHours(have.Hours, params.UserVerifyTxn.BurnFactor) >= hours {
			return spending, nil
		}
	}

	if have.Coins < coins {
		return nil, ErrInsufficientBalance
	}

	return nil, ErrInsufficientHours
=======
>>>>>>> cbea1179
}<|MERGE_RESOLUTION|>--- conflicted
+++ resolved
@@ -14,23 +14,10 @@
 	"time"
 
 	"encoding/hex"
-
-<<<<<<< HEAD
+	
+	"github.com/amherag/skycoin/src/coin"
 	"github.com/amherag/skycoin/src/cipher"
-	"github.com/amherag/skycoin/src/coin"
-	"github.com/amherag/skycoin/src/params"
-
-	"github.com/shopspring/decimal"
-
-	"github.com/amherag/skycoin/src/util/fee"
 	"github.com/amherag/skycoin/src/util/logging"
-
-	"github.com/skycoin/cx/cx"
-=======
-	"github.com/skycoin/skycoin/src/cipher"
-
-	"github.com/skycoin/skycoin/src/util/logging"
->>>>>>> cbea1179
 )
 
 // Error wraps wallet-related errors.
@@ -137,153 +124,6 @@
 // CoinType represents the wallet coin type
 type CoinType string
 
-<<<<<<< HEAD
-const (
-	// HoursSelectionTypeManual is used to specify manual hours selection in advanced spend
-	HoursSelectionTypeManual = "manual"
-	// HoursSelectionTypeAuto is used to specify automatic hours selection in advanced spend
-	HoursSelectionTypeAuto = "auto"
-
-	// HoursSelectionModeShare will distribute coin hours equally amongst destinations
-	HoursSelectionModeShare = "share"
-)
-
-// HoursSelection defines options for hours distribution
-type HoursSelection struct {
-	Type        string
-	Mode        string
-	ShareFactor *decimal.Decimal
-}
-
-// CreateTransactionWalletParams defines a wallet to spend from and optionally which addresses in the wallet
-type CreateTransactionWalletParams struct {
-	ID        string
-	UxOuts    []cipher.SHA256
-	Addresses []cipher.Address
-	Password  []byte
-}
-
-// CreateTransactionParams defines control parameters for transaction construction
-type CreateTransactionParams struct {
-	IgnoreUnconfirmed bool
-	HoursSelection    HoursSelection
-	Wallet            CreateTransactionWalletParams
-	ChangeAddress     *cipher.Address
-	MainExpressions   []byte
-	To                []coin.TransactionOutput
-}
-
-// Validate validates CreateTransactionParams
-func (c CreateTransactionParams) Validate() error {
-	if c.ChangeAddress != nil && c.ChangeAddress.Null() {
-		return ErrNullChangeAddress
-	}
-
-	if len(c.To) == 0 {
-		return ErrMissingTo
-	}
-
-	for _, to := range c.To {
-		if to.Coins == 0 {
-			return ErrZeroCoinsTo
-		}
-
-		if to.Address.Null() {
-			return ErrNullAddressTo
-		}
-	}
-
-	// Check for duplicate outputs, a transaction can't have outputs with
-	// the same (address, coins, hours)
-	// Auto mode would distribute hours to the outputs and could hypothetically
-	// avoid assigning duplicate hours in many cases, but the complexity for doing
-	// so is very high, so also reject duplicate (address, coins) for auto mode.
-	// outputs := make(map[coin.TransactionOutput]struct{}, len(c.To))
-	// for _, to := range c.To {
-	// 	outputs[to] = struct{}{}
-	// }
-
-	// if len(outputs) != len(c.To) {
-	// 	return ErrDuplicateTo
-	// }
-
-	if c.Wallet.ID == "" {
-		return ErrMissingWalletID
-	}
-
-	addressMap := make(map[cipher.Address]struct{}, len(c.Wallet.Addresses))
-	for _, a := range c.Wallet.Addresses {
-		if a.Null() {
-			return ErrIncludesNullAddress
-		}
-
-		addressMap[a] = struct{}{}
-	}
-
-	if len(addressMap) != len(c.Wallet.Addresses) {
-		return ErrDuplicateAddresses
-	}
-
-	switch c.HoursSelection.Type {
-	case HoursSelectionTypeAuto:
-		for _, to := range c.To {
-			if to.Hours != 0 {
-				return ErrZeroToHoursAuto
-			}
-		}
-
-		switch c.HoursSelection.Mode {
-		case HoursSelectionModeShare:
-		case "":
-			return ErrMissingModeAuto
-		default:
-			return ErrInvalidHoursSelMode
-		}
-
-	case HoursSelectionTypeManual:
-		if c.HoursSelection.Mode != "" {
-			return ErrInvalidModeManual
-		}
-
-	default:
-		return ErrInvalidHoursSelType
-	}
-
-	if c.HoursSelection.ShareFactor == nil {
-		if c.HoursSelection.Mode == HoursSelectionModeShare {
-			return ErrMissingShareFactor
-		}
-	} else {
-		if c.HoursSelection.Mode != HoursSelectionModeShare {
-			return ErrInvalidShareFactor
-		}
-
-		zero := decimal.New(0, 0)
-		one := decimal.New(1, 0)
-		if c.HoursSelection.ShareFactor.LessThan(zero) || c.HoursSelection.ShareFactor.GreaterThan(one) {
-			return ErrShareFactorOutOfRange
-		}
-	}
-
-	if len(c.Wallet.UxOuts) != 0 && len(c.Wallet.Addresses) != 0 {
-		return ErrWalletParamsConflict
-	}
-
-	// Check for duplicate spending uxouts
-	uxouts := make(map[cipher.SHA256]struct{}, len(c.Wallet.UxOuts))
-	for _, o := range c.Wallet.UxOuts {
-		uxouts[o] = struct{}{}
-	}
-
-	if len(uxouts) != len(c.Wallet.UxOuts) {
-		return ErrDuplicateUxOuts
-	}
-
-	return nil
-}
-
-=======
->>>>>>> cbea1179
 // NewWalletFilename generates a filename from the current time and random bytes
 func NewWalletFilename() string {
 	timestamp := time.Now().Format(WalletTimestampFormat)
@@ -1100,904 +940,4 @@
 	wlt.Entries = append(wlt.Entries, w.Entries...)
 
 	return &wlt
-<<<<<<< HEAD
-}
-
-// Validator validate if the wallet be able to create spending transaction
-type Validator interface {
-	// checks if any of the given addresses has unconfirmed spending transactions
-	HasUnconfirmedSpendTx(addr []cipher.Address) (bool, error)
-}
-
-// CreateAndSignTransaction Creates a Transaction
-// spending coins and hours from wallet
-func (w *Wallet) CreateAndSignTransaction(auxs coin.AddressUxOuts, headTime, coins uint64, dest cipher.Address, mainExprs []byte) (*coin.Transaction, error) {
-	if w.IsEncrypted() {
-		return nil, ErrWalletEncrypted
-	}
-
-	entriesMap := make(map[cipher.Address]Entry)
-	for a := range auxs {
-		e, ok := w.GetEntry(a)
-		// Check that auxs does not contain addresses that are not known to this wallet
-		if !ok {
-			return nil, ErrUnknownAddress
-		}
-		entriesMap[e.SkycoinAddress()] = e
-	}
-
-	// Determine which unspents to spend.
-	// Use the MaximizeUxOuts strategy, this will keep the uxout pool smaller
-	uxa := auxs.Flatten()
-	uxb, err := NewUxBalances(headTime, uxa)
-	if err != nil {
-		return nil, err
-	}
-
-	spends, err := ChooseSpendsMaximizeUxOuts(uxb, coins, 0)
-	if err != nil {
-		return nil, err
-	}
-
-	// Add these unspents as tx inputs
-	var txn coin.Transaction
-	toSign := make([]cipher.SecKey, len(spends))
-	spending := Balance{Coins: 0, Hours: 0}
-	for i, au := range spends {
-		entry, ok := entriesMap[au.Address]
-		if !ok {
-			return nil, NewError(fmt.Errorf("address %v does not exist in wallet %v", au.Address, w.Filename()))
-		}
-
-		txn.PushInput(au.Hash)
-
-		toSign[i] = entry.Secret
-
-		spending.Coins += au.Coins
-		spending.Hours += au.Hours
-	}
-
-	if spending.Hours == 0 {
-		return nil, fee.ErrTxnNoFee
-	}
-
-	// Calculate coin hour allocation
-	changeCoins := spending.Coins - coins
-	haveChange := changeCoins > 0
-	changeHours, addrHours, outputHours := DistributeSpendHours(spending.Hours, 1, haveChange)
-
-	logger.Infof("wallet.CreateAndSignTransaction: spending.Hours=%d, fee.VerifyTransactionFeeForHours(%d, %d, %d)", spending.Hours, outputHours, spending.Hours-outputHours, params.UserVerifyTxn.BurnFactor)
-	if err := fee.VerifyTransactionFeeForHours(outputHours, spending.Hours-outputHours, params.UserVerifyTxn.BurnFactor); err != nil {
-		logger.WithError(err).Warning("wallet.CreateAndSignTransaction: fee.VerifyTransactionFeeForHours failed")
-		return nil, err
-	}
-
-	if haveChange {
-		changeAddr := spends[0].Address
-		txn.PushOutput(changeAddr, changeCoins, changeHours, []byte{})
-	}
-
-	txn.PushOutput(dest, coins, addrHours[0], []byte{})
-
-	txn.SignInputs(toSign)
-	if err := txn.UpdateHeader(); err != nil {
-		logger.Critical().WithError(err).Error("txn.UpdateHeader failed")
-		return nil, err
-	}
-
-	return &txn, nil
-}
-
-// CreateAndSignTransactionAdvanced creates and signs a transaction based upon CreateTransactionParams.
-// Set the password as nil if the wallet is not encrypted, otherwise the password must be provided.
-// NOTE: Caller must ensure that auxs correspond to params.Wallet.Addresses and params.Wallet.UxOuts options
-// Outputs to spend are chosen from the pool of outputs provided.
-// The outputs are chosen by the following procedure:
-//   - All outputs are merged into one list and are sorted coins highest, hours lowest, with the hash as a tiebreaker
-//   - Outputs are chosen from the beginning of this list, until the requested amount of coins is met.
-//     If hours are also specified, selection continues until the requested amount of hours are met.
-//   - If the total amount of coins in the chosen outputs is exactly equal to the requested amount of coins,
-//     such that there would be no change output but hours remain as change, another output will be chosen to create change,
-//     if the coinhour cost of adding that output is less than the coinhours that would be lost as change
-// If receiving hours are not explicitly specified, hours are allocated amongst the receiving outputs proportional to the number of coins being sent to them.
-// If the change address is not specified, the address whose bytes are lexically sorted first is chosen from the owners of the outputs being spent.
-func (w *Wallet) CreateAndSignTransactionAdvanced(p CreateTransactionParams, auxs coin.AddressUxOuts, headTime uint64) (*coin.Transaction, []UxBalance, error) {
-	if err := p.Validate(); err != nil {
-		return nil, nil, err
-	}
-
-	if p.Wallet.ID != w.Filename() {
-		return nil, nil, NewError(errors.New("p.Wallet.ID does not match wallet"))
-	}
-
-	if w.IsEncrypted() {
-		return nil, nil, ErrWalletEncrypted
-	}
-
-	entriesMap := make(map[cipher.Address]Entry)
-	for a := range auxs {
-		// Check that auxs does not contain addresses that are not known to this wallet
-		e, ok := w.GetEntry(a)
-		if !ok {
-			return nil, nil, ErrUnknownAddress
-		}
-		entriesMap[e.SkycoinAddress()] = e
-	}
-
-	txn := &coin.Transaction{}
-	txn.MainExpressions = p.MainExpressions
-
-	// Determine which unspents to spend
-	uxa := auxs.Flatten()
-
-	uxb, err := NewUxBalances(headTime, uxa)
-	if err != nil {
-		return nil, nil, err
-	}
-
-	// Reverse lookup set to recover the inputs
-	uxbMap := make(map[cipher.SHA256]UxBalance, len(uxb))
-	for _, u := range uxb {
-		if _, ok := uxbMap[u.Hash]; ok {
-			return nil, nil, errors.New("Duplicate UxBalance in array")
-		}
-		uxbMap[u.Hash] = u
-	}
-
-	// calculate total coins and minimum hours to send
-	var totalOutCoins uint64
-	var requestedHours uint64
-	for _, to := range p.To {
-		totalOutCoins, err = coin.AddUint64(totalOutCoins, to.Coins)
-		if err != nil {
-			return nil, nil, NewError(fmt.Errorf("total output coins error: %v", err))
-		}
-
-		requestedHours, err = coin.AddUint64(requestedHours, to.Hours)
-		if err != nil {
-			return nil, nil, NewError(fmt.Errorf("total output hours error: %v", err))
-		}
-	}
-
-	// Use the MinimizeUxOuts strategy, to use least possible uxouts
-	// this will allow more frequent spending
-	// we don't need to check whether we have sufficient balance beforehand as ChooseSpends already checks that
-	spends, err := ChooseSpendsMinimizeUxOuts(uxb, totalOutCoins, requestedHours)
-	if err != nil {
-		return nil, nil, err
-	}
-
-	// calculate total coins and hours in spends
-	var totalInputCoins uint64
-	var totalInputHours uint64
-	toSign := make([]cipher.SecKey, len(spends))
-	for i, spend := range spends {
-		totalInputCoins, err = coin.AddUint64(totalInputCoins, spend.Coins)
-		if err != nil {
-			return nil, nil, err
-		}
-
-		totalInputHours, err = coin.AddUint64(totalInputHours, spend.Hours)
-		if err != nil {
-			return nil, nil, err
-		}
-
-		entry, ok := entriesMap[spend.Address]
-		if !ok {
-			return nil, nil, fmt.Errorf("spend address %s not found in entriesMap", spend.Address.String())
-		}
-
-		toSign[i] = entry.Secret
-		txn.PushInput(spend.Hash)
-	}
-
-	feeHours := fee.RequiredFee(totalInputHours, params.UserVerifyTxn.BurnFactor)
-	if feeHours == 0 {
-		return nil, nil, fee.ErrTxnNoFee
-	}
-	remainingHours := totalInputHours - feeHours
-
-	switch p.HoursSelection.Type {
-	case HoursSelectionTypeManual:
-		txn.Out = append(txn.Out, p.To...)
-
-	case HoursSelectionTypeAuto:
-		var addrHours []uint64
-
-		switch p.HoursSelection.Mode {
-		case HoursSelectionModeShare:
-			// multiply remaining hours after fee burn with share factor
-			hours, err := coin.Uint64ToInt64(remainingHours)
-			if err != nil {
-				return nil, nil, err
-			}
-
-			allocatedHoursInt := p.HoursSelection.ShareFactor.Mul(decimal.New(hours, 0)).IntPart()
-			allocatedHours, err := coin.Int64ToUint64(allocatedHoursInt)
-			if err != nil {
-				return nil, nil, err
-			}
-
-			toCoins := make([]uint64, len(p.To))
-			for i, to := range p.To {
-				toCoins[i] = to.Coins
-			}
-
-			addrHours, err = DistributeCoinHoursProportional(toCoins, allocatedHours)
-			if err != nil {
-				return nil, nil, err
-			}
-		default:
-			return nil, nil, ErrInvalidHoursSelectionType
-		}
-
-		for i, out := range p.To {
-			out.Hours = addrHours[i]
-			txn.Out = append(txn.Out, out)
-		}
-
-	default:
-		return nil, nil, ErrInvalidHoursSelectionMode
-	}
-
-	totalOutHours, err := txn.OutputHours()
-	if err != nil {
-		return nil, nil, err
-	}
-
-	// Make sure we have enough coins and coin hours
-	// If we don't, and we called ChooseSpends, then ChooseSpends has a bug, as it should have returned this error already
-	if totalOutCoins > totalInputCoins {
-		logger.WithError(ErrInsufficientBalance).Error("Insufficient coins after choosing spends, this should not occur")
-		return nil, nil, ErrInsufficientBalance
-	}
-
-	if totalOutHours > remainingHours {
-		logger.WithError(fee.ErrTxnInsufficientCoinHours).Error("Insufficient hours after choosing spends or distributing hours, this should not occur")
-		return nil, nil, fee.ErrTxnInsufficientCoinHours
-	}
-
-	// create change output
-	changeCoins := totalInputCoins - totalOutCoins
-	changeHours := remainingHours - totalOutHours
-
-	// If there are no change coins but there are change hours, try to add another
-	// input to save the change hours.
-	// This chooses an available input with the least number of coin hours;
-	// if the extra coin hour fee incurred by this additional input is less than
-	// the remaining coin hours, the input is added.
-	if changeCoins == 0 && changeHours > 0 {
-		// Find the output with the least coin hours
-		// If size of the fee for this output is less than the changeHours, add it
-		// Update changeCoins and changeHours
-		z := uxBalancesSub(uxb, spends)
-		sortSpendsHoursLowToHigh(z)
-		if len(z) > 0 {
-			extra := z[0]
-
-			// Calculate the new hours being spent
-			newTotalHours, err := coin.AddUint64(totalInputHours, extra.Hours)
-			if err != nil {
-				return nil, nil, err
-			}
-
-			// Calculate the new fee for this new amount of hours
-			newFee := fee.RequiredFee(newTotalHours, params.UserVerifyTxn.BurnFactor)
-			if newFee < feeHours {
-				err := errors.New("updated fee after adding extra input for change is unexpectedly less than it was initially")
-				logger.WithError(err).Error()
-				return nil, nil, err
-			}
-
-			// If the cost of adding this extra input is less than the amount of change hours we
-			// can save, use the input
-			additionalFee := newFee - feeHours
-			if additionalFee < changeHours {
-				changeCoins = extra.Coins
-
-				if extra.Hours < additionalFee {
-					err := errors.New("calculated additional fee is unexpectedly higher than the extra input's hours")
-					logger.WithError(err).Error()
-					return nil, nil, err
-				}
-
-				additionalHours := extra.Hours - additionalFee
-				changeHours, err = coin.AddUint64(changeHours, additionalHours)
-				if err != nil {
-					return nil, nil, err
-				}
-
-				entry, ok := entriesMap[extra.Address]
-				if !ok {
-					return nil, nil, fmt.Errorf("extra spend address %s not found in entriesMap", extra.Address.String())
-				}
-
-				toSign = append(toSign, entry.Secret)
-				txn.PushInput(extra.Hash)
-			}
-		}
-	}
-
-	// With auto share mode, if there are leftover hours and change couldn't be force-added,
-	// recalculate that share ratio at 100%
-	if changeCoins == 0 && changeHours > 0 && p.HoursSelection.Type == HoursSelectionTypeAuto && p.HoursSelection.Mode == HoursSelectionModeShare {
-		oneDecimal := decimal.New(1, 0)
-		if p.HoursSelection.ShareFactor.Equal(oneDecimal) {
-			return nil, nil, errors.New("share factor is 1.0 but changeHours > 0 unexpectedly")
-		}
-		p.HoursSelection.ShareFactor = &oneDecimal
-		return w.CreateAndSignTransactionAdvanced(p, auxs, headTime)
-	}
-
-	if changeCoins > 0 {
-		var changeAddress cipher.Address
-		if p.ChangeAddress != nil {
-			changeAddress = *p.ChangeAddress
-		} else {
-			// Choose a change address from the unspent outputs
-			// Sort spends by address, comparing bytes, and use the first
-			// This provides deterministic change address selection from a set of unspent outputs
-			if len(spends) == 0 {
-				return nil, nil, errors.New("spends is unexpectedly empty when choosing an automatic change address")
-			}
-
-			addressBytes := make([][]byte, len(spends))
-			for i, s := range spends {
-				addressBytes[i] = s.Address.Bytes()
-			}
-
-			sort.Slice(addressBytes, func(i, j int) bool {
-				return bytes.Compare(addressBytes[i], addressBytes[j]) < 0
-			})
-
-			var err error
-			changeAddress, err = cipher.AddressFromBytes(addressBytes[0])
-			if err != nil {
-				logger.Critical().WithError(err).Error("cipher.AddressFromBytes failed for change address converted to bytes")
-				return nil, nil, err
-			}
-		}
-
-		ux := auxs[spends[0].Address][0]
-		prgrm := cxcore.Deserialize(cxcore.MergeTransactionAndBlockchain(ux.Body.ProgramState, p.MainExpressions))
-		prgrm.RunCompiled(0, nil)
-		s := cxcore.Serialize(prgrm, 1)
-		updatedPS := cxcore.ExtractBlockchainProgram(ux.Body.ProgramState, s)
-
-		for i := range txn.Out {
-			txn.Out[i].ProgramState = updatedPS
-		}
-		txn.PushOutput(changeAddress, changeCoins, changeHours, updatedPS)
-	}
-
-	txn.SignInputs(toSign)
-	if err := txn.UpdateHeader(); err != nil {
-		logger.Critical().WithError(err).Error("txn.UpdateHeader failed")
-		return nil, nil, err
-	}
-
-	inputs := make([]UxBalance, len(txn.In))
-	for i, h := range txn.In {
-		uxBalance, ok := uxbMap[h]
-		if !ok {
-			return nil, nil, errors.New("Created transaction's input is not in the UxBalanceSet, this should not occur")
-		}
-		inputs[i] = uxBalance
-	}
-
-	if err := verifyCreatedTransactionInvariants(p, txn, inputs); err != nil {
-		logger.Critical().WithError(err).Error("CreateAndSignTransactionAdvanced created transaction that violates invariants, aborting")
-		return nil, nil, fmt.Errorf("Created transaction that violates invariants, this is a bug: %v", err)
-	}
-
-	return txn, inputs, nil
-}
-
-// verifyCreatedTransactionInvariants checks that the transaction that was created matches expectations.
-// Does not call visor verification methods because that causes import cycle.
-// daemon.Gateway checks that the transaction passes additional visor verification methods.
-func verifyCreatedTransactionInvariants(p CreateTransactionParams, txn *coin.Transaction, inputs []UxBalance) error {
-	for _, o := range txn.Out {
-		// No outputs should be sent to the null address
-		if o.Address.Null() {
-			return errors.New("Output address is null")
-		}
-
-		if o.Coins == 0 {
-			return errors.New("Output coins is 0")
-		}
-	}
-
-	if len(txn.Out) != len(p.To) && len(txn.Out) != len(p.To)+1 {
-		return errors.New("Transaction has unexpected number of outputs")
-	}
-
-	for i, o := range txn.Out[:len(p.To)] {
-		if o.Address != p.To[i].Address {
-			return errors.New("Output address does not match requested address")
-		}
-
-		if o.Coins != p.To[i].Coins {
-			return errors.New("Output coins does not match requested coins")
-		}
-
-		if p.To[i].Hours != 0 && o.Hours != p.To[i].Hours {
-			return errors.New("Output hours does not match requested hours")
-		}
-	}
-
-	if len(txn.Sigs) != len(txn.In) {
-		return errors.New("Number of signatures does not match number of inputs")
-	}
-
-	if len(txn.In) != len(inputs) {
-		return errors.New("Number of UxOut inputs does not match number of transaction inputs")
-	}
-
-	for i, h := range txn.In {
-		if inputs[i].Hash != h {
-			return errors.New("Transaction input hash does not match UxOut inputs hash")
-		}
-	}
-
-	inputsMap := make(map[cipher.SHA256]struct{}, len(inputs))
-
-	for _, i := range inputs {
-		if i.Hours < i.InitialHours {
-			return errors.New("Calculated input hours are unexpectedly less than the initial hours")
-		}
-
-		if i.SrcTransaction.Null() {
-			return errors.New("Input's source transaction is a null hash")
-		}
-
-		if i.Hash.Null() {
-			return errors.New("Input's hash is a null hash")
-		}
-
-		if _, ok := inputsMap[i.Hash]; ok {
-			return errors.New("Duplicate input in array")
-		}
-
-		inputsMap[i.Hash] = struct{}{}
-	}
-
-	var inputHours uint64
-	for _, i := range inputs {
-		var err error
-		inputHours, err = coin.AddUint64(inputHours, i.Hours)
-		if err != nil {
-			return err
-		}
-	}
-
-	var outputHours uint64
-	for _, i := range txn.Out {
-		var err error
-		outputHours, err = coin.AddUint64(outputHours, i.Hours)
-		if err != nil {
-			return err
-		}
-	}
-
-	if inputHours < outputHours {
-		return errors.New("Total input hours is less than the output hours")
-	}
-
-	if inputHours-outputHours < fee.RequiredFee(inputHours, params.UserVerifyTxn.BurnFactor) {
-		return errors.New("Transaction will not satisy required fee")
-	}
-
-	return nil
-}
-
-// DistributeSpendHours calculates how many coin hours to transfer to the change address and how
-// many to transfer to each of the other destination addresses.
-// Input hours are split by BurnFactor (rounded down) to meet the fee requirement.
-// The remaining hours are split in half, one half goes to the change address
-// and the other half goes to the destination addresses.
-// If the remaining hours are an odd number, the change address gets the extra hour.
-// If the amount assigned to the destination addresses is not perfectly divisible by the
-// number of destination addresses, the extra hours are distributed to some of these addresses.
-// Returns the number of hours to send to the change address,
-// an array of length nAddrs with the hours to give to each destination address,
-// and a sum of these values.
-func DistributeSpendHours(inputHours, nAddrs uint64, haveChange bool) (uint64, []uint64, uint64) {
-	feeHours := fee.RequiredFee(inputHours, params.UserVerifyTxn.BurnFactor)
-	remainingHours := inputHours - feeHours
-
-	var changeHours uint64
-	if haveChange {
-		// Split the remaining hours between the change output and the other outputs
-		changeHours = remainingHours / 2
-
-		// If remainingHours is an odd number, give the extra hour to the change output
-		if remainingHours%2 == 1 {
-			changeHours++
-		}
-	}
-
-	// Distribute the remaining hours equally amongst the destination outputs
-	remainingAddrHours := remainingHours - changeHours
-	addrHoursShare := remainingAddrHours / nAddrs
-
-	// Due to integer division, extra coin hours might remain after dividing by len(toAddrs)
-	// Allocate these extra hours to the toAddrs
-	addrHours := make([]uint64, nAddrs)
-	for i := range addrHours {
-		addrHours[i] = addrHoursShare
-	}
-
-	extraHours := remainingAddrHours - (addrHoursShare * nAddrs)
-	i := 0
-	for extraHours > 0 {
-		addrHours[i] = addrHours[i] + 1
-		i++
-		extraHours--
-	}
-
-	// Assert that the hour calculation is correct
-	var spendHours uint64
-	for _, h := range addrHours {
-		spendHours += h
-	}
-	spendHours += changeHours
-	if spendHours != remainingHours {
-		logger.Panicf("spendHours != remainingHours (%d != %d), calculation error", spendHours, remainingHours)
-	}
-
-	return changeHours, addrHours, spendHours
-}
-
-// DistributeCoinHoursProportional distributes hours amongst coins proportional to the coins amount
-func DistributeCoinHoursProportional(coins []uint64, hours uint64) ([]uint64, error) {
-	if len(coins) == 0 {
-		return nil, errors.New("DistributeCoinHoursProportional coins array must not be empty")
-	}
-
-	coinsInt := make([]*big.Int, len(coins))
-
-	var total uint64
-	for i, c := range coins {
-		if c == 0 {
-			return nil, errors.New("DistributeCoinHoursProportional coins array has a zero value")
-		}
-
-		var err error
-		total, err = coin.AddUint64(total, c)
-		if err != nil {
-			return nil, err
-		}
-
-		cInt64, err := coin.Uint64ToInt64(c)
-		if err != nil {
-			return nil, err
-		}
-
-		coinsInt[i] = big.NewInt(cInt64)
-	}
-
-	totalInt64, err := coin.Uint64ToInt64(total)
-	if err != nil {
-		return nil, err
-	}
-	totalInt := big.NewInt(totalInt64)
-
-	hoursInt64, err := coin.Uint64ToInt64(hours)
-	if err != nil {
-		return nil, err
-	}
-	hoursInt := big.NewInt(hoursInt64)
-
-	var assignedHours uint64
-	addrHours := make([]uint64, len(coins))
-	for i, c := range coinsInt {
-		// Scale the ratio of coins to total coins proportionally by calculating
-		// (coins * totalHours) / totalCoins
-		// The remainder is truncated, remaining hours are appended after this
-		num := &big.Int{}
-		num.Mul(c, hoursInt)
-
-		fracInt := big.Int{}
-		fracInt.Div(num, totalInt)
-
-		if !fracInt.IsUint64() {
-			return nil, errors.New("DistributeCoinHoursProportional calculated fractional hours is not representable as a uint64")
-		}
-
-		fracHours := fracInt.Uint64()
-
-		addrHours[i] = fracHours
-		assignedHours, err = coin.AddUint64(assignedHours, fracHours)
-		if err != nil {
-			return nil, err
-		}
-	}
-
-	if hours < assignedHours {
-		return nil, errors.New("DistributeCoinHoursProportional assigned hours exceeding input hours, this is a bug")
-	}
-
-	remainingHours := hours - assignedHours
-
-	if remainingHours > uint64(len(coins)) {
-		return nil, errors.New("DistributeCoinHoursProportional remaining hours exceed len(coins), this is a bug")
-	}
-
-	// For remaining hours lost due to fractional cutoff when scaling,
-	// first provide at least 1 coin hour to coins that were assigned 0.
-	i := 0
-	for remainingHours > 0 && i < len(coins) {
-		if addrHours[i] == 0 {
-			addrHours[i] = 1
-			remainingHours--
-		}
-		i++
-	}
-
-	// Then, assign the extra coin hours
-	i = 0
-	for remainingHours > 0 {
-		addrHours[i] = addrHours[i] + 1
-		remainingHours--
-		i++
-	}
-
-	return addrHours, nil
-}
-
-// UxBalance is an intermediate representation of a UxOut for sorting and spend choosing
-type UxBalance struct {
-	Hash           cipher.SHA256
-	BkSeq          uint64
-	Time           uint64
-	Address        cipher.Address
-	Coins          uint64
-	InitialHours   uint64
-	Hours          uint64
-	SrcTransaction cipher.SHA256
-}
-
-// NewUxBalances converts coin.UxArray to []UxBalance. headTime is required to calculate coin hours.
-func NewUxBalances(headTime uint64, uxa coin.UxArray) ([]UxBalance, error) {
-	uxb := make([]UxBalance, len(uxa))
-	for i, ux := range uxa {
-		b, err := NewUxBalance(headTime, ux)
-		if err != nil {
-			return nil, err
-		}
-		uxb[i] = b
-	}
-
-	return uxb, nil
-}
-
-// NewUxBalance converts coin.UxOut to UxBalance. headTime is required to calculate coin hours.
-func NewUxBalance(headTime uint64, ux coin.UxOut) (UxBalance, error) {
-	hours, err := ux.CoinHours(headTime)
-	if err != nil {
-		return UxBalance{}, err
-	}
-
-	return UxBalance{
-		Hash:           ux.Hash(),
-		BkSeq:          ux.Head.BkSeq,
-		Time:           ux.Head.Time,
-		Address:        ux.Body.Address,
-		Coins:          ux.Body.Coins,
-		InitialHours:   ux.Body.Hours,
-		Hours:          hours,
-		SrcTransaction: ux.Body.SrcTransaction,
-	}, nil
-}
-
-func uxBalancesSub(a, b []UxBalance) []UxBalance {
-	var x []UxBalance
-
-	bMap := make(map[cipher.SHA256]struct{}, len(b))
-	for _, i := range b {
-		bMap[i.Hash] = struct{}{}
-	}
-
-	for _, i := range a {
-		if _, ok := bMap[i.Hash]; !ok {
-			x = append(x, i)
-		}
-	}
-
-	return x
-}
-
-// ChooseSpendsMinimizeUxOuts chooses uxout spends to satisfy an amount, using the least number of uxouts
-//     -- PRO: Allows more frequent spending, less waiting for confirmations, useful for exchanges.
-//     -- PRO: When transaction is volume is higher, transactions are prioritized by fee/size. Minimizing uxouts minimizes size.
-//     -- CON: Would make the unconfirmed pool grow larger.
-// Users with high transaction frequency will want to use this so that they will not need to wait as frequently
-// for unconfirmed spends to complete before sending more.
-// Alternatively, or in addition to this, they should batch sends into single transactions.
-func ChooseSpendsMinimizeUxOuts(uxa []UxBalance, coins, hours uint64) ([]UxBalance, error) {
-	return ChooseSpends(uxa, coins, hours, sortSpendsCoinsHighToLow)
-}
-
-// sortSpendsCoinsHighToLow sorts uxout spends with highest balance to lowest
-func sortSpendsCoinsHighToLow(uxa []UxBalance) {
-	sort.Slice(uxa, makeCmpUxOutByCoins(uxa, func(a, b uint64) bool {
-		return a > b
-	}))
-}
-
-// ChooseSpendsMaximizeUxOuts chooses uxout spends to satisfy an amount, using the most number of uxouts
-// See the pros and cons of ChooseSpendsMinimizeUxOuts.
-// This should be the default mode, because this keeps the unconfirmed pool smaller which will allow
-// the network to scale better.
-func ChooseSpendsMaximizeUxOuts(uxa []UxBalance, coins, hours uint64) ([]UxBalance, error) {
-	return ChooseSpends(uxa, coins, hours, sortSpendsCoinsLowToHigh)
-}
-
-// sortSpendsCoinsLowToHigh sorts uxout spends with lowest balance to highest
-func sortSpendsCoinsLowToHigh(uxa []UxBalance) {
-	sort.Slice(uxa, makeCmpUxOutByCoins(uxa, func(a, b uint64) bool {
-		return a < b
-	}))
-}
-
-// sortSpendsHoursLowToHigh sorts uxout spends with lowest hours to highest
-func sortSpendsHoursLowToHigh(uxa []UxBalance) {
-	sort.Slice(uxa, makeCmpUxOutByHours(uxa, func(a, b uint64) bool {
-		return a < b
-	}))
-}
-
-func makeCmpUxOutByCoins(uxa []UxBalance, coinsCmp func(a, b uint64) bool) func(i, j int) bool {
-	// Sort by:
-	// coins highest or lowest depending on coinsCmp
-	//  hours lowest
-	//   oldest first
-	//    tie break with hash comparison
-	return func(i, j int) bool {
-		a := uxa[i]
-		b := uxa[j]
-
-		if a.Coins == b.Coins {
-			if a.Hours == b.Hours {
-				if a.BkSeq == b.BkSeq {
-					return cmpUxBalanceByUxID(a, b)
-				}
-				return a.BkSeq < b.BkSeq
-			}
-			return a.Hours < b.Hours
-		}
-		return coinsCmp(a.Coins, b.Coins)
-	}
-}
-
-func makeCmpUxOutByHours(uxa []UxBalance, hoursCmp func(a, b uint64) bool) func(i, j int) bool {
-	// Sort by:
-	// hours highest or lowest depending on hoursCmp
-	//  coins lowest
-	//   oldest first
-	//    tie break with hash comparison
-	return func(i, j int) bool {
-		a := uxa[i]
-		b := uxa[j]
-
-		if a.Hours == b.Hours {
-			if a.Coins == b.Coins {
-				if a.BkSeq == b.BkSeq {
-					return cmpUxBalanceByUxID(a, b)
-				}
-				return a.BkSeq < b.BkSeq
-			}
-			return a.Coins < b.Coins
-		}
-		return hoursCmp(a.Hours, b.Hours)
-	}
-}
-
-func cmpUxBalanceByUxID(a, b UxBalance) bool {
-	cmp := bytes.Compare(a.Hash[:], b.Hash[:])
-	if cmp == 0 {
-		logger.Panic("Duplicate UxOut when sorting")
-	}
-	return cmp < 0
-}
-
-// ChooseSpends chooses uxouts from a list of uxouts.
-// It first chooses the uxout with the most number of coins that has nonzero coinhours.
-// It then chooses uxouts with zero coinhours, ordered by sortStrategy
-// It then chooses remaining uxouts with nonzero coinhours, ordered by sortStrategy
-func ChooseSpends(uxa []UxBalance, coins, hours uint64, sortStrategy func([]UxBalance)) ([]UxBalance, error) {
-	if coins == 0 {
-		return nil, ErrZeroSpend
-	}
-
-	if len(uxa) == 0 {
-		return nil, ErrNoUnspents
-	}
-
-	for _, ux := range uxa {
-		if ux.Coins == 0 {
-			logger.Panic("UxOut coins are 0, can't spend")
-			return nil, errors.New("UxOut coins are 0, can't spend")
-		}
-	}
-
-	// Split UxBalances into those with and without hours
-	var nonzero, zero []UxBalance
-	for _, ux := range uxa {
-		if ux.Hours == 0 {
-			zero = append(zero, ux)
-		} else {
-			nonzero = append(nonzero, ux)
-		}
-	}
-
-	// Abort if there are no uxouts with non-zero coinhours, they can't be spent yet
-	if len(nonzero) == 0 {
-		return nil, fee.ErrTxnNoFee
-	}
-
-	// Sort uxouts with hours lowest to highest and coins highest to lowest
-	sortSpendsCoinsHighToLow(nonzero)
-
-	var have Balance
-	var spending []UxBalance
-
-	// Use the first nonzero output. This output will have the least hours possible
-	firstNonzero := nonzero[0]
-	if firstNonzero.Hours == 0 {
-		logger.Panic("balance has zero hours unexpectedly")
-		return nil, errors.New("balance has zero hours unexpectedly")
-	}
-
-	nonzero = nonzero[1:]
-
-	spending = append(spending, firstNonzero)
-
-	have.Coins += firstNonzero.Coins
-	have.Hours += firstNonzero.Hours
-
-	if have.Coins >= coins && fee.RemainingHours(have.Hours, params.UserVerifyTxn.BurnFactor) >= hours {
-		return spending, nil
-	}
-
-	// Sort uxouts without hours according to the sorting strategy
-	sortStrategy(zero)
-
-	for _, ux := range zero {
-		spending = append(spending, ux)
-
-		have.Coins += ux.Coins
-		have.Hours += ux.Hours
-
-		if have.Coins >= coins {
-			break
-		}
-	}
-
-	if have.Coins >= coins && fee.RemainingHours(have.Hours, params.UserVerifyTxn.BurnFactor) >= hours {
-		return spending, nil
-	}
-
-	// Sort remaining uxouts with hours according to the sorting strategy
-	sortStrategy(nonzero)
-
-	for _, ux := range nonzero {
-		spending = append(spending, ux)
-
-		have.Coins += ux.Coins
-		have.Hours += ux.Hours
-
-		if have.Coins >= coins && fee.RemainingHours(have.Hours, params.UserVerifyTxn.BurnFactor) >= hours {
-			return spending, nil
-		}
-	}
-
-	if have.Coins < coins {
-		return nil, ErrInsufficientBalance
-	}
-
-	return nil, ErrInsufficientHours
-=======
->>>>>>> cbea1179
 }