--- conflicted
+++ resolved
@@ -257,16 +257,13 @@
     "saving-note-error": "La transacción se envió correctamente, pero no fue posible guardar la nota.",
     "sent": "La transacción se envió correctamente.",
     "total-to-send": "Total:",
-<<<<<<< HEAD
     "invalid-address-error": "La dirección de destino no es válida.",
     "one-invalid-address-error": "Una de las direcciones de destino no es válida.",
     "various-invalid-addresses-error": "Algunas direcciones de destino no son válidas.",
     "all-addresses-invalid-error": "Las direcciones de destino no son válidas.",
-=======
     "sending-all-hours-with-coins-waning": "Al enviar todas las monedas, todas las horas de la billetera serán enviadas o quemadas. Si desea retener horas, no debe enviar todas las monedas. ¿Seguro que desea continuar?",
     "sending-all-hours-waning": "Usted seleccionó enviar todas las horas. ¿Seguro que desea continuar?",
     "high-hours-share-waning": "Su selección puede resultar en el envío de todas las horas de la billetera. ¿Seguro que desea continuar?",
->>>>>>> 14e83e8c
 
     "bulk-send": {
       "title": "Envío Masivo",
