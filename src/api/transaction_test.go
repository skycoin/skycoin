package api

import (
	"bytes"
	"encoding/hex"
	"encoding/json"
	"errors"
	"io"
	"math"
	"net/http"
	"net/http/httptest"
	"net/url"
	"strings"
	"testing"
	"time"

	"github.com/stretchr/testify/mock"
	"github.com/stretchr/testify/require"

	"github.com/skycoin/skycoin/src/cipher"
	"github.com/skycoin/skycoin/src/coin"
	"github.com/skycoin/skycoin/src/daemon"
	"github.com/skycoin/skycoin/src/daemon/gnet"
	"github.com/skycoin/skycoin/src/readable"
	"github.com/skycoin/skycoin/src/testutil"
	"github.com/skycoin/skycoin/src/visor"
)

func createUnconfirmedTxn(t *testing.T) visor.UnconfirmedTransaction {
	ut := visor.UnconfirmedTransaction{}
	ut.Transaction = coin.Transaction{}
	ut.Transaction.InnerHash = testutil.RandSHA256(t)
	ut.Transaction.In = []cipher.SHA256{testutil.RandSHA256(t)}
	ut.Received = time.Now().UTC().UnixNano()
	ut.Checked = ut.Received
	ut.Announced = time.Time{}.UnixNano()
	return ut
}

func makeUxOutWithSecret(t *testing.T) (coin.UxOut, cipher.SecKey) {
	body, sec := makeUxBodyWithSecret(t)
	return coin.UxOut{
		Head: coin.UxHead{
			Time:  100,
			BkSeq: 2,
		},
		Body: body,
	}, sec
}

func makeUxBodyWithSecret(t *testing.T) (coin.UxBody, cipher.SecKey) {
	p, s := cipher.GenerateKeyPair()
	return coin.UxBody{
		SrcTransaction: testutil.RandSHA256(t),
		Address:        cipher.AddressFromPubKey(p),
		Coins:          1e6,
		Hours:          100,
	}, s
}

func makeAddress() cipher.Address {
	p, _ := cipher.GenerateKeyPair()
	return cipher.AddressFromPubKey(p)
}

func makeTransaction(t *testing.T) coin.Transaction {
	txn := coin.Transaction{}
	ux, s := makeUxOutWithSecret(t)

<<<<<<< HEAD
	err := txn.PushInput(ux.Hash())
	require.NoError(t, err)
	txn.SignInputs([]cipher.SecKey{s})
	err = txn.PushOutput(makeAddress(), 1e6, 50)
	require.NoError(t, err)
	err = txn.PushOutput(makeAddress(), 5e6, 50)
	require.NoError(t, err)
	err = txn.UpdateHeader()
=======
	txn.PushInput(ux.Hash())
	txn.PushOutput(makeAddress(), 1e6, 50)
	txn.PushOutput(makeAddress(), 5e6, 50)

	txn.SignInputs([]cipher.SecKey{s})
	err := txn.UpdateHeader()
>>>>>>> 2bf1c116
	require.NoError(t, err)
	return txn
}

func TestGetPendingTxs(t *testing.T) {
	invalidTxn := createUnconfirmedTxn(t)
	invalidTxn.Transaction.Out = append(invalidTxn.Transaction.Out, coin.TransactionOutput{
		Coins: math.MaxInt64 + 1,
	})

	type verboseResult struct {
		Transactions []visor.UnconfirmedTransaction
		Inputs       [][]visor.TransactionInput
	}

	tt := []struct {
		name                                 string
		method                               string
		status                               int
		err                                  string
		verbose                              bool
		verboseStr                           string
		getAllUnconfirmedTxnsResponse        []visor.UnconfirmedTransaction
		getAllUnconfirmedTxnsErr             error
		getAllUnconfirmedTxnsVerboseResponse verboseResult
		getAllUnconfirmedTxnsVerboseErr      error
		httpResponse                         interface{}
	}{
		{
			name:                          "405",
			method:                        http.MethodPost,
			status:                        http.StatusMethodNotAllowed,
			err:                           "405 Method Not Allowed",
			getAllUnconfirmedTxnsResponse: []visor.UnconfirmedTransaction{},
		},
		{
			name:       "400 - bad verbose",
			method:     http.MethodGet,
			status:     http.StatusBadRequest,
			err:        "400 Bad Request - Invalid value for verbose",
			verboseStr: "foo",
		},
		{
			name:   "500 - bad unconfirmedTxn",
			method: http.MethodGet,
			status: http.StatusInternalServerError,
			err:    "500 Internal Server Error - Droplet string conversion failed: Value is too large",
			getAllUnconfirmedTxnsResponse: []visor.UnconfirmedTransaction{
				invalidTxn,
			},
		},
		{
			name:                     "500 - get unconfirmedTxn error",
			method:                   http.MethodGet,
			status:                   http.StatusInternalServerError,
			err:                      "500 Internal Server Error - GetAllUnconfirmedTransactions failed",
			getAllUnconfirmedTxnsErr: errors.New("GetAllUnconfirmedTransactions failed"),
		},
		{
			name:                            "500 - get unconfirmedTxnVerbose error",
			method:                          http.MethodGet,
			status:                          http.StatusInternalServerError,
			verboseStr:                      "1",
			verbose:                         true,
			err:                             "500 Internal Server Error - GetAllUnconfirmedTransactionsVerbose failed",
			getAllUnconfirmedTxnsVerboseErr: errors.New("GetAllUnconfirmedTransactionsVerbose failed"),
		},
		{
			name:                          "200",
			method:                        http.MethodGet,
			status:                        http.StatusOK,
			getAllUnconfirmedTxnsResponse: []visor.UnconfirmedTransaction{},
			httpResponse:                  []readable.UnconfirmedTransactions{},
		},
		{
			name:       "200 verbose",
			method:     http.MethodGet,
			status:     http.StatusOK,
			verboseStr: "1",
			verbose:    true,
			getAllUnconfirmedTxnsVerboseResponse: verboseResult{
				Transactions: []visor.UnconfirmedTransaction{},
				Inputs:       [][]visor.TransactionInput{},
			},
			httpResponse: []readable.UnconfirmedTransactionVerbose{},
		},
	}

	for _, tc := range tt {
		t.Run(tc.name, func(t *testing.T) {
			endpoint := "/api/v1/pendingTxs"
			gateway := &MockGatewayer{}
			gateway.On("GetAllUnconfirmedTransactions").Return(tc.getAllUnconfirmedTxnsResponse, tc.getAllUnconfirmedTxnsErr)
			gateway.On("GetAllUnconfirmedTransactionsVerbose").Return(tc.getAllUnconfirmedTxnsVerboseResponse.Transactions,
				tc.getAllUnconfirmedTxnsVerboseResponse.Inputs, tc.getAllUnconfirmedTxnsVerboseErr)

			v := url.Values{}
			if tc.verboseStr != "" {
				v.Add("verbose", tc.verboseStr)
			}
			if len(v) > 0 {
				endpoint += "?" + v.Encode()
			}

			req, err := http.NewRequest(tc.method, endpoint, nil)
			require.NoError(t, err)

			setCSRFParameters(t, tokenValid, req)

			rr := httptest.NewRecorder()

			cfg := defaultMuxConfig()
			cfg.disableCSRF = false

			handler := newServerMux(cfg, gateway)
			handler.ServeHTTP(rr, req)

			status := rr.Code
			require.Equal(t, tc.status, status, "got `%v` want `%v`", status, tc.status)

			if status != http.StatusOK {
				require.Equal(t, tc.err, strings.TrimSpace(rr.Body.String()), "got `%v`| %d, want `%v`",
					strings.TrimSpace(rr.Body.String()), status, tc.err)
			} else {
				if tc.verbose {
					var msg []readable.UnconfirmedTransactionVerbose
					err = json.Unmarshal(rr.Body.Bytes(), &msg)
					require.NoError(t, err)
					require.Equal(t, tc.httpResponse, msg, tc.name)
				} else {
					var msg []readable.UnconfirmedTransactions
					err = json.Unmarshal(rr.Body.Bytes(), &msg)
					require.NoError(t, err)
					require.Equal(t, tc.httpResponse, msg, tc.name)
				}
			}
		})
	}
}

func TestGetTransactionByID(t *testing.T) {
	oddHash := "cafcb"
	invalidHash := "cabrca"
	validHash := "79216473e8f2c17095c6887cc9edca6c023afedfac2e0c5460e8b6f359684f8b"
	validHashRaw, err := cipher.SHA256FromHex(validHash)
	require.NoError(t, err)

	validAddr := "28ATuZGXJm6dJDGyJbdknFWgv8kbBX9hAdN"
	validAddrRaw, err := cipher.DecodeBase58Address(validAddr)
	require.NoError(t, err)

	validSig := "cca1595fb27375789da47bb1cf78e14febc2be6f3c3034247fea6f700b853cddbab5d16f4ffc1912fca8373f10e468b745d6a1d686cb73ade1e3c3b3653b2f9d7f"
	validSigRaw, err := cipher.SigFromHex(validSig)
	require.NoError(t, err)

	type httpBody struct {
		txid    string
		verbose string
		encoded string
	}

	type verboseResult struct {
		Transaction *visor.Transaction
		Inputs      []visor.TransactionInput
	}

	tt := []struct {
		name                               string
		method                             string
		status                             int
		err                                string
		httpBody                           *httpBody
		verbose                            bool
		encoded                            bool
		txid                               cipher.SHA256
		getTransactionReponse              *visor.Transaction
		getTransactionError                error
		getTransactionResultVerboseReponse verboseResult
		getTransactionResultVerboseError   error
		httpResponse                       interface{}
	}{
		{
			name:   "405",
			method: http.MethodPost,
			status: http.StatusMethodNotAllowed,
			err:    "405 Method Not Allowed",
			txid:   testutil.RandSHA256(t),
		},

		{
			name:   "400 - empty txid",
			method: http.MethodGet,
			status: http.StatusBadRequest,
			err:    "400 Bad Request - txid is empty",
			httpBody: &httpBody{
				txid: "",
			},
			txid: testutil.RandSHA256(t),
		},

		{
			name:   "400 - invalid hash: odd length hex string",
			method: http.MethodGet,
			status: http.StatusBadRequest,
			err:    "400 Bad Request - encoding/hex: odd length hex string",
			httpBody: &httpBody{
				txid: oddHash,
			},
			txid: testutil.RandSHA256(t),
		},

		{
			name:   "400 - invalid hash: invalid byte: U+0072 'r'",
			method: http.MethodGet,
			status: http.StatusBadRequest,
			err:    "400 Bad Request - encoding/hex: invalid byte: U+0072 'r'",
			httpBody: &httpBody{
				txid: invalidHash,
			},
			txid: testutil.RandSHA256(t),
		},

		{
			name:   "400 - invalid verbose",
			method: http.MethodGet,
			status: http.StatusBadRequest,
			err:    "400 Bad Request - Invalid value for verbose",
			httpBody: &httpBody{
				txid:    validHash,
				verbose: "foo",
			},
		},

		{
			name:   "400 - invalid encoded",
			method: http.MethodGet,
			status: http.StatusBadRequest,
			err:    "400 Bad Request - Invalid value for encoded",
			httpBody: &httpBody{
				txid:    validHash,
				encoded: "foo",
			},
		},

		{
			name:   "400 - verbose and encoded combined",
			method: http.MethodGet,
			status: http.StatusBadRequest,
			err:    "400 Bad Request - verbose and encoded cannot be combined",
			httpBody: &httpBody{
				txid:    validHash,
				verbose: "1",
				encoded: "1",
			},
		},

		{
			name:   "500 - getTransactionError encoded",
			method: http.MethodGet,
			status: http.StatusInternalServerError,
			err:    "500 Internal Server Error - getTransactionError",
			httpBody: &httpBody{
				txid:    validHash,
				encoded: "1",
			},
			encoded:             true,
			txid:                testutil.SHA256FromHex(t, validHash),
			getTransactionError: errors.New("getTransactionError"),
		},

		{
			name:   "500 - getTransactionError",
			method: http.MethodGet,
			status: http.StatusInternalServerError,
			err:    "500 Internal Server Error - getTransactionError",
			httpBody: &httpBody{
				txid: validHash,
			},
			txid:                testutil.SHA256FromHex(t, validHash),
			getTransactionError: errors.New("getTransactionError"),
		},

		{
			name:   "500 - getTransactionResultVerboseError",
			method: http.MethodGet,
			status: http.StatusInternalServerError,
			err:    "500 Internal Server Error - getTransactionResultVerboseError",
			httpBody: &httpBody{
				txid:    validHash,
				verbose: "1",
			},
			verbose:                          true,
			txid:                             testutil.SHA256FromHex(t, validHash),
			getTransactionResultVerboseError: errors.New("getTransactionResultVerboseError"),
		},

		{
			name:   "404",
			method: http.MethodGet,
			status: http.StatusNotFound,
			err:    "404 Not Found",
			httpBody: &httpBody{
				txid: validHash,
			},
			txid: testutil.SHA256FromHex(t, validHash),
		},

		{
			name:   "404 verbose",
			method: http.MethodGet,
			status: http.StatusNotFound,
			err:    "404 Not Found",
			httpBody: &httpBody{
				txid:    validHash,
				verbose: "1",
			},
			verbose: true,
			txid:    testutil.SHA256FromHex(t, validHash),
		},

		{
			name:   "200",
			method: http.MethodGet,
			status: http.StatusOK,
			httpBody: &httpBody{
				txid: validHash,
			},
			txid: testutil.SHA256FromHex(t, validHash),
			getTransactionReponse: &visor.Transaction{
				Transaction: coin.Transaction{
					Sigs: []cipher.Sig{validSigRaw},
					In:   []cipher.SHA256{validHashRaw},
					Out: []coin.TransactionOutput{
						{
							Coins:   9999,
							Hours:   1111,
							Address: validAddrRaw,
						},
					},
				},
				Status: visor.TransactionStatus{
					Confirmed: true,
					BlockSeq:  100,
					Height:    9,
				},
			},
			httpResponse: &readable.TransactionWithStatus{
				Status: readable.TransactionStatus{
					Confirmed: true,
					BlockSeq:  100,
					Height:    9,
				},
				Transaction: readable.Transaction{
					Hash:      "b64525bc14edb3c838ff3ef4f01bd74712432b32c18463dbda59b431959b2e52",
					InnerHash: "0000000000000000000000000000000000000000000000000000000000000000",
					Sigs:      []string{validSig},
					In:        []string{validHash},
					Out: []readable.TransactionOutput{
						{
							Hash:    "87ec4d440fd64bb4c26839d58684e567e499265ca396649c03304b928378720b",
							Coins:   "0.009999",
							Hours:   1111,
							Address: validAddr,
						},
					},
				},
			},
		},

		{
			name:   "200 verbose",
			method: http.MethodGet,
			status: http.StatusOK,
			httpBody: &httpBody{
				txid:    validHash,
				verbose: "1",
			},
			verbose: true,
			txid:    testutil.SHA256FromHex(t, validHash),
			getTransactionResultVerboseReponse: verboseResult{
				Transaction: &visor.Transaction{
					Transaction: coin.Transaction{
						Sigs: []cipher.Sig{validSigRaw},
						In:   []cipher.SHA256{validHashRaw},
						Out: []coin.TransactionOutput{
							{
								Coins:   9999,
								Hours:   1111,
								Address: validAddrRaw,
							},
						},
					},
					Status: visor.TransactionStatus{
						Confirmed: true,
						BlockSeq:  100,
						Height:    9,
					},
				},
				Inputs: []visor.TransactionInput{
					{
						UxOut: coin.UxOut{
							Body: coin.UxBody{
								Coins:   9999,
								Hours:   1111,
								Address: validAddrRaw,
							},
						},
						CalculatedHours: 3333,
					},
				},
			},
			httpResponse: &readable.TransactionWithStatusVerbose{
				Status: readable.TransactionStatus{
					Confirmed: true,
					BlockSeq:  100,
					Height:    9,
				},
				Transaction: readable.TransactionVerbose{
					BlockTransactionVerbose: readable.BlockTransactionVerbose{
						Fee:       2222,
						Hash:      "b64525bc14edb3c838ff3ef4f01bd74712432b32c18463dbda59b431959b2e52",
						InnerHash: "0000000000000000000000000000000000000000000000000000000000000000",
						Sigs:      []string{validSig},
						In: []readable.TransactionInput{
							{
								Hash:            "50e8ad459e29a051d969f221f1fb9775e26248e8b443982fef0cfaa117ee6c0c",
								Coins:           "0.009999",
								Hours:           1111,
								CalculatedHours: 3333,
								Address:         validAddr,
							},
						},
						Out: []readable.TransactionOutput{
							{
								Hash:    "87ec4d440fd64bb4c26839d58684e567e499265ca396649c03304b928378720b",
								Coins:   "0.009999",
								Hours:   1111,
								Address: validAddr,
							},
						},
					},
				},
			},
		},

		{
			name:   "200 encoded",
			method: http.MethodGet,
			status: http.StatusOK,
			httpBody: &httpBody{
				txid:    validHash,
				encoded: "1",
			},
			encoded: true,
			txid:    testutil.SHA256FromHex(t, validHash),
			getTransactionReponse: &visor.Transaction{
				Transaction: coin.Transaction{
					Sigs: []cipher.Sig{validSigRaw},
					In:   []cipher.SHA256{validHashRaw},
					Out: []coin.TransactionOutput{
						{
							Coins:   9999,
							Hours:   1111,
							Address: validAddrRaw,
						},
					},
				},
				Status: visor.TransactionStatus{
					Confirmed: true,
					BlockSeq:  100,
					Height:    9,
				},
			},
			httpResponse: &TransactionEncodedResponse{
				Status: readable.TransactionStatus{
					Confirmed: true,
					BlockSeq:  100,
					Height:    9,
				},
				EncodedTransaction: "0000000000000000000000000000000000000000000000000000000000000000000000000001000000cca1595fb27375789da47bb1cf78e14febc2be6f3c3034247fea6f700b853cddbab5d16f4ffc1912fca8373f10e468b745d6a1d686cb73ade1e3c3b3653b2f9d7f0100000079216473e8f2c17095c6887cc9edca6c023afedfac2e0c5460e8b6f359684f8b0100000000a1f1da0612c870cbb2d88fb3d7f95ba7118d6efb0f270000000000005704000000000000",
			},
		},
	}

	for _, tc := range tt {
		t.Run(tc.name, func(t *testing.T) {
			endpoint := "/api/v1/transaction"
			gateway := &MockGatewayer{}
			gateway.On("GetTransaction", tc.txid).Return(tc.getTransactionReponse, tc.getTransactionError)
			gateway.On("GetTransactionVerbose", tc.txid).Return(tc.getTransactionResultVerboseReponse.Transaction,
				tc.getTransactionResultVerboseReponse.Inputs, tc.getTransactionResultVerboseError)

			v := url.Values{}
			if tc.httpBody != nil {
				if tc.httpBody.txid != "" {
					v.Add("txid", tc.httpBody.txid)
				}
				if tc.httpBody.verbose != "" {
					v.Add("verbose", tc.httpBody.verbose)
				}
				if tc.httpBody.encoded != "" {
					v.Add("encoded", tc.httpBody.encoded)
				}
			}
			if len(v) > 0 {
				endpoint += "?" + v.Encode()
			}

			req, err := http.NewRequest(tc.method, endpoint, nil)
			require.NoError(t, err)

			setCSRFParameters(t, tokenValid, req)

			rr := httptest.NewRecorder()

			cfg := defaultMuxConfig()
			cfg.disableCSRF = false

			handler := newServerMux(cfg, gateway)
			handler.ServeHTTP(rr, req)

			status := rr.Code

			if status != http.StatusOK {
				require.Equal(t, tc.err, strings.TrimSpace(rr.Body.String()), "got `%v`| %d, want `%v`",
					strings.TrimSpace(rr.Body.String()), status, tc.err)
			} else {
				if tc.verbose {
					var msg readable.TransactionWithStatusVerbose
					err = json.Unmarshal(rr.Body.Bytes(), &msg)
					require.NoError(t, err)
					require.Equal(t, tc.httpResponse, &msg, tc.name)
				} else if tc.encoded {
					var msg TransactionEncodedResponse
					err = json.Unmarshal(rr.Body.Bytes(), &msg)
					require.NoError(t, err)
					require.Equal(t, tc.httpResponse, &msg, tc.name)
				} else {
					var msg readable.TransactionWithStatus
					err = json.Unmarshal(rr.Body.Bytes(), &msg)
					require.NoError(t, err)
					require.Equal(t, tc.httpResponse, &msg, tc.name)
				}
			}

			require.Equal(t, tc.status, status, "got `%v` want `%v`", status, tc.status)
		})
	}
}

func TestInjectTransaction(t *testing.T) {
	validTransaction := makeTransaction(t)

	type httpBody struct {
		Rawtx string `json:"rawtx"`
	}

	buf, err := validTransaction.Serialize()
	require.NoError(t, err)
	validTxnBody := &httpBody{Rawtx: hex.EncodeToString(buf)}
	validTxnBodyJSON, err := json.Marshal(validTxnBody)
	require.NoError(t, err)

	b := &httpBody{Rawtx: hex.EncodeToString(testutil.RandBytes(t, 128))}
	invalidTxnBodyJSON, err := json.Marshal(b)
	require.NoError(t, err)

	tt := []struct {
		name                   string
		method                 string
		status                 int
		err                    string
		httpBody               string
		injectTransactionArg   coin.Transaction
		injectTransactionError error
		httpResponse           string
		csrfDisabled           bool
	}{
		{
			name:                 "405",
			method:               http.MethodGet,
			status:               http.StatusMethodNotAllowed,
			err:                  "405 Method Not Allowed",
			injectTransactionArg: validTransaction,
		},
		{
			name:   "400 - EOF",
			method: http.MethodPost,
			status: http.StatusBadRequest,
			err:    "400 Bad Request - EOF",
		},
		{
			name:     "400 - rawtx required",
			method:   http.MethodPost,
			status:   http.StatusBadRequest,
			err:      "400 Bad Request - rawtx is required",
			httpBody: `{"wrongKey":"wrongValue"}`,
		},
		{
			name:     "400 - encoding/hex: odd length hex string",
			method:   http.MethodPost,
			status:   http.StatusBadRequest,
			err:      "400 Bad Request - encoding/hex: odd length hex string",
			httpBody: `{"rawtx":"aab"}`,
		},
		{
			name:     "400 - rawtx deserialization error",
			method:   http.MethodPost,
			status:   http.StatusBadRequest,
			err:      "400 Bad Request - Invalid transaction: Not enough buffer data to deserialize",
			httpBody: string(invalidTxnBodyJSON),
		},
		{
			name:                   "503 - daemon.ErrNetworkingDisabled",
			method:                 http.MethodPost,
			status:                 http.StatusServiceUnavailable,
			err:                    "503 Service Unavailable - Networking is disabled",
			httpBody:               string(validTxnBodyJSON),
			injectTransactionArg:   validTransaction,
			injectTransactionError: daemon.ErrNetworkingDisabled,
		},
		{
			name:                   "503 - gnet.ErrNoReachableConnections",
			method:                 http.MethodPost,
			status:                 http.StatusServiceUnavailable,
			err:                    "503 Service Unavailable - All pool connections are unreachable at this time",
			httpBody:               string(validTxnBodyJSON),
			injectTransactionArg:   validTransaction,
			injectTransactionError: gnet.ErrNoReachableConnections,
		},
		{
			name:                   "503 - gnet.ErrPoolEmpty",
			method:                 http.MethodPost,
			status:                 http.StatusServiceUnavailable,
			err:                    "503 Service Unavailable - Connection pool is empty after filtering connections",
			httpBody:               string(validTxnBodyJSON),
			injectTransactionArg:   validTransaction,
			injectTransactionError: gnet.ErrPoolEmpty,
		},
		{
			name:                   "500 - other injectTransactionError",
			method:                 http.MethodPost,
			status:                 http.StatusInternalServerError,
			err:                    "500 Internal Server Error - injectTransactionError",
			httpBody:               string(validTxnBodyJSON),
			injectTransactionArg:   validTransaction,
			injectTransactionError: errors.New("injectTransactionError"),
		},
		{
			name:                 "200",
			method:               http.MethodPost,
			status:               http.StatusOK,
			httpBody:             string(validTxnBodyJSON),
			injectTransactionArg: validTransaction,
			httpResponse:         validTransaction.Hash().Hex(),
		},
		{
			name:                 "200 - csrf disabled",
			method:               http.MethodPost,
			status:               http.StatusOK,
			httpBody:             string(validTxnBodyJSON),
			injectTransactionArg: validTransaction,
			httpResponse:         validTransaction.Hash().Hex(),
			csrfDisabled:         true,
		},
	}

	for _, tc := range tt {
		t.Run(tc.name, func(t *testing.T) {
			endpoint := "/api/v1/injectTransaction"
			gateway := &MockGatewayer{}
			gateway.On("InjectBroadcastTransaction", tc.injectTransactionArg).Return(tc.injectTransactionError)

			req, err := http.NewRequest(tc.method, endpoint, strings.NewReader(tc.httpBody))
			require.NoError(t, err)

			if tc.csrfDisabled {
				setCSRFParameters(t, tokenInvalid, req)
			} else {
				setCSRFParameters(t, tokenValid, req)

			}

			rr := httptest.NewRecorder()

			handler := newServerMux(defaultMuxConfig(), gateway)
			handler.ServeHTTP(rr, req)

			status := rr.Code
			require.Equal(t, tc.status, status, "got `%v` want `%v`", status, tc.status)

			if status != http.StatusOK {
				require.Equal(t, tc.err, strings.TrimSpace(rr.Body.String()), "got `%v`| %d, want `%v`",
					strings.TrimSpace(rr.Body.String()), status, tc.err)
			} else {
				expectedResponse, err := json.MarshalIndent(tc.httpResponse, "", "    ")
				require.NoError(t, err)
				require.Equal(t, string(expectedResponse), rr.Body.String(), tc.name)
			}
		})
	}
}

func TestResendUnconfirmedTxns(t *testing.T) {
	validHash1 := testutil.RandSHA256(t)
	validHash2 := testutil.RandSHA256(t)

	tt := []struct {
		name                          string
		method                        string
		status                        int
		err                           string
		httpBody                      string
		resendUnconfirmedTxnsResponse []cipher.SHA256
		resendUnconfirmedTxnsErr      error
		httpResponse                  ResendResult
	}{
		{
			name:   "405",
			method: http.MethodGet,
			status: http.StatusMethodNotAllowed,
			err:    "405 Method Not Allowed",
		},

		{
			name:                     "500 resend failed network error",
			method:                   http.MethodPost,
			status:                   http.StatusServiceUnavailable,
			err:                      "503 Service Unavailable - All pool connections are unreachable at this time",
			resendUnconfirmedTxnsErr: gnet.ErrNoReachableConnections,
		},

		{
			name:                     "500 resend failed unknown error",
			method:                   http.MethodPost,
			status:                   http.StatusInternalServerError,
			err:                      "500 Internal Server Error - ResendUnconfirmedTxns failed",
			resendUnconfirmedTxnsErr: errors.New("ResendUnconfirmedTxns failed"),
		},

		{
			name:                          "200",
			method:                        http.MethodPost,
			status:                        http.StatusOK,
			resendUnconfirmedTxnsResponse: nil,
			httpResponse: ResendResult{
				Txids: []string{},
			},
		},

		{
			name:                          "200 with hashes",
			method:                        http.MethodPost,
			status:                        http.StatusOK,
			resendUnconfirmedTxnsResponse: []cipher.SHA256{validHash1, validHash2},
			httpResponse: ResendResult{
				Txids: []string{validHash1.Hex(), validHash2.Hex()},
			},
		},
	}

	for _, tc := range tt {
		t.Run(tc.name, func(t *testing.T) {
			endpoint := "/api/v1/resendUnconfirmedTxns"
			gateway := &MockGatewayer{}
			gateway.On("ResendUnconfirmedTxns").Return(tc.resendUnconfirmedTxnsResponse, tc.resendUnconfirmedTxnsErr)

			req, err := http.NewRequest(tc.method, endpoint, strings.NewReader(tc.httpBody))
			require.NoError(t, err)

			setCSRFParameters(t, tokenValid, req)

			rr := httptest.NewRecorder()

			cfg := defaultMuxConfig()
			cfg.disableCSRF = false

			handler := newServerMux(cfg, gateway)
			handler.ServeHTTP(rr, req)

			status := rr.Code
			require.Equal(t, tc.status, status, "got `%v` want `%v`", status, tc.status)

			if status != http.StatusOK {
				require.Equal(t, tc.err, strings.TrimSpace(rr.Body.String()), "got `%v`| %d, want `%v`",
					strings.TrimSpace(rr.Body.String()), status, tc.err)
			} else {
				var msg ResendResult
				err = json.Unmarshal(rr.Body.Bytes(), &msg)
				require.NoError(t, err)
				require.Equal(t, tc.httpResponse, msg, tc.name)
			}
		})
	}
}

func TestGetRawTx(t *testing.T) {
	oddHash := "cafcb"
	invalidHash := "cabrca"
	validHash := "79216473e8f2c17095c6887cc9edca6c023afedfac2e0c5460e8b6f359684f8b"
	type httpBody struct {
		txid string
	}

	tt := []struct {
		name                   string
		method                 string
		status                 int
		err                    string
		httpBody               *httpBody
		getTransactionArg      cipher.SHA256
		getTransactionResponse *visor.Transaction
		getTransactionError    error
		httpResponse           string
	}{
		{
			name:              "405",
			method:            http.MethodPost,
			status:            http.StatusMethodNotAllowed,
			err:               "405 Method Not Allowed",
			getTransactionArg: testutil.RandSHA256(t),
		},
		{
			name:              "400 - txid is empty",
			method:            http.MethodGet,
			status:            http.StatusBadRequest,
			err:               "400 Bad Request - txid is empty",
			httpBody:          &httpBody{},
			getTransactionArg: testutil.RandSHA256(t),
		},
		{
			name:   "400 - invalid hash: odd length hex string",
			method: http.MethodGet,
			status: http.StatusBadRequest,
			err:    "400 Bad Request - encoding/hex: odd length hex string",
			httpBody: &httpBody{
				txid: oddHash,
			},
			getTransactionArg: testutil.RandSHA256(t),
		},
		{
			name:   "400 - invalid hash: invalid byte: U+0072 'r'",
			method: http.MethodGet,
			status: http.StatusBadRequest,
			err:    "400 Bad Request - encoding/hex: invalid byte: U+0072 'r'",
			httpBody: &httpBody{
				txid: invalidHash,
			},
			getTransactionArg: testutil.RandSHA256(t),
		},
		{
			name:   "400 - getTransactionError",
			method: http.MethodGet,
			status: http.StatusBadRequest,
			err:    "400 Bad Request - getTransactionError",
			httpBody: &httpBody{
				txid: validHash,
			},
			getTransactionArg:   testutil.SHA256FromHex(t, validHash),
			getTransactionError: errors.New("getTransactionError"),
		},
		{
			name:   "404",
			method: http.MethodGet,
			status: http.StatusNotFound,
			err:    "404 Not Found",
			httpBody: &httpBody{
				txid: validHash,
			},
			getTransactionArg: testutil.SHA256FromHex(t, validHash),
		},
		{
			name:   "200",
			method: http.MethodGet,
			status: http.StatusOK,
			httpBody: &httpBody{
				txid: validHash,
			},
			getTransactionArg:      testutil.SHA256FromHex(t, validHash),
			getTransactionResponse: &visor.Transaction{},
			httpResponse:           "00000000000000000000000000000000000000000000000000000000000000000000000000000000000000000000000000",
		},
	}

	for _, tc := range tt {
		t.Run(tc.name, func(t *testing.T) {
			endpoint := "/api/v1/rawtx"
			gateway := &MockGatewayer{}
			gateway.On("GetTransaction", tc.getTransactionArg).Return(tc.getTransactionResponse, tc.getTransactionError)

			v := url.Values{}
			if tc.httpBody != nil {
				if tc.httpBody.txid != "" {
					v.Add("txid", tc.httpBody.txid)
				}
			}
			if len(v) > 0 {
				endpoint += "?" + v.Encode()
			}

			req, err := http.NewRequest(tc.method, endpoint, nil)
			require.NoError(t, err)

			setCSRFParameters(t, tokenValid, req)

			rr := httptest.NewRecorder()

			cfg := defaultMuxConfig()
			cfg.disableCSRF = false

			handler := newServerMux(cfg, gateway)
			handler.ServeHTTP(rr, req)

			status := rr.Code
			require.Equal(t, tc.status, status, "got `%v` want `%v`", status, tc.status)

			if status != http.StatusOK {
				require.Equal(t, tc.err, strings.TrimSpace(rr.Body.String()), "got `%v`| %d, want `%v`",
					strings.TrimSpace(rr.Body.String()), status, tc.err)
			} else {
				expectedResponse, err := json.MarshalIndent(tc.httpResponse, "", "    ")
				require.NoError(t, err)
				require.Equal(t, string(expectedResponse), rr.Body.String(), tc.name)
			}
		})
	}
}

func TestGetTransactions(t *testing.T) {
	invalidAddrsStr := "invalid,addrs"
	addrsStr := "2konv5no3DZvSMxf2GPVtAfZinfwqCGhfVQ,2PBmUva7J8WFsyWg979cREZkU3z2pkYjNkE"
	var addrs []cipher.Address
	for _, item := range []string{"2konv5no3DZvSMxf2GPVtAfZinfwqCGhfVQ", "2PBmUva7J8WFsyWg979cREZkU3z2pkYjNkE"} {
		addr, err := cipher.DecodeBase58Address(item)
		require.NoError(t, err)
		addrs = append(addrs, addr)
	}

	type httpBody struct {
		addrs     string
		confirmed string
		verbose   string
	}

	type verboseResult struct {
		Transactions []visor.Transaction
		Inputs       [][]visor.TransactionInput
	}

	tt := []struct {
		name                           string
		method                         string
		status                         int
		err                            string
		httpBody                       *httpBody
		verbose                        bool
		getTransactionsArg             []visor.TxFilter
		getTransactionsResponse        []visor.Transaction
		getTransactionsError           error
		getTransactionsVerboseResponse verboseResult
		getTransactionsVerboseError    error
		httpResponse                   interface{}
	}{
		{
			name:   "405",
			method: http.MethodDelete,
			status: http.StatusMethodNotAllowed,
			err:    "405 Method Not Allowed",
		},

		{
			name:   "400 - invalid `addrs` param",
			method: http.MethodGet,
			status: http.StatusBadRequest,
			err:    "400 Bad Request - parse parameter: 'addrs' failed: address \"invalid\" is invalid: Invalid base58 character",
			httpBody: &httpBody{
				addrs: invalidAddrsStr,
			},
			getTransactionsArg: []visor.TxFilter{
				visor.NewAddrsFilter(addrs),
			},
		},

		{
			name:   "400 - invalid `confirmed` param",
			method: http.MethodGet,
			status: http.StatusBadRequest,
			err:    "400 Bad Request - invalid 'confirmed' value: strconv.ParseBool: parsing \"invalidConfirmed\": invalid syntax",
			httpBody: &httpBody{
				addrs:     addrsStr,
				confirmed: "invalidConfirmed",
			},
			getTransactionsArg: []visor.TxFilter{
				visor.NewAddrsFilter(addrs),
			},
		},

		{
			name:   "400 - invalid verbose",
			method: http.MethodGet,
			status: http.StatusBadRequest,
			err:    "400 Bad Request - Invalid value for verbose",
			httpBody: &httpBody{
				addrs:   addrsStr,
				verbose: "foo",
			},
			getTransactionsArg: []visor.TxFilter{
				visor.NewAddrsFilter(addrs),
			},
		},

		{
			name:   "500 - getTransactionsError",
			method: http.MethodGet,
			status: http.StatusInternalServerError,
			err:    "500 Internal Server Error - getTransactionsError",
			httpBody: &httpBody{
				addrs:     addrsStr,
				confirmed: "true",
			},
			getTransactionsArg: []visor.TxFilter{
				visor.NewAddrsFilter(addrs),
				visor.NewConfirmedTxFilter(true),
			},
			getTransactionsError: errors.New("getTransactionsError"),
		},

		{
			name:   "500 - getTransactionsVerboseError",
			method: http.MethodGet,
			status: http.StatusInternalServerError,
			err:    "500 Internal Server Error - getTransactionsVerboseError",
			httpBody: &httpBody{
				addrs:     addrsStr,
				confirmed: "true",
				verbose:   "1",
			},
			verbose: true,
			getTransactionsArg: []visor.TxFilter{
				visor.NewAddrsFilter(addrs),
				visor.NewConfirmedTxFilter(true),
			},
			getTransactionsVerboseError: errors.New("getTransactionsVerboseError"),
		},

		{
			name:   "200",
			method: http.MethodGet,
			status: http.StatusOK,
			httpBody: &httpBody{
				addrs:     addrsStr,
				confirmed: "true",
			},
			getTransactionsArg: []visor.TxFilter{
				visor.NewAddrsFilter(addrs),
				visor.NewConfirmedTxFilter(true),
			},
			getTransactionsResponse: []visor.Transaction{},
			httpResponse:            []readable.TransactionWithStatus{},
		},

		{
			name:   "200 verbose",
			method: http.MethodGet,
			status: http.StatusOK,
			httpBody: &httpBody{
				addrs:     addrsStr,
				confirmed: "true",
				verbose:   "1",
			},
			verbose: true,
			getTransactionsArg: []visor.TxFilter{
				visor.NewAddrsFilter(addrs),
				visor.NewConfirmedTxFilter(true),
			},
			getTransactionsVerboseResponse: verboseResult{
				Transactions: []visor.Transaction{},
				Inputs:       [][]visor.TransactionInput{},
			},
			httpResponse: []readable.TransactionWithStatusVerbose{},
		},

		{
			name:   "200 POST",
			method: http.MethodPost,
			status: http.StatusOK,
			httpBody: &httpBody{
				addrs:     addrsStr,
				confirmed: "true",
			},
			getTransactionsArg: []visor.TxFilter{
				visor.NewAddrsFilter(addrs),
				visor.NewConfirmedTxFilter(true),
			},
			getTransactionsResponse: []visor.Transaction{},
			httpResponse:            []readable.TransactionWithStatus{},
		},
	}

	for _, tc := range tt {
		t.Run(tc.name, func(t *testing.T) {
			endpoint := "/api/v1/transactions"
			gateway := &MockGatewayer{}

			// Custom argument matching function for matching TxFilter args
			matchFunc := mock.MatchedBy(func(flts []visor.TxFilter) bool {
				if len(flts) != len(tc.getTransactionsArg) {
					return false
				}

				for i, f := range flts {
					switch f.(type) {
					case visor.AddrsFilter:
						flt, ok := tc.getTransactionsArg[i].(visor.AddrsFilter)
						if !ok {
							return false
						}

						if len(flt.Addrs) != len(f.(visor.AddrsFilter).Addrs) {
							return false
						}

						for j, a := range flt.Addrs {
							ab := a.Bytes()
							bb := f.(visor.AddrsFilter).Addrs[j].Bytes()
							if !bytes.Equal(ab[:], bb[:]) {
								return false
							}
						}

					case visor.BaseFilter:
						// This part assumes that the filter is a ConfirmedTxFilter
						flt, ok := tc.getTransactionsArg[i].(visor.BaseFilter)
						if !ok {
							return false
						}

						dummyTxn := &visor.Transaction{
							Status: visor.TransactionStatus{
								Confirmed: true,
							},
						}

						if flt.F(dummyTxn) != f.(visor.BaseFilter).F(dummyTxn) {
							return false
						}

					default:
						return false
					}
				}

				return true
			})

			gateway.On("GetTransactions", matchFunc).Return(tc.getTransactionsResponse, tc.getTransactionsError)
			gateway.On("GetTransactionsVerbose", matchFunc).Return(tc.getTransactionsVerboseResponse.Transactions,
				tc.getTransactionsVerboseResponse.Inputs, tc.getTransactionsVerboseError)

			v := url.Values{}
			if tc.httpBody != nil {
				if tc.httpBody.addrs != "" {
					v.Add("addrs", tc.httpBody.addrs)
				}
				if tc.httpBody.confirmed != "" {
					v.Add("confirmed", tc.httpBody.confirmed)
				}
				if tc.httpBody.verbose != "" {
					v.Add("verbose", tc.httpBody.verbose)
				}
			}

			var reqBody io.Reader
			if len(v) > 0 {
				if tc.method == http.MethodPost {
					reqBody = strings.NewReader(v.Encode())
				} else {
					endpoint += "?" + v.Encode()
				}
			}

			req, err := http.NewRequest(tc.method, endpoint, reqBody)
			require.NoError(t, err)

			if tc.method == http.MethodPost {
				req.Header.Set("Content-Type", ContentTypeForm)
			}

			setCSRFParameters(t, tokenValid, req)

			rr := httptest.NewRecorder()

			cfg := defaultMuxConfig()
			cfg.disableCSRF = false

			handler := newServerMux(cfg, gateway)
			handler.ServeHTTP(rr, req)

			status := rr.Code
			require.Equal(t, tc.status, status, "got `%v` want `%v`", status, tc.status)

			if status != http.StatusOK {
				require.Equal(t, tc.err, strings.TrimSpace(rr.Body.String()), "got `%v`| %d, want `%v`",
					strings.TrimSpace(rr.Body.String()), status, tc.err)
			} else {
				if tc.verbose {
					var msg []readable.TransactionWithStatusVerbose
					err = json.Unmarshal(rr.Body.Bytes(), &msg)
					require.NoError(t, err)
					require.Equal(t, tc.httpResponse, msg, tc.name)
				} else {
					var msg []readable.TransactionWithStatus
					err = json.Unmarshal(rr.Body.Bytes(), &msg)
					require.NoError(t, err)
					require.Equal(t, tc.httpResponse, msg, tc.name)
				}
			}
		})
	}
}

type transactionAndInputs struct {
	txn    coin.Transaction
	inputs []visor.TransactionInput
}

func newVerifyTxnResponseJSON(t *testing.T, txn *coin.Transaction, inputs []visor.TransactionInput, isTxnConfirmed, isUnsigned bool) VerifyTransactionResponse {
	ctxn, err := newCreatedTransactionFuzzy(txn, inputs)
	require.NoError(t, err)
	return VerifyTransactionResponse{
		Transaction: *ctxn,
		Confirmed:   isTxnConfirmed,
		Unsigned:    isUnsigned,
	}
}

func prepareTxnAndInputs(t *testing.T) transactionAndInputs {
	txn := coin.Transaction{}
	ux, s := makeUxOutWithSecret(t)

<<<<<<< HEAD
	err := txn.PushInput(ux.Hash())
	require.NoError(t, err)
	txn.SignInputs([]cipher.SecKey{s})
	err = txn.PushOutput(makeAddress(), 1e6, 50)
	require.NoError(t, err)
	err = txn.PushOutput(makeAddress(), 5e6, 50)
	require.NoError(t, err)
	err = txn.UpdateHeader()
=======
	txn.PushInput(ux.Hash())
	txn.PushOutput(makeAddress(), 1e6, 50)
	txn.PushOutput(makeAddress(), 5e6, 50)
	txn.SignInputs([]cipher.SecKey{s})
	err := txn.UpdateHeader()
>>>>>>> 2bf1c116
	require.NoError(t, err)

	input, err := visor.NewTransactionInput(ux, uint64(time.Now().UTC().Unix()))
	require.NoError(t, err)

	return transactionAndInputs{
		txn:    txn,
		inputs: []visor.TransactionInput{input},
	}
}

func makeTransactionWithEmptyAddressOutput(t *testing.T) transactionAndInputs {
	txn := coin.Transaction{}
	ux, s := makeUxOutWithSecret(t)

<<<<<<< HEAD
	err := txn.PushInput(ux.Hash())
	require.NoError(t, err)
	txn.SignInputs([]cipher.SecKey{s})
	err = txn.PushOutput(makeAddress(), 1e6, 50)
	require.NoError(t, err)
	err = txn.PushOutput(cipher.Address{}, 5e6, 50)
	require.NoError(t, err)
	err = txn.UpdateHeader()
=======
	txn.PushInput(ux.Hash())
	txn.PushOutput(makeAddress(), 1e6, 50)
	txn.PushOutput(cipher.Address{}, 5e6, 50)
	txn.SignInputs([]cipher.SecKey{s})
	err := txn.UpdateHeader()
>>>>>>> 2bf1c116
	require.NoError(t, err)

	input, err := visor.NewTransactionInput(ux, uint64(time.Now().UTC().Unix()))
	require.NoError(t, err)

	return transactionAndInputs{
		txn:    txn,
		inputs: []visor.TransactionInput{input},
	}
}

func TestVerifyTransaction(t *testing.T) {
	txnAndInputs := prepareTxnAndInputs(t)
	type httpBody struct {
		Unsigned           bool   `json:"unsigned"`
		EncodedTransaction string `json:"encoded_transaction"`
	}

	buf, err := txnAndInputs.txn.Serialize()
	require.NoError(t, err)
	validTxnBody := &httpBody{EncodedTransaction: hex.EncodeToString(buf)}
	validTxnBodyJSON, err := json.Marshal(validTxnBody)
	require.NoError(t, err)

	b := &httpBody{EncodedTransaction: hex.EncodeToString(testutil.RandBytes(t, 128))}
	invalidTxnBodyJSON, err := json.Marshal(b)
	require.NoError(t, err)

	invalidTxnEmptyAddress := makeTransactionWithEmptyAddressOutput(t)
	buf, err = invalidTxnEmptyAddress.txn.Serialize()
	require.NoError(t, err)
	invalidTxnEmptyAddressBody := &httpBody{
		EncodedTransaction: hex.EncodeToString(buf),
	}
	invalidTxnEmptyAddressBodyJSON, err := json.Marshal(invalidTxnEmptyAddressBody)
	require.NoError(t, err)

	unsignedTxnAndInputs := prepareTxnAndInputs(t)
	unsignedTxnAndInputs.txn.Sigs = make([]cipher.Sig, len(unsignedTxnAndInputs.txn.Sigs))
	err = unsignedTxnAndInputs.txn.UpdateHeader()
	require.NoError(t, err)
	unsignedTxnBody := &httpBody{EncodedTransaction: hex.EncodeToString(unsignedTxnAndInputs.txn.Serialize())}
	unsignedTxnBodyJSON, err := json.Marshal(unsignedTxnBody)
	require.NoError(t, err)

	unsignedTxnBodyUnsigned := &httpBody{
		Unsigned:           true,
		EncodedTransaction: hex.EncodeToString(unsignedTxnAndInputs.txn.Serialize()),
	}
	unsignedTxnBodyUnsignedJSON, err := json.Marshal(unsignedTxnBodyUnsigned)
	require.NoError(t, err)

	type verifyTxnVerboseResult struct {
		Uxouts         []visor.TransactionInput
		IsTxnConfirmed bool
		Err            error
	}

	tt := []struct {
		name                          string
		method                        string
		contentType                   string
		status                        int
		httpBody                      string
		gatewayVerifyTxnVerboseArg    coin.Transaction
		gatewayVerifyTxnVerboseSigned visor.TxnSignedFlag
		gatewayVerifyTxnVerboseResult verifyTxnVerboseResult
		httpResponse                  HTTPResponse
		csrfDisabled                  bool
	}{
		{
			name:                       "405",
			method:                     http.MethodGet,
			status:                     http.StatusMethodNotAllowed,
			gatewayVerifyTxnVerboseArg: txnAndInputs.txn,
			httpResponse:               NewHTTPErrorResponse(http.StatusMethodNotAllowed, ""),
		},
		{
			name:         "400 - EOF",
			method:       http.MethodPost,
			contentType:  ContentTypeJSON,
			status:       http.StatusBadRequest,
			httpResponse: NewHTTPErrorResponse(http.StatusBadRequest, "EOF"),
		},
		{
			name:         "415 - Unsupported Media Type",
			method:       http.MethodPost,
			contentType:  "",
			status:       http.StatusUnsupportedMediaType,
			httpResponse: NewHTTPErrorResponse(http.StatusUnsupportedMediaType, ""),
		},
		{
			name:         "400 - encoded_transaction is required",
			method:       http.MethodPost,
			contentType:  ContentTypeJSON,
			status:       http.StatusBadRequest,
			httpBody:     `{"wrongKey":"wrongValue"}`,
			httpResponse: NewHTTPErrorResponse(http.StatusBadRequest, "encoded_transaction is required"),
		},
		{
			name:         "400 - encoding/hex: odd length hex string",
			method:       http.MethodPost,
			contentType:  ContentTypeJSON,
			status:       http.StatusBadRequest,
			httpBody:     `{"encoded_transaction":"aab"}`,
			httpResponse: NewHTTPErrorResponse(http.StatusBadRequest, "decode transaction failed: encoding/hex: odd length hex string"),
		},
		{
			name:         "400 - deserialization error",
			method:       http.MethodPost,
			contentType:  ContentTypeJSON,
			status:       http.StatusBadRequest,
			httpBody:     string(invalidTxnBodyJSON),
			httpResponse: NewHTTPErrorResponse(http.StatusBadRequest, "decode transaction failed: Invalid transaction: Not enough buffer data to deserialize"),
		},
		{
			name:                          "422 - txn sends to empty address",
			method:                        http.MethodPost,
			contentType:                   ContentTypeJSON,
			status:                        http.StatusUnprocessableEntity,
			httpBody:                      string(invalidTxnEmptyAddressBodyJSON),
			gatewayVerifyTxnVerboseArg:    invalidTxnEmptyAddress.txn,
			gatewayVerifyTxnVerboseSigned: visor.TxnSigned,
			gatewayVerifyTxnVerboseResult: verifyTxnVerboseResult{
				Uxouts: invalidTxnEmptyAddress.inputs,
				Err:    visor.NewErrTxnViolatesUserConstraint(errors.New("Transaction.Out contains an output sending to an empty address")),
			},
			httpResponse: HTTPResponse{
				Data: newVerifyTxnResponseJSON(t, &invalidTxnEmptyAddress.txn, invalidTxnEmptyAddress.inputs, false, false),
				Error: &HTTPError{
					Code:    http.StatusUnprocessableEntity,
					Message: "Transaction violates user constraint: Transaction.Out contains an output sending to an empty address",
				},
			},
		},
		{
			name:                          "422 - txn is unsigned",
			method:                        http.MethodPost,
			contentType:                   ContentTypeJSON,
			status:                        http.StatusUnprocessableEntity,
			httpBody:                      string(unsignedTxnBodyJSON),
			gatewayVerifyTxnVerboseArg:    unsignedTxnAndInputs.txn,
			gatewayVerifyTxnVerboseSigned: visor.TxnSigned,
			gatewayVerifyTxnVerboseResult: verifyTxnVerboseResult{
				Uxouts: unsignedTxnAndInputs.inputs,
				Err:    visor.NewErrTxnViolatesUserConstraint(errors.New("Transaction.Out contains an output sending to an empty address")),
			},
			httpResponse: HTTPResponse{
				Data: newVerifyTxnResponseJSON(t, &unsignedTxnAndInputs.txn, unsignedTxnAndInputs.inputs, false, true),
				Error: &HTTPError{
					Code:    http.StatusUnprocessableEntity,
					Message: "Transaction violates user constraint: Transaction.Out contains an output sending to an empty address",
				},
			},
		},
		{
			name:                          "500 - internal server error",
			method:                        http.MethodPost,
			contentType:                   ContentTypeJSON,
			status:                        http.StatusInternalServerError,
			httpBody:                      string(validTxnBodyJSON),
			gatewayVerifyTxnVerboseArg:    txnAndInputs.txn,
			gatewayVerifyTxnVerboseSigned: visor.TxnSigned,
			gatewayVerifyTxnVerboseResult: verifyTxnVerboseResult{
				Err: errors.New("verify transaction failed"),
			},
			httpResponse: NewHTTPErrorResponse(http.StatusInternalServerError, "verify transaction failed"),
		},
		{
			name:                          "422 - txn is confirmed",
			method:                        http.MethodPost,
			contentType:                   ContentTypeJSON,
			status:                        http.StatusUnprocessableEntity,
			httpBody:                      string(validTxnBodyJSON),
			gatewayVerifyTxnVerboseArg:    txnAndInputs.txn,
			gatewayVerifyTxnVerboseSigned: visor.TxnSigned,
			gatewayVerifyTxnVerboseResult: verifyTxnVerboseResult{
				Uxouts:         txnAndInputs.inputs,
				IsTxnConfirmed: true,
			},
			httpResponse: HTTPResponse{
				Error: &HTTPError{
					Message: "transaction has been spent",
					Code:    http.StatusUnprocessableEntity,
				},
				Data: newVerifyTxnResponseJSON(t, &txnAndInputs.txn, txnAndInputs.inputs, true, false),
			},
		},
		{
			name:                          "200 - unsigned",
			method:                        http.MethodPost,
			contentType:                   ContentTypeJSON,
			status:                        http.StatusOK,
			httpBody:                      string(unsignedTxnBodyUnsignedJSON),
			gatewayVerifyTxnVerboseArg:    unsignedTxnAndInputs.txn,
			gatewayVerifyTxnVerboseSigned: visor.TxnUnsigned,
			gatewayVerifyTxnVerboseResult: verifyTxnVerboseResult{
				Uxouts: unsignedTxnAndInputs.inputs,
			},
			httpResponse: HTTPResponse{
				Data: newVerifyTxnResponseJSON(t, &unsignedTxnAndInputs.txn, unsignedTxnAndInputs.inputs, false, true),
			},
		},
		{
			name:                          "200",
			method:                        http.MethodPost,
			contentType:                   ContentTypeJSON,
			status:                        http.StatusOK,
			httpBody:                      string(validTxnBodyJSON),
			gatewayVerifyTxnVerboseArg:    txnAndInputs.txn,
			gatewayVerifyTxnVerboseSigned: visor.TxnSigned,
			gatewayVerifyTxnVerboseResult: verifyTxnVerboseResult{
				Uxouts: txnAndInputs.inputs,
			},
			httpResponse: HTTPResponse{
				Data: newVerifyTxnResponseJSON(t, &txnAndInputs.txn, txnAndInputs.inputs, false, false),
			},
		},
	}

	for _, tc := range tt {
		t.Run(tc.name, func(t *testing.T) {
			endpoint := "/api/v2/transaction/verify"
			gateway := &MockGatewayer{}
			gateway.On("VerifyTxnVerbose", &tc.gatewayVerifyTxnVerboseArg, tc.gatewayVerifyTxnVerboseSigned).Return(tc.gatewayVerifyTxnVerboseResult.Uxouts,
				tc.gatewayVerifyTxnVerboseResult.IsTxnConfirmed, tc.gatewayVerifyTxnVerboseResult.Err)

			req, err := http.NewRequest(tc.method, endpoint, strings.NewReader(tc.httpBody))
			require.NoError(t, err)
			req.Header.Set("Content-Type", tc.contentType)

			if tc.csrfDisabled {
				setCSRFParameters(t, tokenInvalid, req)
			} else {
				setCSRFParameters(t, tokenValid, req)
			}

			rr := httptest.NewRecorder()

			cfg := defaultMuxConfig()
			cfg.disableCSRF = false

			handler := newServerMux(cfg, gateway)
			handler.ServeHTTP(rr, req)

			status := rr.Code
			require.Equal(t, tc.status, status, "got `%v` want `%v`", status, tc.status)

			var rsp ReceivedHTTPResponse
			err = json.NewDecoder(rr.Body).Decode(&rsp)
			require.NoError(t, err)

			require.Equal(t, tc.httpResponse.Error, rsp.Error)

			if rsp.Data == nil {
				require.Nil(t, tc.httpResponse.Data)
			} else {
				require.NotNil(t, tc.httpResponse.Data)

				var txnRsp VerifyTransactionResponse
				err := json.Unmarshal(rsp.Data, &txnRsp)
				require.NoError(t, err)

				require.Equal(t, tc.httpResponse.Data.(VerifyTransactionResponse), txnRsp)
			}
		})
	}
}<|MERGE_RESOLUTION|>--- conflicted
+++ resolved
@@ -67,23 +67,14 @@
 	txn := coin.Transaction{}
 	ux, s := makeUxOutWithSecret(t)
 
-<<<<<<< HEAD
 	err := txn.PushInput(ux.Hash())
 	require.NoError(t, err)
+	err = txn.PushOutput(makeAddress(), 1e6, 50)
+	require.NoError(t, err)
+	err = txn.PushOutput(makeAddress(), 5e6, 50)
+	require.NoError(t, err)
 	txn.SignInputs([]cipher.SecKey{s})
-	err = txn.PushOutput(makeAddress(), 1e6, 50)
-	require.NoError(t, err)
-	err = txn.PushOutput(makeAddress(), 5e6, 50)
-	require.NoError(t, err)
 	err = txn.UpdateHeader()
-=======
-	txn.PushInput(ux.Hash())
-	txn.PushOutput(makeAddress(), 1e6, 50)
-	txn.PushOutput(makeAddress(), 5e6, 50)
-
-	txn.SignInputs([]cipher.SecKey{s})
-	err := txn.UpdateHeader()
->>>>>>> 2bf1c116
 	require.NoError(t, err)
 	return txn
 }
@@ -1324,22 +1315,14 @@
 	txn := coin.Transaction{}
 	ux, s := makeUxOutWithSecret(t)
 
-<<<<<<< HEAD
 	err := txn.PushInput(ux.Hash())
 	require.NoError(t, err)
+	err = txn.PushOutput(makeAddress(), 1e6, 50)
+	require.NoError(t, err)
+	err = txn.PushOutput(makeAddress(), 5e6, 50)
+	require.NoError(t, err)
 	txn.SignInputs([]cipher.SecKey{s})
-	err = txn.PushOutput(makeAddress(), 1e6, 50)
-	require.NoError(t, err)
-	err = txn.PushOutput(makeAddress(), 5e6, 50)
-	require.NoError(t, err)
 	err = txn.UpdateHeader()
-=======
-	txn.PushInput(ux.Hash())
-	txn.PushOutput(makeAddress(), 1e6, 50)
-	txn.PushOutput(makeAddress(), 5e6, 50)
-	txn.SignInputs([]cipher.SecKey{s})
-	err := txn.UpdateHeader()
->>>>>>> 2bf1c116
 	require.NoError(t, err)
 
 	input, err := visor.NewTransactionInput(ux, uint64(time.Now().UTC().Unix()))
@@ -1355,22 +1338,14 @@
 	txn := coin.Transaction{}
 	ux, s := makeUxOutWithSecret(t)
 
-<<<<<<< HEAD
 	err := txn.PushInput(ux.Hash())
 	require.NoError(t, err)
+	err = txn.PushOutput(makeAddress(), 1e6, 50)
+	require.NoError(t, err)
+	err = txn.PushOutput(cipher.Address{}, 5e6, 50)
+	require.NoError(t, err)
 	txn.SignInputs([]cipher.SecKey{s})
-	err = txn.PushOutput(makeAddress(), 1e6, 50)
-	require.NoError(t, err)
-	err = txn.PushOutput(cipher.Address{}, 5e6, 50)
-	require.NoError(t, err)
 	err = txn.UpdateHeader()
-=======
-	txn.PushInput(ux.Hash())
-	txn.PushOutput(makeAddress(), 1e6, 50)
-	txn.PushOutput(cipher.Address{}, 5e6, 50)
-	txn.SignInputs([]cipher.SecKey{s})
-	err := txn.UpdateHeader()
->>>>>>> 2bf1c116
 	require.NoError(t, err)
 
 	input, err := visor.NewTransactionInput(ux, uint64(time.Now().UTC().Unix()))
@@ -1412,13 +1387,15 @@
 	unsignedTxnAndInputs.txn.Sigs = make([]cipher.Sig, len(unsignedTxnAndInputs.txn.Sigs))
 	err = unsignedTxnAndInputs.txn.UpdateHeader()
 	require.NoError(t, err)
-	unsignedTxnBody := &httpBody{EncodedTransaction: hex.EncodeToString(unsignedTxnAndInputs.txn.Serialize())}
+	unsignedTxnBytes, err := unsignedTxnAndInputs.txn.Serialize()
+	require.NoError(t, err)
+	unsignedTxnBody := &httpBody{EncodedTransaction: hex.EncodeToString(unsignedTxnBytes)}
 	unsignedTxnBodyJSON, err := json.Marshal(unsignedTxnBody)
 	require.NoError(t, err)
 
 	unsignedTxnBodyUnsigned := &httpBody{
 		Unsigned:           true,
-		EncodedTransaction: hex.EncodeToString(unsignedTxnAndInputs.txn.Serialize()),
+		EncodedTransaction: hex.EncodeToString(unsignedTxnBytes),
 	}
 	unsignedTxnBodyUnsignedJSON, err := json.Marshal(unsignedTxnBodyUnsigned)
 	require.NoError(t, err)
