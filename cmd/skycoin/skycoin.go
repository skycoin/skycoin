package main

import (
	"bufio"
	"flag"
	"fmt"
	"io"
	"log"
	"net/http"
	_ "net/http/pprof"
	"os"
	"os/signal"
	"path/filepath"
	"runtime/debug"
	"runtime/pprof"
	"sync"
	"syscall"
	"time"

	"github.com/skycoin/skycoin/src/api/webrpc"
	"github.com/skycoin/skycoin/src/cipher"
	"github.com/skycoin/skycoin/src/coin"
	"github.com/skycoin/skycoin/src/daemon"
	"github.com/skycoin/skycoin/src/gui"
	"github.com/skycoin/skycoin/src/util/browser"
	"github.com/skycoin/skycoin/src/util/cert"
	"github.com/skycoin/skycoin/src/util/file"
	"github.com/skycoin/skycoin/src/util/logging"
	"github.com/skycoin/skycoin/src/visor"
)

var (
	// Version node version which will be set when build wallet by LDFLAGS
	Version = "0.21.1"
	// Commit id
	Commit = ""

	help = false

	logger     = logging.MustGetLogger("main")
	logModules = []string{
		"main",
		"daemon",
		"coin",
		"gui",
		"file",
		"visor",
		"wallet",
		"gnet",
		"pex",
		"webrpc",
	}

	// BlockchainPubkeyStr pubic key string
	BlockchainPubkeyStr = ""
	// BlockchainSeckeyStr empty private key string
	BlockchainSeckeyStr = ""
<<<<<<< HEAD
	// BlockchainSeckeyStr empty private key string
	BlockchainSeckey = ""
	// Name of the file containing trusted peer list (one-by-line)
=======

>>>>>>> 1ef1f3d2
	TrustedPeerlistFileName = "connections.txt"
)

// Config records the node's configuration
type Config struct {
	// Disable peer exchange
	DisablePEX bool
	// Download peer list
	DownloadPeerList bool
	// Download the peers list from this URL
	PeerListURL string
	// Don't make any outgoing connections
	DisableOutgoingConnections bool
	// Don't allowing incoming connections
	DisableIncomingConnections bool
	// Disables networking altogether
	DisableNetworking bool
	// Disables wallet API
	DisableWalletApi bool
	// Disable CSRF check in the wallet api
	DisableCSRF bool

	// Only run on localhost and only connect to others on localhost
	LocalhostOnly bool
	// Which address to serve on. Leave blank to automatically assign to a
	// public interface
	Address string
	//gnet uses this for TCP incoming and outgoing
	Port int
	//max outgoing connections to maintain
	MaxOutgoingConnections int
	// How often to make outgoing connections
	OutgoingConnectionsRate time.Duration
	// PeerlistSize represents the maximum number of peers that the pex would maintain
	PeerlistSize int
	// Wallet Address Version
	//AddressVersion string
	// Remote web interface
	WebInterface      bool
	WebInterfacePort  int
	WebInterfaceAddr  string
	WebInterfaceCert  string
	WebInterfaceKey   string
	WebInterfaceHTTPS bool

	RPCInterface     bool
	RPCInterfacePort int
	RPCInterfaceAddr string

	// Launch System Default Browser after client startup
	LaunchBrowser bool

	// If true, print the configured client web interface address and exit
	PrintWebInterfaceAddress bool

	// Data directory holds app data -- defaults to ~/.skycoin
	DataDirectory string
	// GUI directory contains assets for the html gui
	GUIDirectory string

	// Logging
	ColorLog bool
	// This is the value registered with flag, it is converted to LogLevel after parsing
	LogLevel string
	// Disable "Reply to ping", "Received pong" log messages
	DisablePingPong bool

	// Wallets
	// Defaults to ${DataDirectory}/wallets/
	WalletDirectory string

	RunMaster bool

	GenesisSignature  cipher.Sig
	GenesisTimestamp  uint64
	GenesisCoinVolume uint64
	GenesisAddress    cipher.Address

	BlockchainPubkey cipher.PubKey
	BlockchainSeckey cipher.SecKey

	DefaultConnections []string

	/* Developer options */

	// Enable cpu profiling
	ProfileCPU bool
	// Where the file is written to
	ProfileCPUFile string
	// HTTP profiling interface (see http://golang.org/pkg/net/http/pprof/)
	HTTPProf bool
	// Will force it to connect to this ip:port, instead of waiting for it
	// to show up as a peer
	ConnectTo string

	DBPath       string
	Arbitrating  bool
	RPCThreadNum uint   // rpc number
	LogFmt       string // log format
	Logtofile    bool
	TestChain    bool
	Logtogui     bool
	LogBuffSize  int
}

func (c *Config) register() {
	flag.BoolVar(&help, "help", false, "Show help")
	flag.BoolVar(&c.DisablePEX, "disable-pex", c.DisablePEX,
		"disable PEX peer discovery")
	flag.BoolVar(&c.DisableOutgoingConnections, "disable-outgoing",
		c.DisableOutgoingConnections, "Don't make outgoing connections")
	flag.BoolVar(&c.DisableIncomingConnections, "disable-incoming",
		c.DisableIncomingConnections, "Don't make incoming connections")
	flag.BoolVar(&c.DisableNetworking, "disable-networking",
		c.DisableNetworking, "Disable all network activity")
	flag.BoolVar(&c.DisableCSRF, "disable-csrf", c.DisableCSRF, "disable csrf check")
	flag.StringVar(&c.Address, "address", c.Address,
		"IP Address to run application on. Leave empty to default to a public interface")
	flag.IntVar(&c.Port, "port", c.Port, "Port to run application on")

	flag.BoolVar(&c.WebInterface, "web-interface", c.WebInterface, "enable the web interface")
	flag.IntVar(&c.WebInterfacePort, "web-interface-port", c.WebInterfacePort, "port to serve web interface on")
	flag.StringVar(&c.WebInterfaceAddr, "web-interface-addr", c.WebInterfaceAddr, "addr to serve web interface on")
	flag.StringVar(&c.WebInterfaceCert, "web-interface-cert", c.WebInterfaceCert, "cert.pem file for web interface HTTPS. If not provided, will use cert.pem in -data-directory")
	flag.StringVar(&c.WebInterfaceKey, "web-interface-key", c.WebInterfaceKey, "key.pem file for web interface HTTPS. If not provided, will use key.pem in -data-directory")
	flag.BoolVar(&c.WebInterfaceHTTPS, "web-interface-https", c.WebInterfaceHTTPS, "enable HTTPS for web interface")

	flag.BoolVar(&c.RPCInterface, "rpc-interface", c.RPCInterface, "enable the rpc interface")
	flag.IntVar(&c.RPCInterfacePort, "rpc-interface-port", c.RPCInterfacePort, "port to serve rpc interface on")
	flag.StringVar(&c.RPCInterfaceAddr, "rpc-interface-addr", c.RPCInterfaceAddr, "addr to serve rpc interface on")
	flag.UintVar(&c.RPCThreadNum, "rpc-thread-num", 5, "rpc thread number")

	flag.BoolVar(&c.LaunchBrowser, "launch-browser", c.LaunchBrowser, "launch system default webbrowser at client startup")
	flag.BoolVar(&c.PrintWebInterfaceAddress, "print-web-interface-address", c.PrintWebInterfaceAddress, "print configured web interface address and exit")
	flag.StringVar(&c.DataDirectory, "data-dir", c.DataDirectory, "directory to store app data (defaults to ~/.skycoin)")
	flag.StringVar(&c.ConnectTo, "connect-to", c.ConnectTo, "connect to this ip only")
	flag.BoolVar(&c.ProfileCPU, "profile-cpu", c.ProfileCPU, "enable cpu profiling")
	flag.StringVar(&c.ProfileCPUFile, "profile-cpu-file", c.ProfileCPUFile, "where to write the cpu profile file")
	flag.BoolVar(&c.HTTPProf, "http-prof", c.HTTPProf, "Run the http profiling interface")
	flag.StringVar(&c.LogLevel, "log-level", c.LogLevel, "Choices are: debug, info, notice, warning, error, critical")
	flag.BoolVar(&c.ColorLog, "color-log", c.ColorLog, "Add terminal colors to log output")
	flag.BoolVar(&c.DisablePingPong, "no-ping-log", false, `disable "reply to ping" and "received pong" log messages`)
	flag.BoolVar(&c.Logtofile, "logtofile", false, "log to file")
	flag.StringVar(&c.GUIDirectory, "gui-dir", c.GUIDirectory, "static content directory for the html gui")

	// Key Configuration Data
	flag.BoolVar(&c.RunMaster, "master", c.RunMaster, "run the daemon as blockchain master server")
	flag.StringVar(&BlockchainPubkeyStr, "master-public-key", BlockchainPubkeyStr, "public key of the master chain")
	flag.StringVar(&BlockchainSeckeyStr, "master-secret-key", BlockchainSeckeyStr, "secret key, set for master")

	flag.StringVar(&c.WalletDirectory, "wallet-dir", c.WalletDirectory, "location of the wallet files. Defaults to ~/.skycoin/wallet/")
	flag.IntVar(&c.MaxOutgoingConnections, "max-outgoing-connections", 16, "The maximum outgoing connections allowed")
	flag.IntVar(&c.PeerlistSize, "peerlist-size", 65535, "The peer list size")
	flag.DurationVar(&c.OutgoingConnectionsRate, "connection-rate", c.OutgoingConnectionsRate, "How often to make an outgoing connection")
	flag.BoolVar(&c.LocalhostOnly, "localhost-only", c.LocalhostOnly, "Run on localhost and only connect to localhost peers")
	flag.BoolVar(&c.Arbitrating, "arbitrating", c.Arbitrating, "Run node in arbitrating mode")
	flag.BoolVar(&c.TestChain, "testchain", false, "Run node in test chain")
	flag.BoolVar(&c.Logtogui, "logtogui", true, "log to gui")
	flag.IntVar(&c.LogBuffSize, "logbufsize", c.LogBuffSize, "Log size saved in memeory for gui show")
}

var devConfig = Config{
	// Disable peer exchange
	DisablePEX: false,
	// Don't make any outgoing connections
	DisableOutgoingConnections: false,
	// Don't allowing incoming connections
	DisableIncomingConnections: false,
	// Disables networking altogether
	DisableNetworking: false,
	// Disable wallet API
	DisableWalletApi: false,
	// Disable CSRF check in the wallet api
	DisableCSRF: false,
	// Only run on localhost and only connect to others on localhost
	LocalhostOnly: false,
	// Which address to serve on. Leave blank to automatically assign to a
	// public interface
	Address: "",
	// MaxOutgoingConnections is the maximum outgoing connections allowed.
	MaxOutgoingConnections: 16,
	DownloadPeerList:       false,
	PeerListURL:            "https://downloads.skycoin.net/blockchain/peers.txt",
	// How often to make outgoing connections, in seconds
	OutgoingConnectionsRate: time.Second * 5,
	PeerlistSize:            65535,
	// Wallet Address Version
	//AddressVersion: "test",
	// Remote web interface
	WebInterface:             true,
	WebInterfaceAddr:         "127.0.0.1",
	WebInterfaceCert:         "",
	WebInterfaceKey:          "",
	WebInterfaceHTTPS:        false,
	PrintWebInterfaceAddress: false,

	RPCInterface:     true,
	RPCInterfaceAddr: "127.0.0.1",
	RPCThreadNum:     5,

	LaunchBrowser: true,

	// Web GUI static resources
	GUIDirectory: "./src/gui/static/",
	// Logging
	ColorLog: true,
	LogLevel: "DEBUG",

	// Wallets
	WalletDirectory: "",

	// Centralized network configuration
	RunMaster: false,

	/* Developer options */

	// Enable cpu profiling
	ProfileCPU: false,
	// Where the file is written to
	ProfileCPUFile: "skycoin.prof",
	// HTTP profiling interface (see http://golang.org/pkg/net/http/pprof/)
	HTTPProf: false,
	// Will force it to connect to this ip:port, instead of waiting for it
	// to show up as a peer
	ConnectTo:   "",
	LogBuffSize: 8388608, //1024*1024*8
}

// Parse prepare the config
func (c *Config) Parse() {
	c.register()
	flag.Parse()
	if help {
		flag.Usage()
		os.Exit(0)
	}
	if c.TestChain {
		c.postProcess(TestChainCfg)
		return
	}

	c.postProcess(MainChainCfg)
}

func (c *Config) postProcess(chaincfg ChainConfig) {
	var err error
	// if c.TestChain {
	if chaincfg.GenesisSignature != "" {
		c.GenesisSignature, err = cipher.SigFromHex(chaincfg.GenesisSignature)
		panicIfError(err, "Invalid Signature")
	}

	c.GenesisAddress, err = cipher.DecodeBase58Address(chaincfg.GenesisAddress)
	panicIfError(err, "Invalid address")

	if BlockchainPubkeyStr != "" {
		c.BlockchainPubkey, err = cipher.PubKeyFromHex(BlockchainPubkeyStr)
	} else {
		c.BlockchainPubkey, err = cipher.PubKeyFromHex(chaincfg.BlockchainPubkey)
	}
	panicIfError(err, "Invalid Pubkey")

	c.GenesisTimestamp = chaincfg.GenesisTimestamp
	c.GenesisCoinVolume = chaincfg.GenesisCoinVolume

	c.Port = TestChainCfg.Port
	c.WebInterfacePort = chaincfg.WebInterfacePort
	c.RPCInterfacePort = chaincfg.RPCInterfacePort

	if c.DataDirectory == "" {
		c.DataDirectory = chaincfg.DataDirectory
	}
	c.LogFmt = chaincfg.LogFmt

	// } else {
	// if GenesisSignatureStr != "" {
	// 	c.GenesisSignature, err = cipher.SigFromHex(GenesisSignatureStr)
	// 	panicIfError(err, "Invalid Signature")
	// }
	// if GenesisAddressStr != "" {
	// 	c.GenesisAddress, err = cipher.DecodeBase58Address(GenesisAddressStr)
	// 	panicIfError(err, "Invalid Address")
	// }
	// if BlockchainPubkeyStr != "" {
	// 	c.BlockchainPubkey, err = cipher.PubKeyFromHex(BlockchainPubkeyStr)
	// 	panicIfError(err, "Invalid Pubkey")
	// }
	// }

	if BlockchainSeckeyStr != "" {
		c.BlockchainSeckey, err = cipher.SecKeyFromHex(BlockchainSeckeyStr)
		panicIfError(err, "Invalid Seckey")
		BlockchainSeckeyStr = ""
	}

	c.DataDirectory, err = file.InitDataDir(c.DataDirectory)
	panicIfError(err, "Invalid DataDirectory")

	if c.WebInterfaceCert == "" {
		c.WebInterfaceCert = filepath.Join(c.DataDirectory, "cert.pem")
	}
	if c.WebInterfaceKey == "" {
		c.WebInterfaceKey = filepath.Join(c.DataDirectory, "key.pem")
	}

	if c.WalletDirectory == "" {
		c.WalletDirectory = filepath.Join(c.DataDirectory, "wallets")
	}

	if c.DBPath == "" {
		c.DBPath = filepath.Join(c.DataDirectory, "data.db")
	}

	if c.RunMaster {
		// Run in arbitrating mode if the node is master
		c.Arbitrating = true
	}
	if c.TestChain {
		// Never download peers list if running testnet
		c.DownloadPeerList = false
		c.PeerListURL = ""

		// Force load default connections from file in data dir
		c.DefaultConnections = loadDefaultConnections(c.DataDirectory)
		if len(c.DefaultConnections) == 0 {
			logger.Info("Unable to load dafault connections from %v", c.DataDirectory)
			c.DefaultConnections = chaincfg.DefaultConnections
		}
	} else {
		c.DefaultConnections = chaincfg.DefaultConnections
	}
}

func panicIfError(err error, msg string, args ...interface{}) {
	if err != nil {
		log.Panicf(msg+": %v", append(args, err)...)
	}
}

func printProgramStatus() {
	fn := "goroutine.prof"
	logger.Debug("Writing goroutine profile to %s", fn)
	p := pprof.Lookup("goroutine")
	f, err := os.Create(fn)
	defer f.Close()
	if err != nil {
		logger.Error("%v", err)
		return
	}
	err = p.WriteTo(f, 2)
	if err != nil {
		logger.Error("%v", err)
		return
	}
}

func catchInterrupt(quit chan<- struct{}) {
	sigchan := make(chan os.Signal, 1)
	signal.Notify(sigchan, os.Interrupt)
	<-sigchan
	signal.Stop(sigchan)
	close(quit)
}

// Catches SIGUSR1 and prints internal program state
func catchDebug() {
	sigchan := make(chan os.Signal, 1)
	//signal.Notify(sigchan, syscall.SIGUSR1)
	signal.Notify(sigchan, syscall.Signal(0xa)) // SIGUSR1 = Signal(0xa)
	for {
		select {
		case <-sigchan:
			printProgramStatus()
		}
	}
}

func createGUI(c *Config, d *daemon.Daemon, host string, quit chan struct{}) (*gui.Server, error) {
	var s *gui.Server
	var err error

	config := gui.ServerConfig{
		StaticDir:   c.GUIDirectory,
		DisableCSRF: c.DisableCSRF,
	}

	if c.WebInterfaceHTTPS {
		// Verify cert/key parameters, and if neither exist, create them
		if err := cert.CreateCertIfNotExists(host, c.WebInterfaceCert, c.WebInterfaceKey, "Skycoind"); err != nil {
			logger.Error("gui.CreateCertIfNotExists failure: %v", err)
			return nil, err
		}

		s, err = gui.CreateHTTPS(host, config, d, c.WebInterfaceCert, c.WebInterfaceKey)
	} else {
		s, err = gui.Create(host, config, d)
	}
	if err != nil {
		logger.Error("Failed to start web GUI: %v", err)
		return nil, err
	}

	return s, nil
}

// init logging settings
func initLogging(dataDir string, level string, color bool, logfmt string, logtofile bool) (func(), error) {
	logCfg := logging.DevLogConfig(logModules)
	logCfg.Format = logfmt
	logCfg.Colors = color
	logCfg.Level = level

	var fd *os.File
	if logtofile {
		logDir := filepath.Join(dataDir, "logs")
		if err := createDirIfNotExist(logDir); err != nil {
			log.Println("initial logs folder failed", err)
			return nil, fmt.Errorf("init log folder fail, %v", err)
		}

		// open log file
		tf := "2006-01-02-030405"
		logfile := filepath.Join(logDir,
			fmt.Sprintf("%s-v%s.log", time.Now().Format(tf), Version))
		var err error
		fd, err = os.OpenFile(logfile, os.O_RDWR|os.O_CREATE, 0666)
		if err != nil {
			return nil, err
		}

		logCfg.Output = io.MultiWriter(os.Stdout, fd)
	}

	logCfg.InitLogger()

	return func() {
		logger.Info("Log file closed")
		if fd != nil {
			fd.Close()
		}
	}, nil
}

func initProfiling(httpProf, profileCPU bool, profileCPUFile string) {
	if profileCPU {
		f, err := os.Create(profileCPUFile)
		if err != nil {
			log.Fatal(err)
		}
		pprof.StartCPUProfile(f)
		defer pprof.StopCPUProfile()
	}
	if httpProf {
		go func() {
			log.Println(http.ListenAndServe("localhost:6060", nil))
		}()
	}
}

func loadDefaultConnections(dataDirectory string) []string {
	connections := make([]string, 0)
	fp := filepath.Join(dataDirectory, TrustedPeerlistFileName)
	fo, err := os.Open(fp)
	if err != nil {
		logger.Warning("Unable to open default connections file from %v\n%v",
			fp, err)
		return connections
	}
	defer fo.Close()

	input := bufio.NewScanner(fo)
	for input.Scan() {
		strAddress := input.Text()
		// TODO: Validate addresses
		connections = append(connections, strAddress)
	}
	return connections
}

func configureDaemon(c *Config) daemon.Config {
	//cipher.SetAddressVersion(c.AddressVersion)
	dc := daemon.NewConfig()
	dc.Pex.DataDirectory = c.DataDirectory
	dc.Pex.Disabled = c.DisablePEX
	dc.Pex.Max = c.PeerlistSize
	dc.Pex.DownloadPeerList = c.DownloadPeerList
	dc.Pex.PeerListURL = c.PeerListURL
	dc.Daemon.DisableOutgoingConnections = c.DisableOutgoingConnections
	dc.Daemon.DisableIncomingConnections = c.DisableIncomingConnections
	dc.Daemon.DisableNetworking = c.DisableNetworking
	dc.Daemon.Port = c.Port
	dc.Daemon.Address = c.Address
	dc.Daemon.LocalhostOnly = c.LocalhostOnly
	dc.Daemon.OutgoingMax = c.MaxOutgoingConnections
	dc.Daemon.DataDirectory = c.DataDirectory
	dc.Daemon.LogPings = !c.DisablePingPong

	if c.OutgoingConnectionsRate == 0 {
		c.OutgoingConnectionsRate = time.Millisecond
	}
	dc.Daemon.OutgoingRate = c.OutgoingConnectionsRate
	dc.Visor.Config.IsMaster = c.RunMaster

	dc.Visor.Config.BlockchainPubkey = c.BlockchainPubkey
	dc.Visor.Config.BlockchainSeckey = c.BlockchainSeckey

	dc.Visor.Config.GenesisAddress = c.GenesisAddress
	dc.Visor.Config.GenesisSignature = c.GenesisSignature
	dc.Visor.Config.GenesisTimestamp = c.GenesisTimestamp
	dc.Visor.Config.GenesisCoinVolume = c.GenesisCoinVolume
	dc.Visor.Config.DBPath = c.DBPath
	dc.Visor.Config.Arbitrating = c.Arbitrating
	dc.Visor.Config.WalletDirectory = c.WalletDirectory
	dc.Visor.Config.BuildInfo = visor.BuildInfo{
		Version: Version,
		Commit:  Commit,
	}

	dc.Gateway.DisableWalletAPI = c.DisableWalletApi

	return dc
}

// Run starts the skycoin node
func Run(c *Config) {
	defer func() {
		// try catch panic in main thread
		if r := recover(); r != nil {
			logger.Error("recover: %v\nstack:%v", r, string(debug.Stack()))
		}
	}()

	c.GUIDirectory = file.ResolveResourceDirectory(c.GUIDirectory)

	scheme := "http"
	if c.WebInterfaceHTTPS {
		scheme = "https"
	}
	host := fmt.Sprintf("%s:%d", c.WebInterfaceAddr, c.WebInterfacePort)
	fullAddress := fmt.Sprintf("%s://%s", scheme, host)
	logger.Critical("Full address: %s", fullAddress)
	if c.PrintWebInterfaceAddress {
		fmt.Println(fullAddress)
	}

	initProfiling(c.HTTPProf, c.ProfileCPU, c.ProfileCPUFile)

	closelog, err := initLogging(c.DataDirectory, c.LogLevel, c.ColorLog, c.LogFmt, c.Logtofile)
	if err != nil {
		fmt.Println(err)
		return
	}

	var wg sync.WaitGroup

	// If the user Ctrl-C's, shutdown properly
	quit := make(chan struct{})

	wg.Add(1)
	go func() {
		defer wg.Done()
		catchInterrupt(quit)
	}()

	// Watch for SIGUSR1
	wg.Add(1)
	func() {
		defer wg.Done()
		go catchDebug()
	}()

	// creates blockchain instance
	dconf := configureDaemon(c)

	db, err := visor.OpenDB(dconf.Visor.Config.DBPath)
	if err != nil {
		logger.Error("Database failed to open: %v. Is another skycoin instance running?", err)
		return
	}

	d, err := daemon.NewDaemon(dconf, db, c.DefaultConnections)
	if err != nil {
		logger.Error("%v", err)
		return
	}

	var rpc *webrpc.WebRPC
	// start the webrpc
	if c.RPCInterface {
		rpcAddr := fmt.Sprintf("%v:%v", c.RPCInterfaceAddr, c.RPCInterfacePort)
		rpc, err = webrpc.New(rpcAddr, d.Gateway)
		if err != nil {
			logger.Error("%v", err)
			return
		}
		rpc.ChanBuffSize = 1000
		rpc.WorkerNum = c.RPCThreadNum
	}

	var webInterface *gui.Server
	if c.WebInterface {
		webInterface, err = createGUI(c, d, host, quit)
		if err != nil {
			logger.Error("%v", err)
			return
		}
	}

	// Debug only - forces connection on start.  Violates thread safety.
	if c.ConnectTo != "" {
		if err := d.Pool.Pool.Connect(c.ConnectTo); err != nil {
			logger.Error("Force connect %s failed, %v", c.ConnectTo, err)
			return
		}
	}

	// POTENTIALLY UNSAFE CODE -- See https://github.com/skycoin/skycoin/issues/838
	// closelog, err := initLogging(c.DataDirectory, c.LogLevel, c.ColorLog, c.Logtofile, c.Logtogui, &d.LogBuff)
	// if err != nil {
	// 	fmt.Println(err)
	// 	return
	// }
	// if c.Logtogui {
	// 	go func(buf *bytes.Buffer, quit chan struct{}) {
	// 		for {
	// 			select {
	// 			case <-quit:
	// 				logger.Info("Logbuff service closed normally")
	// 				return
	// 			case <-time.After(1 * time.Second): //insure logbuff size not exceed required size, like lru
	// 				for buf.Len() > c.LogBuffSize {
	// 					_, err := buf.ReadString(byte('\n')) //discard one line
	// 					if err != nil {
	// 						continue
	// 					}
	// 				}
	// 			}
	// 		}
	// 	}(&d.LogBuff, quit)
	// }

	errC := make(chan error, 10)

	wg.Add(1)
	go func() {
		defer wg.Done()
		if err := d.Run(); err != nil {
			logger.Error("%v", err)
			errC <- err
		}
	}()

	// start the webrpc
	if c.RPCInterface {
		wg.Add(1)
		go func() {
			defer wg.Done()
			if err := rpc.Run(); err != nil {
				logger.Error("%v", err)
				errC <- err
			}
		}()
	}

	if c.WebInterface {
		wg.Add(1)
		go func() {
			defer wg.Done()
			if err := webInterface.Serve(); err != nil {
				logger.Error("%v", err)
				errC <- err
			}
		}()

		if c.LaunchBrowser {
			wg.Add(1)
			go func() {
				defer wg.Done()

				// Wait a moment just to make sure the http interface is up
				time.Sleep(time.Millisecond * 100)

				logger.Info("Launching System Browser with %s", fullAddress)
				if err := browser.Open(fullAddress); err != nil {
					logger.Error(err.Error())
					return
				}
			}()
		}
	}

	/*
	   time.Sleep(5)
	   tx := InitTransaction()
	   _ = tx
	   err, _ = d.Visor.Visor.InjectTransaction(tx)
	   if err != nil {
	       log.Panic(err)
	   }
	*/

	/*
	   //first transaction
	   if c.RunMaster == true {
	       go func() {
	           for d.Visor.Visor.Blockchain.Head().Seq() < 2 {
	               time.Sleep(5)
	               tx := InitTransaction()
	               err, _ := d.Visor.Visor.InjectTransaction(tx)
	               if err != nil {
	                   //log.Panic(err)
	               }
	           }
	       }()
	   }
	*/

	select {
	case <-quit:
	case err := <-errC:
		logger.Error("%v", err)
	}

	logger.Info("Shutting down...")
	if rpc != nil {
		rpc.Shutdown()
	}
	if webInterface != nil {
		webInterface.Shutdown()
	}
	d.Shutdown()
	closelog()
	wg.Wait()
	logger.Info("Goodbye")
}

func main() {
	devConfig.Parse()
	Run(&devConfig)
}

// InitTransaction creates the initialize transaction
func InitTransaction() coin.Transaction {
	var tx coin.Transaction

	output := cipher.MustSHA256FromHex("043836eb6f29aaeb8b9bfce847e07c159c72b25ae17d291f32125e7f1912e2a0")
	tx.PushInput(output)

	addrs := visor.GetDistributionAddresses()

	if len(addrs) != 100 {
		log.Panic("Should have 100 distribution addresses")
	}

	// 1 million per address, measured in droplets
	if visor.DistributionAddressInitialBalance != 1e6 {
		log.Panic("visor.DistributionAddressInitialBalance expected to be 1e6*1e6")
	}

	for i := range addrs {
		addr := cipher.MustDecodeBase58Address(addrs[i])
		tx.PushOutput(addr, visor.DistributionAddressInitialBalance*1e6, 1)
	}
	/*
		seckeys := make([]cipher.SecKey, 1)
		seckey := ""
		seckeys[0] = cipher.MustSecKeyFromHex(seckey)
		tx.SignInputs(seckeys)
	*/

	txs := make([]cipher.Sig, 1)
	sig := "ed9bd7a31fe30b9e2d53b35154233dfdf48aaaceb694a07142f84cdf4f5263d21b723f631817ae1c1f735bea13f0ff2a816e24a53ccb92afae685fdfc06724de01"
	txs[0] = cipher.MustSigFromHex(sig)
	tx.Sigs = txs

	tx.UpdateHeader()

	err := tx.Verify()

	if err != nil {
		log.Panic(err)
	}

	log.Printf("signature= %s", tx.Sigs[0].Hex())
	return tx
}

func createDirIfNotExist(dir string) error {
	if _, err := os.Stat(dir); !os.IsNotExist(err) {
		return nil
	}

	return os.Mkdir(dir, 0777)
}

// ChainConfig blockchain config info
type ChainConfig struct {
	// GenesisSignature genesis signature
	GenesisSignature string
	// GenesisAddressStr genesis address
	GenesisAddress string
	// BlockchainPubkeyStr blockchain pubkey
	BlockchainPubkey string
	// BlockchainSeckey blockchain seckey
	BlockchainSeckey string
	// GenesisTimestamp genesis block create unix time
	GenesisTimestamp uint64
	// GenesisCoinVolume represents the coin capacity
	GenesisCoinVolume uint64
	// Port node port
	Port int
	// Web interface port http api service port
	WebInterfacePort int
	// RPC interface port
	RPCInterfacePort int
	// Data directory
	DataDirectory string
	// DefaultConnections the default trust node addresses
	DefaultConnections []string
	// LogFmt log format
	LogFmt string
}

// MainChainCfg main chain config info
var MainChainCfg = ChainConfig{
	GenesisSignature:  "eb10468d10054d15f2b6f8946cd46797779aa20a7617ceb4be884189f219bc9a164e56a5b9f7bec392a804ff3740210348d73db77a37adb542a8e08d429ac92700",
	GenesisAddress:    "2jBbGxZRGoQG1mqhPBnXnLTxK6oxsTf8os6",
	BlockchainPubkey:  "0328c576d3f420e7682058a981173a4b374c7cc5ff55bf394d3cf57059bbe6456a",
	BlockchainSeckey:  "",
	GenesisTimestamp:  1426562704,
	GenesisCoinVolume: 100e12,
	Port:              6000,
	WebInterfacePort:  6420,
	RPCInterfacePort:  6430,
	DataDirectory:     "~/.skycoin",
	LogFmt:            "[skycoin.%{module}:%{level}] %{message}",
	DefaultConnections: []string{
		"118.178.135.93:6000",
		"47.88.33.156:6000",
		"121.41.103.148:6000",
		"120.77.69.188:6000",
		"104.237.142.206:6000",
		"176.58.126.224:6000",
		"172.104.85.6:6000",
		"139.162.7.132:6000",
	},
}

// TestChainCfg test chain config info
var TestChainCfg = ChainConfig{
	GenesisSignature:  "07f46ce7502147a97f2fb32c7c1e66638af851c1cb532d893f1f360bb4ab1ccf0656f2f358695e8cb752e05080af69c8f44b0d72610bd11e3fb028ecdcfed2ea01",
	GenesisAddress:    "F5k1VyFHZGJgQADWpmMEW8Se2HNidFm9k3",
	BlockchainPubkey:  "03b2595c36f542bf4d3cf347327fef1e21cbe0600c281efed5f673eb0c77298e4c",
	BlockchainSeckey:  "",
	GenesisTimestamp:  1505801448,
	GenesisCoinVolume: 100e12,
	Port:              16000,
	WebInterfacePort:  16420,
	RPCInterfacePort:  16430,
	DataDirectory:     "~/.skycoin-testnet",
	LogFmt:            "[skycoin.testnet.%{module}:%{level}] %{message}",
	DefaultConnections: []string{
		"139.162.33.154:16000",
	},
}<|MERGE_RESOLUTION|>--- conflicted
+++ resolved
@@ -55,13 +55,7 @@
 	BlockchainPubkeyStr = ""
 	// BlockchainSeckeyStr empty private key string
 	BlockchainSeckeyStr = ""
-<<<<<<< HEAD
-	// BlockchainSeckeyStr empty private key string
-	BlockchainSeckey = ""
 	// Name of the file containing trusted peer list (one-by-line)
-=======
-
->>>>>>> 1ef1f3d2
 	TrustedPeerlistFileName = "connections.txt"
 )
 
