package coin

import (
    "errors"
    "github.com/skycoin/skycoin/src/lib/secp256k1-go"
    "log"
)

type PubKey [33]byte

func NewPubKey(b []byte) *PubKey {
    var p PubKey
    p.Set(b)
    return &p
}

func (g *PubKey) Set(b []byte) {
    if len(b) != 33 {
        log.Panic("Invalid public key length")
    }
    copy(g[:], b[:])
}

type SecKey [32]byte

func NewSecKey(b []byte) *SecKey {
    var p SecKey
    p.Set(b)
    return &p
}

func (g *SecKey) Set(b []byte) {
    if len(b) != 32 {
        log.Panic("Invalid secret key length")
    }
    copy(g[:], b[:])
}

type Sig [64 + 1]byte

func NewSig(b []byte) *Sig {
    var p Sig
    p.Set(b)
    return &p
}

func (g *Sig) Set(b []byte) {
    if len(b) != 65 {
        log.Panic("Invalid signature length")
    }
    copy(g[:], b[:])
}

/*
	Checks whether PubKey corresponding to address hash signed hash
	- recovers the PubKey from sig and hash
	- fail if PubKey cannot be be recovered
	- computes the address from the PubKey
	- fail if recovered address does not match PubKey hash
	- verify that signature is valid for hash for PubKey
*/
<<<<<<< HEAD
func ChkSig(address *Address, hash *SHA256, sig *Sig) error {
    rawPubKey := secp256.RecoverPubkey(hash[:], sig[:])
=======
func ChkSig(address Address, hash SHA256, sig Sig) error {
    rawPubKey := secp256k1.RecoverPubkey(hash[:], sig[:])
>>>>>>> d2ae5c4a
    if rawPubKey == nil {
        return errors.New("ChkSig Error: signature invalid, PubKey recovery failed")
    }
    if !address.Equals(AddressFromRawPubkey(rawPubKey)) {
        return errors.New("ChkSig Error: signature invalid, address does not match output address")
    }
    if secp256k1.VerifySignature(hash[:], sig[:], rawPubKey) != 1 {
        return errors.New("ChkSig Error: signature invalid, signature invalid for hash")
    }
    return nil
}

<<<<<<< HEAD
func SignHash(hash *SHA256, sec *SecKey) (*Sig, error) {
    sig := secp256.Sign(hash[:], sec[:])
=======
func SignHash(hash SHA256, sec SecKey) (Sig, error) {
    sig := secp256k1.Sign(hash[:], sec[:])
>>>>>>> d2ae5c4a
    if sig == nil {
        log.Panic("SignHash invalid private key")
        return &Sig{}, errors.New("SignHash invalid private key")
    }
    return NewSig(sig), nil
}

// TODO -- implement
func PubKeyFromSec(sec *SecKey) *PubKey {
    return &PubKey{}
}

<<<<<<< HEAD
func GenerateSignature(seckey *SecKey, msg []byte) *Sig {
    if secp256.VerifySeckey(seckey[:]) != 1 {
=======
func GenerateSignature(seckey []byte, msg []byte) []byte {
    if secp256k1.VerifySeckey(seckey) != 1 {
>>>>>>> d2ae5c4a
        log.Panic("Invalid secret key")
    }
<<<<<<< HEAD
    sig := secp256.Sign(msg, seckey[:])
    return NewSig(sig)
}

func VerifySignature(pubkey *PubKey, sig *Sig, msg []byte) error {
    if secp256.VerifyPubkey(pubkey[:]) != 1 {
        log.Panic("Invalid public key")
        return errors.New("Invalid public key")
    }
    if secp256.VerifySignatureValidity(sig[:]) != 1 {
        log.Panic("Invalid signature")
        return errors.New("Invalid signature")
    }
    if secp256.VerifySignature(msg, sig[:], pubkey[:]) != 1 {
=======
    return secp256k1.Sign(msg, seckey)
}

func VerifySignature(PubKey []byte, msg []byte, sig []byte) error {
    if secp256k1.VerifyPubkey(PubKey) != 1 {
        log.Panic("Invalid public key")
        return errors.New("Invalid public key")
    }
    if secp256k1.VerifySignatureValidity(sig) != 1 {
        log.Panic("Invalid signature")
        return errors.New("Invalid signature")
    }
    if secp256k1.VerifySignature(msg, sig, PubKey) != 1 {
>>>>>>> d2ae5c4a
        return errors.New("Invalid signature for this message")
    }
    return nil
}

<<<<<<< HEAD
func GenerateKeyPair() (*PubKey, *SecKey) {
    public, secret := secp256.GenerateKeyPair()
    return NewPubKey(public), NewSecKey(secret)
=======
func GenerateKeyPair() (public, secret []byte) {
    public, secret = secp256k1.GenerateKeyPair()
    return
>>>>>>> d2ae5c4a
}<|MERGE_RESOLUTION|>--- conflicted
+++ resolved
@@ -59,17 +59,12 @@
 	- fail if recovered address does not match PubKey hash
 	- verify that signature is valid for hash for PubKey
 */
-<<<<<<< HEAD
 func ChkSig(address *Address, hash *SHA256, sig *Sig) error {
-    rawPubKey := secp256.RecoverPubkey(hash[:], sig[:])
-=======
-func ChkSig(address Address, hash SHA256, sig Sig) error {
     rawPubKey := secp256k1.RecoverPubkey(hash[:], sig[:])
->>>>>>> d2ae5c4a
     if rawPubKey == nil {
         return errors.New("ChkSig Error: signature invalid, PubKey recovery failed")
     }
-    if !address.Equals(AddressFromRawPubkey(rawPubKey)) {
+    if !address.Equals(AddressFromRawPubKey(rawPubKey)) {
         return errors.New("ChkSig Error: signature invalid, address does not match output address")
     }
     if secp256k1.VerifySignature(hash[:], sig[:], rawPubKey) != 1 {
@@ -78,13 +73,8 @@
     return nil
 }
 
-<<<<<<< HEAD
 func SignHash(hash *SHA256, sec *SecKey) (*Sig, error) {
-    sig := secp256.Sign(hash[:], sec[:])
-=======
-func SignHash(hash SHA256, sec SecKey) (Sig, error) {
     sig := secp256k1.Sign(hash[:], sec[:])
->>>>>>> d2ae5c4a
     if sig == nil {
         log.Panic("SignHash invalid private key")
         return &Sig{}, errors.New("SignHash invalid private key")
@@ -97,57 +87,30 @@
     return &PubKey{}
 }
 
-<<<<<<< HEAD
 func GenerateSignature(seckey *SecKey, msg []byte) *Sig {
-    if secp256.VerifySeckey(seckey[:]) != 1 {
-=======
-func GenerateSignature(seckey []byte, msg []byte) []byte {
-    if secp256k1.VerifySeckey(seckey) != 1 {
->>>>>>> d2ae5c4a
+    if secp256k1.VerifySeckey(seckey[:]) != 1 {
         log.Panic("Invalid secret key")
     }
-<<<<<<< HEAD
-    sig := secp256.Sign(msg, seckey[:])
+    sig := secp256k1.Sign(msg, seckey[:])
     return NewSig(sig)
 }
 
 func VerifySignature(pubkey *PubKey, sig *Sig, msg []byte) error {
-    if secp256.VerifyPubkey(pubkey[:]) != 1 {
+    if secp256k1.VerifyPubkey(pubkey[:]) != 1 {
         log.Panic("Invalid public key")
         return errors.New("Invalid public key")
     }
-    if secp256.VerifySignatureValidity(sig[:]) != 1 {
+    if secp256k1.VerifySignatureValidity(sig[:]) != 1 {
         log.Panic("Invalid signature")
         return errors.New("Invalid signature")
     }
-    if secp256.VerifySignature(msg, sig[:], pubkey[:]) != 1 {
-=======
-    return secp256k1.Sign(msg, seckey)
-}
-
-func VerifySignature(PubKey []byte, msg []byte, sig []byte) error {
-    if secp256k1.VerifyPubkey(PubKey) != 1 {
-        log.Panic("Invalid public key")
-        return errors.New("Invalid public key")
-    }
-    if secp256k1.VerifySignatureValidity(sig) != 1 {
-        log.Panic("Invalid signature")
-        return errors.New("Invalid signature")
-    }
-    if secp256k1.VerifySignature(msg, sig, PubKey) != 1 {
->>>>>>> d2ae5c4a
+    if secp256k1.VerifySignature(msg, sig[:], pubkey[:]) != 1 {
         return errors.New("Invalid signature for this message")
     }
     return nil
 }
 
-<<<<<<< HEAD
 func GenerateKeyPair() (*PubKey, *SecKey) {
-    public, secret := secp256.GenerateKeyPair()
+    public, secret := secp256k1.GenerateKeyPair()
     return NewPubKey(public), NewSecKey(secret)
-=======
-func GenerateKeyPair() (public, secret []byte) {
-    public, secret = secp256k1.GenerateKeyPair()
-    return
->>>>>>> d2ae5c4a
 }