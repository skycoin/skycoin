#!/usr/bin/env bash

set -x
DIR="$( cd "$( dirname "${BASH_SOURCE[0]}" )" && pwd )"
echo "skycoin binary dir:" "$DIR"
pushd "$DIR" >/dev/null

COMMIT=$(git rev-parse HEAD)
BRANCH=$(git rev-parse --abbrev-ref HEAD)
GOLDFLAGS="-X main.Commit=${COMMIT} -X main.Branch=${BRANCH}"
PORT=$(( ( (($RANDOM+$RANDOM)%64512)+1024 ) ))
IS_AVAILABLE=$(netstat -an | grep $PORT)

while [[ ! $IS_AVAILABLE = "" ]]; do
	PORT=$(( ( (($RANDOM+$RANDOM)%64512)+1024 ) ))
	IS_AVAILABLE=$(netstat -an | grep $PORT)
done


go run -ldflags "${GOLDFLAGS}" cmd/skycoin/skycoin.go \
    -gui-dir="${DIR}/src/gui/static/" \
    -launch-browser=true \
    -enable-wallet-api=true \
    -rpc-interface=false \
<<<<<<< HEAD
    -web-interface-port $PORT   \
=======
    -log-level=debug \
>>>>>>> 50f1675c
    $@

popd >/dev/null<|MERGE_RESOLUTION|>--- conflicted
+++ resolved
@@ -22,11 +22,8 @@
     -launch-browser=true \
     -enable-wallet-api=true \
     -rpc-interface=false \
-<<<<<<< HEAD
+    -log-level=debug \
     -web-interface-port $PORT   \
-=======
-    -log-level=debug \
->>>>>>> 50f1675c
     $@
 
 popd >/dev/null