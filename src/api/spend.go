--- conflicted
+++ resolved
@@ -263,20 +263,12 @@
 
 // createTransactionRequest is sent to /wallet/transaction
 type createTransactionRequest struct {
-<<<<<<< HEAD
-	IgnoreUnconfirmed bool `json:"ignore_unconfirmed"`
-	HoursSelection hoursSelection `json:"hours_selection"`
-	Wallet createTransactionRequestWallet `json:"wallet"`
-	ChangeAddress *wh.Address `json:"change_address,omitempty"`
-	To []receiver `json:"to"`
-=======
 	Unsigned          bool                           `json:"unsigned"`
 	IgnoreUnconfirmed bool                           `json:"ignore_unconfirmed"`
 	HoursSelection    hoursSelection                 `json:"hours_selection"`
 	Wallet            createTransactionRequestWallet `json:"wallet"`
 	ChangeAddress     *wh.Address                    `json:"change_address,omitempty"`
 	To                []receiver                     `json:"to"`
->>>>>>> ebcf17a8
 }
 
 // createTransactionRequestWallet defines a wallet to spend from and optionally which addresses in the wallet
