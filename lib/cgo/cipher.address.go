package main

import (
	"reflect"
	"unsafe"

	cipher "github.com/skycoin/skycoin/src/cipher"
)

/*

#include <string.h>
#include <stdlib.h>
#include "skytypes.h"

  #include "skytypes.h"
*/
import "C"

//export SKY_cipher_DecodeBase58Address
func SKY_cipher_DecodeBase58Address(_addr string, _arg1 *C.cipher__Address) (____error_code uint32) {

	addr, err := cipher.DecodeBase58Address(_addr)
	____error_code = libErrorCode(err)
	if err == nil {
		*_arg1 = *(*C.cipher__Address)(unsafe.Pointer(&addr))
	}
	return
}

//export SKY_cipher_AddressFromBytes
func SKY_cipher_AddressFromBytes(_b []byte, _arg1 *C.cipher__Address) (____error_code uint32) {

	addr, err := cipher.AddressFromBytes(_b)
	____error_code = libErrorCode(err)
	if err == nil {
		*_arg1 = *(*C.cipher__Address)(unsafe.Pointer(&addr))
	}
	return
}

//export SKY_cipher_AddressFromPubKey
func SKY_cipher_AddressFromPubKey(_pubKey *C.cipher__PubKey, _arg1 *C.cipher__Address) (____error_code uint32) {

	pubKey := (*cipher.PubKey)(unsafe.Pointer(_pubKey))

	addr := cipher.AddressFromPubKey(*pubKey)
	*_arg1 = *(*C.cipher__Address)(unsafe.Pointer(&addr))
	return
}

//export SKY_cipher_AddressFromSecKey
func SKY_cipher_AddressFromSecKey(_secKey *C.cipher__SecKey, _arg1 *C.cipher__Address) (____error_code uint32) {

	var secKey cipher.SecKey
	secKey = *(*cipher.SecKey)(unsafe.Pointer(_secKey))
	addr, err := cipher.AddressFromSecKey(secKey)
	____error_code = libErrorCode(err)
	if err == nil {
		*_arg1 = *(*C.cipher__Address)(unsafe.Pointer(&addr))
	}
	return
}

//export SKY_cipher_Address_Null
func SKY_cipher_Address_Null(_addr *C.cipher__Address, _arg0 *bool) (____error_code uint32) {
<<<<<<< HEAD
	____error_code = SKY_OK
	defer func() {
		____error_code = catchApiPanic(____error_code, recover())
	}()
	checkAPIReady()
=======
>>>>>>> 2e64746f

	addr := *inplaceAddress(_addr)
	__arg0 := addr.Null()
	*_arg0 = __arg0
	return
}

//export SKY_cipher_Address_Bytes
func SKY_cipher_Address_Bytes(_addr *C.cipher__Address, _arg0 *C.GoSlice_) (____error_code uint32) {

	addr := (*cipher.Address)(unsafe.Pointer(_addr))
	bytes := addr.Bytes()
	copyToGoSlice(reflect.ValueOf(bytes), _arg0)
	return
}

//export SKY_cipher_Address_Verify
func SKY_cipher_Address_Verify(_addr *C.cipher__Address, _key *C.cipher__PubKey) (____error_code uint32) {

	addr := (*cipher.Address)(unsafe.Pointer(_addr))
	key := (*cipher.PubKey)(unsafe.Pointer(_key))
	err := addr.Verify(*key)
	____error_code = libErrorCode(err)
	return
}

//export SKY_cipher_Address_String
func SKY_cipher_Address_String(_addr *C.cipher__Address, _arg1 *C.GoString_) (____error_code uint32) {

	addr := (*cipher.Address)(unsafe.Pointer(_addr))
	s := addr.String()
	copyString(s, _arg1)
	return
}

//export SKY_cipher_Address_Checksum
func SKY_cipher_Address_Checksum(_addr *C.cipher__Address, _arg0 *C.cipher__Checksum) (____error_code uint32) {

	addr := (*cipher.Address)(unsafe.Pointer(_addr))
	cs := addr.Checksum()
	C.memcpy(unsafe.Pointer(_arg0), unsafe.Pointer(&cs[0]), C.size_t(len(cs)))
	return
}<|MERGE_RESOLUTION|>--- conflicted
+++ resolved
@@ -64,14 +64,6 @@
 
 //export SKY_cipher_Address_Null
 func SKY_cipher_Address_Null(_addr *C.cipher__Address, _arg0 *bool) (____error_code uint32) {
-<<<<<<< HEAD
-	____error_code = SKY_OK
-	defer func() {
-		____error_code = catchApiPanic(____error_code, recover())
-	}()
-	checkAPIReady()
-=======
->>>>>>> 2e64746f
 
 	addr := *inplaceAddress(_addr)
 	__arg0 := addr.Null()
