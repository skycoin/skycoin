--- conflicted
+++ resolved
@@ -23,14 +23,9 @@
 - Add `verbose` flag to `/api/v1/block`, `/api/v1/blocks`, `/api/v1/last_blocks`, `/api/v1/pendingTxs`, `/api/v1/transaction`, `/api/v1/transactions`, `/api/v1/wallet/transactions` to return verbose block data, which includes the address, coins, hours and calculcated_hours of the block's transaction's inputs
 - Add `encoded` flag to `/api/v1/transaction` to return an encoded transaction
 - Add `-http-prof-host` option to choose the HTTP profiler's bind hostname (defaults to `localhost:6060`)
-<<<<<<< HEAD
-- Group API methods in API sets `READ_ONLY`, `STATUS`, `WALLET`, `WALLET_SEED`
-- Command line node parameters to enable individual API sets
-- Go application metrics exported at /v2/metrics (API set `PROMETHEUS`) in Prometheus format
-=======
 - Add `-enable-api-set`, `-disable-api-set`, `-enable-all-api-sets`, `-disable-all-api-sets` options to choose which sets of API endpoints to enable. Options are `READ`, `STATUS`, `WALLET`, `WALLET_SEED`, `DEPRECATED_WALLET_SPEND`. Multiple values must be comma separated. Deprecates `-enable-wallet-api` and `-enable-seed-api`.
 - `/api/v1/wallet/spend` is deprecated and requires `-enable-api-set=DEPRECATED_WALLET_SPEND` to enable it. Use `/api/v1/wallet/transaction` and `/api/v1/injectTransaction` instead.
->>>>>>> 03188323
+- Go application metrics exported at /v2/metrics (API set `PROMETHEUS`) in Prometheus format
 
 ### Fixed
 
