--- conflicted
+++ resolved
@@ -4,11 +4,7 @@
 	"bytes"
 	"sort"
 
-<<<<<<< HEAD
-	"github.com/amherag/skycoin/src/util/droplet"
-=======
-	"github.com/skycoin/skycoin/src/cipher"
->>>>>>> cbea1179
+	"github.com/amherag/skycoin/src/cipher"
 )
 
 // RichlistBalance holds info an address balance holder
