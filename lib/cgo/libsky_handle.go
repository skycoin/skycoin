package main

/*

  #include <string.h>
  #include <stdlib.h>


  #include "skytypes.h"
*/
import "C"

import (
	api "github.com/skycoin/skycoin/src/api"
	webrpc "github.com/skycoin/skycoin/src/api/webrpc"
	cli "github.com/skycoin/skycoin/src/cli"
	"github.com/skycoin/skycoin/src/coin"
<<<<<<< HEAD
=======
	"github.com/skycoin/skycoin/src/visor"
>>>>>>> 714758ee
	wallet "github.com/skycoin/skycoin/src/wallet"
	gcli "github.com/urfave/cli"
)

type Handle uint64

var (
	handlesCounter uint64 = 0
	handleMap             = make(map[Handle]interface{})
)

func registerHandle(obj interface{}) C.Handle {
	handlesCounter++
	handle := handlesCounter
	//handle := *(*Handle)(unsafe.Pointer(&obj))
	handleMap[Handle(handle)] = obj
	return (C.Handle)(handle)
}

func lookupHandle(handle C.Handle) (interface{}, bool) {
	obj, ok := handleMap[Handle(handle)]
	return obj, ok
}

func overwriteHandle(handle C.Handle, obj interface{}) bool {
	_, ok := handleMap[Handle(handle)]
	if ok {
		handleMap[Handle(handle)] = obj
		return true
	}
	return false
}

func registerWebRpcClientHandle(obj *webrpc.Client) C.WebRpcClient__Handle {
	return (C.WebRpcClient__Handle)(registerHandle(obj))
}

func lookupWebRpcClientHandle(handle C.WebRpcClient__Handle) (*webrpc.Client, bool) {
	obj, ok := lookupHandle(C.Handle(handle))
	if ok {
		if obj, isOK := (obj).(*webrpc.Client); isOK {
			return obj, true
		}
	}
	return nil, false
}

func registerWalletHandle(obj *wallet.Wallet) C.Wallet__Handle {
	return (C.Wallet__Handle)(registerHandle(obj))
}

func lookupWalletHandle(handle C.Wallet__Handle) (*wallet.Wallet, bool) {
	obj, ok := lookupHandle(C.Handle(handle))
	if ok {
		if obj, isOK := (obj).(*wallet.Wallet); isOK {
			return obj, true
		}
	}
	return nil, false
}

func registerReadableWalletHandle(obj *wallet.ReadableWallet) C.ReadableWallet__Handle {
	return (C.ReadableWallet__Handle)(registerHandle(obj))
}

func lookupReadableWalletHandle(handle C.ReadableWallet__Handle) (*wallet.ReadableWallet, bool) {
	obj, ok := lookupHandle(C.Handle(handle))
	if ok {
		if obj, isOK := (obj).(*wallet.ReadableWallet); isOK {
			return obj, true
		}
	}
	return nil, false
}

func registerReadableEntryHandle(obj *wallet.ReadableEntry) C.ReadableEntry__Handle {
	return (C.ReadableEntry__Handle)(registerHandle(obj))
}

func lookupReadableEntryHandle(handle C.ReadableEntry__Handle) (*wallet.ReadableEntry, bool) {
	obj, ok := lookupHandle(C.Handle(handle))
	if ok {
		if obj, isOK := (obj).(*wallet.ReadableEntry); isOK {
			return obj, true
		}
	}
	return nil, false
}

func registerOptionsHandle(obj *wallet.Options) C.Options__Handle {
	return (C.Options__Handle)(registerHandle(obj))
}

func lookupOptionsHandle(handle C.Options__Handle) (*wallet.Options, bool) {
	obj, ok := lookupHandle(C.Handle(handle))
	if ok {
		if obj, isOK := (obj).(*wallet.Options); isOK {
			return obj, true
		}
	}
	return nil, false
}

func registerConfigHandle(obj *cli.Config) C.Config__Handle {
	return (C.Config__Handle)(registerHandle(obj))
}

func lookupConfigHandle(handle C.Config__Handle) (*cli.Config, bool) {
	obj, ok := lookupHandle(C.Handle(handle))
	if ok {
		if obj, isOK := (obj).(*cli.Config); isOK {
			return obj, true
		}
	}
	return nil, false
}

func registerAppHandle(obj *cli.App) C.App__Handle {
	return (C.App__Handle)(registerHandle(obj))
}

func lookupAppHandle(handle C.App__Handle) (*cli.App, bool) {
	obj, ok := lookupHandle(C.Handle(handle))
	if ok {
		if obj, isOK := (obj).(*cli.App); isOK {
			return obj, true
		}
	}
	return nil, false
}

func registerContextHandle(obj *gcli.Context) C.Context__Handle {
	return (C.Context__Handle)(registerHandle(obj))
}

func lookupContextHandle(handle C.Context__Handle) (*gcli.Context, bool) {
	obj, ok := lookupHandle(C.Handle(handle))
	if ok {
		if obj, isOK := (obj).(*gcli.Context); isOK {
			return obj, true
		}
	}
	return nil, false
}

func registerClientHandle(obj *api.Client) C.Client__Handle {
	return (C.Client__Handle)(registerHandle(obj))
}

func lookupClientHandle(handle C.Client__Handle) (*api.Client, bool) {
	obj, ok := lookupHandle(C.Handle(handle))
	if ok {
		if obj, isOK := (obj).(*api.Client); isOK {
			return obj, true
		}
	}
	return nil, false
}

func registerWalletsHandle(obj []*api.WalletResponse) C.Wallets__Handle {
	return (C.Wallets__Handle)(registerHandle(obj))
}

func lookupWalletsHandle(handle C.Wallets__Handle) ([]*api.WalletResponse, bool) {
	obj, ok := lookupHandle(C.Handle(handle))
	if ok {
		if obj, isOK := (obj).([]*api.WalletResponse); isOK {
			return obj, true
		}
	}
	return nil, false
}

func registerWalletResponseHandle(obj *api.WalletResponse) C.WalletResponse__Handle {
	return (C.WalletResponse__Handle)(registerHandle(obj))
}

func lookupWalletResponseHandle(handle C.WalletResponse__Handle) (*api.WalletResponse, bool) {
	obj, ok := lookupHandle(C.Handle(handle))
	if ok {
		if obj, isOK := (obj).(*api.WalletResponse); isOK {
			return obj, true
		}
	}
	return nil, false
}

func registerCreateTransactionRequestHandle(obj *api.CreateTransactionRequest) C.CreateTransactionRequest__Handle {
	return (C.CreateTransactionRequest__Handle)(registerHandle(obj))
}

func lookupCreateTransactionRequestHandle(handle C.CreateTransactionRequest__Handle) (*api.CreateTransactionRequest, bool) {
	obj, ok := lookupHandle(C.Handle(handle))
	if ok {
		if obj, isOK := (obj).(*api.CreateTransactionRequest); isOK {
			return obj, true
		}
	}
	return nil, false
}

func registerPasswordReaderHandle(obj *cli.PasswordReader) C.PasswordReader__Handle {
	return (C.PasswordReader__Handle)(registerHandle(obj))
}

func lookupPasswordReaderHandle(handle C.PasswordReader__Handle) (*cli.PasswordReader, bool) {
	obj, ok := lookupHandle(C.Handle(handle))
	if ok {
		if obj, isOK := (obj).(*cli.PasswordReader); isOK {
			return obj, true
		}
	}
	return nil, false
}

func registerTransactionHandle(obj *coin.Transaction) C.Transaction__Handle {
	return (C.Transaction__Handle)(registerHandle(obj))
}

func lookupTransactionHandle(handle C.Transaction__Handle) (*coin.Transaction, bool) {
	obj, ok := lookupHandle(C.Handle(handle))
	if ok {
		if obj, isOK := (obj).(*coin.Transaction); isOK {
			return obj, true
		}
	}
	return nil, false
}

func registerTransactionsHandle(obj *coin.Transactions) C.Transactions__Handle {
	return (C.Transactions__Handle)(registerHandle(obj))
}

func lookupTransactionsHandle(handle C.Transactions__Handle) (*coin.Transactions, bool) {
	obj, ok := lookupHandle(C.Handle(handle))
	if ok {
		if obj, isOK := (obj).(*coin.Transactions); isOK {
			return obj, true
		}
	}
	return nil, false
}

func registerBlockHandle(obj *coin.Block) C.Block__Handle {
	return (C.Block__Handle)(registerHandle(obj))
}

func lookupBlockHandle(handle C.Block__Handle) (*coin.Block, bool) {
	obj, ok := lookupHandle(C.Handle(handle))
	if ok {
		if obj, isOK := (obj).(*coin.Block); isOK {
			return obj, true
		}
	}
	return nil, false
}

func registerSignedBlockHandle(obj *coin.SignedBlock) C.SignedBlock__Handle {
	return (C.SignedBlock__Handle)(registerHandle(obj))
}

func lookupSignedBlockHandle(handle C.SignedBlock__Handle) (*coin.SignedBlock, bool) {
	obj, ok := lookupHandle(C.Handle(handle))
	if ok {
		if obj, isOK := (obj).(*coin.SignedBlock); isOK {
			return obj, true
		}
	}
	return nil, false
}

func registerBlockBodyHandle(obj *coin.BlockBody) C.BlockBody__Handle {
	return (C.BlockBody__Handle)(registerHandle(obj))
}

func lookupBlockBodyHandle(handle C.BlockBody__Handle) (*coin.BlockBody, bool) {
	obj, ok := lookupHandle(C.Handle(handle))
	if ok {
		if obj, isOK := (obj).(*coin.BlockBody); isOK {
			return obj, true
		}
	}
	return nil, false
}

func registerCreatedTransactionHandle(obj *api.CreatedTransaction) C.CreatedTransaction__Handle {
	return (C.CreatedTransaction__Handle)(registerHandle(obj))
}

func lookupCreatedTransactionHandle(handle C.CreatedTransaction__Handle) (*api.CreatedTransaction, bool) {
	obj, ok := lookupHandle(C.Handle(handle))
	if ok {
		if obj, isOK := (obj).(*api.CreatedTransaction); isOK {
			return obj, true
		}
	}
	return nil, false
}

func registerCreatedTransactionOutputHandle(obj *api.CreatedTransactionOutput) C.CreatedTransactionOutput__Handle {
	return (C.CreatedTransactionOutput__Handle)(registerHandle(obj))
}

func lookupCreatedTransactionOutputHandle(handle C.CreatedTransactionOutput__Handle) (*api.CreatedTransactionOutput, bool) {
	obj, ok := lookupHandle(C.Handle(handle))
	if ok {
		if obj, isOK := (obj).(*api.CreatedTransactionOutput); isOK {
			return obj, true
		}
	}
	return nil, false
}

func registerCreatedTransactionInputHandle(obj *api.CreatedTransactionInput) C.CreatedTransactionInput__Handle {
	return (C.CreatedTransactionInput__Handle)(registerHandle(obj))
}

func lookupCreatedTransactionInputHandle(handle C.CreatedTransactionInput__Handle) (*api.CreatedTransactionInput, bool) {
	obj, ok := lookupHandle(C.Handle(handle))
	if ok {
		if obj, isOK := (obj).(*api.CreatedTransactionInput); isOK {
			return obj, true
		}
	}
	return nil, false
}

func registerCreateTransactionResponseHandle(obj *api.CreateTransactionResponse) C.CreateTransactionResponse__Handle {
	return (C.CreateTransactionResponse__Handle)(registerHandle(obj))
}

func lookupCreateTransactionResponseHandle(handle C.CreateTransactionResponse__Handle) (*api.CreateTransactionResponse, bool) {
	obj, ok := lookupHandle(C.Handle(handle))
	if ok {
		if obj, isOK := (obj).(*api.CreateTransactionResponse); isOK {
			return obj, true
		}
	}
	return nil, false
}

func registerBalanceResultHandle(obj *cli.BalanceResult) C.BalanceResult_Handle {
	return (C.BalanceResult_Handle)(registerHandle(obj))
}

func lookupBalanceResultHandle(handle C.BalanceResult_Handle) (*cli.BalanceResult, bool) {
	obj, ok := lookupHandle(C.Handle(handle))
	if ok {
		if obj, isOK := (obj).(*cli.BalanceResult); isOK {
			return obj, true
		}
	}
	return nil, false
}

func registerSpendResultHandle(obj *api.SpendResult) C.SpendResult_Handle {
	return (C.SpendResult_Handle)(registerHandle(obj))
}

func lookupSpendResultHandle(handle C.SpendResult_Handle) (*api.SpendResult, bool) {
	obj, ok := lookupHandle(C.Handle(handle))
	if ok {
		if obj, isOK := (obj).(*api.SpendResult); isOK {
			return obj, true
		}
	}
	return nil, false
}

func registerTransactionResultHandle(obj *webrpc.TxnResult) C.TransactionResult_Handle {
	return (C.TransactionResult_Handle)(registerHandle(obj))
}

func lookupTransactionResultHandle(handle C.TransactionResult_Handle) (*webrpc.TxnResult, bool) {
	obj, ok := lookupHandle(C.Handle(handle))
	if ok {
		if obj, isOK := (obj).(*webrpc.TxnResult); isOK {
			return obj, true
		}
	}
	return nil, false
}

func registerSortableTransactiontHandle(obj *coin.SortableTransactions) C.SortableTransactionResult_Handle {
	return (C.SortableTransactionResult_Handle)(registerHandle(obj))
}

func lookupSortableTransactionHandle(handle C.SortableTransactionResult_Handle) (*coin.SortableTransactions, bool) {
	obj, ok := lookupHandle(C.Handle(handle))
	if ok {
		if obj, isOK := (obj).(*coin.SortableTransactions); isOK {
			return obj, true
		}
	}
	return nil, false
}

func registerWalletNotesHandle(obj *wallet.Notes) C.WalletNotes_Handle {
	return (C.WalletNotes_Handle)(registerHandle(obj))
}

func lookupWalletNotesHandle(handle C.WalletNotes_Handle) (*wallet.Notes, bool) {
	obj, ok := lookupHandle(C.Handle(handle))
	if ok {
		if obj, isOK := (obj).(*wallet.Notes); isOK {
			return obj, true
		}
	}
	return nil, false
}

func registerWalletReadableNotesHandle(obj *wallet.ReadableNotes) C.WalletReadableNotes_Handle {
	return (C.WalletReadableNotes_Handle)(registerHandle(obj))
}

func lookupWalletReadableNotesHandle(handle C.WalletReadableNotes_Handle) (*wallet.ReadableNotes, bool) {
	obj, ok := lookupHandle(C.Handle(handle))
	if ok {
		if obj, isOK := (obj).(*wallet.ReadableNotes); isOK {
			return obj, true
		}
	}
	return nil, false
}

func registerOutputsResultHandle(obj *webrpc.OutputsResult) C.OutputsResult_Handle {
	return (C.OutputsResult_Handle)(registerHandle(obj))
}

func lookupOutputsResultHandle(handle C.OutputsResult_Handle) (*webrpc.OutputsResult, bool) {
	obj, ok := lookupHandle(C.Handle(handle))
	if ok {
		if obj, isOK := (obj).(*webrpc.OutputsResult); isOK {
			return obj, true
		}
	}
	return nil, false
}

func registerStatusResultHandle(obj *webrpc.StatusResult) C.StatusResult_Handle {
	return (C.StatusResult_Handle)(registerHandle(obj))
}

func lookupStatusResultHandle(handle C.StatusResult_Handle) (*webrpc.StatusResult, bool) {
	obj, ok := lookupHandle(C.Handle(handle))
	if ok {
		if obj, isOK := (obj).(*webrpc.StatusResult); isOK {
			return obj, true
		}
	}
	return nil, false
}

func registerAddressUxOutHandle(obj *coin.AddressUxOuts) C.AddressUxOuts_Handle {
	return (C.AddressUxOuts_Handle)(registerHandle(obj))
}

func lookupAddressUxOutHandle(handle C.AddressUxOuts_Handle) (*coin.AddressUxOuts, bool) {
	obj, ok := lookupHandle(C.Handle(handle))
<<<<<<< HEAD
	if ok {
		if obj, isOK := (obj).(*coin.AddressUxOuts); isOK {
=======
	if ok {
		if obj, isOK := (obj).(*coin.AddressUxOuts); isOK {
			return obj, true
		}
	}
	return nil, false
}

func registerBuildInfoHandle(obj *visor.BuildInfo) C.BuildInfo_Handle {
	return (C.BuildInfo_Handle)(registerHandle(obj))
}

func lookupBuildInfoHandle(handle C.BuildInfo_Handle) (*visor.BuildInfo, bool) {
	obj, ok := lookupHandle(C.Handle(handle))
	if ok {
		if obj, isOK := (obj).(*visor.BuildInfo); isOK {
>>>>>>> 714758ee
			return obj, true
		}
	}
	return nil, false
}

func closeHandle(handle Handle) {
	delete(handleMap, handle)
}

//export SKY_handle_close
func SKY_handle_close(handle C.Handle) {
	closeHandle(Handle(handle))
}<|MERGE_RESOLUTION|>--- conflicted
+++ resolved
@@ -15,10 +15,7 @@
 	webrpc "github.com/skycoin/skycoin/src/api/webrpc"
 	cli "github.com/skycoin/skycoin/src/cli"
 	"github.com/skycoin/skycoin/src/coin"
-<<<<<<< HEAD
-=======
 	"github.com/skycoin/skycoin/src/visor"
->>>>>>> 714758ee
 	wallet "github.com/skycoin/skycoin/src/wallet"
 	gcli "github.com/urfave/cli"
 )
@@ -478,10 +475,6 @@
 
 func lookupAddressUxOutHandle(handle C.AddressUxOuts_Handle) (*coin.AddressUxOuts, bool) {
 	obj, ok := lookupHandle(C.Handle(handle))
-<<<<<<< HEAD
-	if ok {
-		if obj, isOK := (obj).(*coin.AddressUxOuts); isOK {
-=======
 	if ok {
 		if obj, isOK := (obj).(*coin.AddressUxOuts); isOK {
 			return obj, true
@@ -498,7 +491,6 @@
 	obj, ok := lookupHandle(C.Handle(handle))
 	if ok {
 		if obj, isOK := (obj).(*visor.BuildInfo); isOK {
->>>>>>> 714758ee
 			return obj, true
 		}
 	}
