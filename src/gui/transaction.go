package gui

import (
	"encoding/hex"
	"encoding/json"
	"fmt"
	"net/http"
	"strconv"
	"strings"

	"github.com/skycoin/skycoin/src/cipher"
	"github.com/skycoin/skycoin/src/coin"
	"github.com/skycoin/skycoin/src/visor"

	wh "github.com/skycoin/skycoin/src/util/http" //http,json helpers
)

// Returns pending transactions
func getPendingTxs(gateway Gatewayer) http.HandlerFunc {
	return func(w http.ResponseWriter, r *http.Request) {
		if r.Method != http.MethodGet {
			wh.Error405(w)
			return
		}

		txns := gateway.GetAllUnconfirmedTxns()
		ret := make([]*visor.ReadableUnconfirmedTxn, 0, len(txns))
		for _, unconfirmedTxn := range txns {
			readable, err := visor.NewReadableUnconfirmedTxn(&unconfirmedTxn)
			if err != nil {
				logger.Error("%v", err)
				wh.Error500(w)
				return
			}
			ret = append(ret, readable)
		}

		wh.SendOr404(w, &ret)
	}
}

// DEPRECATED: last txs can't recover from db when restart
// , and it's not used actually
func getLastTxs(gateway Gatewayer) http.HandlerFunc {
	return func(w http.ResponseWriter, r *http.Request) {
		if r.Method != http.MethodGet {
			wh.Error405(w)
			return
		}
		txs, err := gateway.GetLastTxs()
		if err != nil {
			logger.Error("gateway.GetLastTxs failed: %v", err)
			wh.Error500(w)
			return
		}

		resTxs := make([]visor.TransactionResult, len(txs))
		for i, tx := range txs {
			rbTx, err := visor.NewReadableTransaction(tx)
			if err != nil {
				logger.Error("%v", err)
				wh.Error500(w)
				return
			}

			resTxs[i] = visor.TransactionResult{
				Transaction: *rbTx,
				Status:      tx.Status,
			}
		}

		wh.SendOr404(w, &resTxs)
	}
}

func getTransactionByID(gate Gatewayer) http.HandlerFunc {
	return func(w http.ResponseWriter, r *http.Request) {
		if r.Method != http.MethodGet {
			wh.Error405(w)
			return
		}
		txid := r.FormValue("txid")
		if txid == "" {
			wh.Error400(w, "txid is empty")
			return
		}

		h, err := cipher.SHA256FromHex(txid)
		if err != nil {
			wh.Error400(w, err.Error())
			return
		}

		tx, err := gate.GetTransaction(h)
		if err != nil {
			wh.Error400(w, err.Error())
			return
		}
		if tx == nil {
			wh.Error404(w)
			return
		}

		rbTx, err := visor.NewReadableTransaction(tx)
		if err != nil {
			logger.Error("%v", err)
			wh.Error500(w)
			return
		}

		resTx := visor.TransactionResult{
			Transaction: *rbTx,
			Status:      tx.Status,
		}
		wh.SendOr404(w, &resTx)
	}
}

// Returns transactions that match the filters.
// Method: GET
// URI: /transactions
// Args:
//     addrs: Comma seperated addresses [optional, returns all transactions if no address provided]
//     confirmed: Whether the transactions should be confirmed [optional, must be 0 or 1; if not provided, returns all]
func getTransactions(gateway Gatewayer) http.HandlerFunc {
	return func(w http.ResponseWriter, r *http.Request) {
		if r.Method != http.MethodGet {
			wh.Error405(w)
			return
		}

		// Gets 'addrs' parameter value
		addrs, err := parseAddressesFromStr(r.FormValue("addrs"))
		if err != nil {
			wh.Error400(w, fmt.Sprintf("parse parament: 'addrs' failed: %v", err))
			return
		}

		// Initialize transaction filters
		flts := []visor.TxFilter{visor.AddrsFilter(addrs)}

		// Gets the 'confirmed' parameter value
		confirmedStr := r.FormValue("confirmed")
		if confirmedStr != "" {
			confirmed, err := strconv.ParseBool(confirmedStr)
			if err != nil {
				wh.Error400(w, fmt.Sprintf("invalid 'confirmed' value: %v", err))
				return
			}

			flts = append(flts, visor.ConfirmedTxFilter(confirmed))
		}

		// Gets transactions
		txns, err := gateway.GetTransactions(flts...)
		if err != nil {
			logger.Error("get transactions failed: %v", err)
			wh.Error500(w)
			return
		}

		// Converts visor.Transaction to visor.TransactionResult
		txRlts, err := visor.NewTransactionResults(txns)
		if err != nil {
			logger.Error("Converts []visor.Transaction to visor.TransactionResults failed: %v", err)
			wh.Error500(w)
			return
		}

		wh.SendOr404(w, txRlts.Txns)
	}
}

// Parses comma seperated addresses string into []cipher.Address,
func parseAddressesFromStr(addrStr string) ([]cipher.Address, error) {
	if addrStr == "" {
		return nil, nil
	}

	var addrs []cipher.Address
	for _, as := range strings.Split(addrStr, ",") {
		s := strings.TrimSpace(as)
		if s == "" {
			continue
		}

		a, err := cipher.DecodeBase58Address(s)
		if err != nil {
			return nil, err
		}

		addrs = append(addrs, a)
	}

	return addrs, nil
}

<<<<<<< HEAD
func injectTransaction(gateway *daemon.Gateway) http.HandlerFunc {
=======
//Implement
func injectTransaction(gateway Gatewayer) http.HandlerFunc {
>>>>>>> d67174bd
	return func(w http.ResponseWriter, r *http.Request) {
		if r.Method != http.MethodPost {
			wh.Error405(w)
			return
		}
		// get the rawtransaction
		v := struct {
			Rawtx string `json:"rawtx"`
		}{}

		if err := json.NewDecoder(r.Body).Decode(&v); err != nil {
			logger.Error("bad request: %v", err)
			wh.Error400(w, err.Error())
			return
		}

		b, err := hex.DecodeString(v.Rawtx)
		if err != nil {
			logger.Error("%v", err)
			wh.Error400(w, err.Error())
			return
		}

		txn, err := coin.TransactionDeserialize(b)
		if err != nil {
			logger.Error("%v", err)
			wh.Error400(w, err.Error())
			return
		}

		if err := gateway.InjectBroadcastTransaction(txn); err != nil {
			logger.Error("%v", err)
			wh.Error400(w, fmt.Sprintf("inject tx failed: %v", err))
			return
		}

		wh.SendOr404(w, txn.Hash().Hex())
	}
}

func resendUnconfirmedTxns(gateway Gatewayer) http.HandlerFunc {
	return func(w http.ResponseWriter, r *http.Request) {
		if r.Method != http.MethodGet {
			wh.Error405(w)
			return
		}

		rlt := gateway.ResendUnconfirmedTxns()
		v, _ := json.MarshalIndent(rlt, "", "    ")
		fmt.Println(v)
		wh.SendOr404(w, rlt)
		return
	}
}

func getRawTx(gate Gatewayer) http.HandlerFunc {
	return func(w http.ResponseWriter, r *http.Request) {
		if r.Method != http.MethodGet {
			wh.Error405(w)
			return
		}
		txid := r.FormValue("txid")
		if txid == "" {
			wh.Error400(w, "txid is empty")
			return
		}

		h, err := cipher.SHA256FromHex(txid)
		if err != nil {
			wh.Error400(w, err.Error())
			return
		}

		tx, err := gate.GetTransaction(h)
		if err != nil {
			wh.Error400(w, err.Error())
			return
		}

		if tx == nil {
			wh.Error404(w)
			return
		}

		d := tx.Txn.Serialize()
		wh.SendOr404(w, hex.EncodeToString(d))
		return
	}
}<|MERGE_RESOLUTION|>--- conflicted
+++ resolved
@@ -195,12 +195,7 @@
 	return addrs, nil
 }
 
-<<<<<<< HEAD
-func injectTransaction(gateway *daemon.Gateway) http.HandlerFunc {
-=======
-//Implement
 func injectTransaction(gateway Gatewayer) http.HandlerFunc {
->>>>>>> d67174bd
 	return func(w http.ResponseWriter, r *http.Request) {
 		if r.Method != http.MethodPost {
 			wh.Error405(w)
