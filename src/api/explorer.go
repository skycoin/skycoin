package api

import (
	"fmt"
	"net/http"
	"strconv"

	"github.com/skycoin/skycoin/src/cipher"
	"github.com/skycoin/skycoin/src/params"
	"github.com/skycoin/skycoin/src/readable"
	"github.com/skycoin/skycoin/src/util/droplet"
	wh "github.com/skycoin/skycoin/src/util/http"
	"github.com/skycoin/skycoin/src/util/mathutil"
)

// CoinSupply records the coin supply info.
// swagger:response coinSupply
type CoinSupply struct {
	// Coins distributed beyond the project.
	CurrentSupply string `json:"current_supply"`
	// TotalSupply is CurrentSupply plus coins held by the distribution addresses that are spendable.
	TotalSupply string `json:"total_supply"`
	// MaxSupply is the maximum number of coins to be distributed ever.
	MaxSupply string `json:"max_supply"`
	// CurrentCoinHourSupply is coins hours in non distribution addresses.
	CurrentCoinHourSupply string `json:"current_coinhour_supply"`
	// TotalCoinHourSupply is coin hours in all addresses including unlocked distribution addresses.
	TotalCoinHourSupply string `json:"total_coinhour_supply"`
	// Distribution addresses which count towards total supply.
	UnlockedAddresses []string `json:"unlocked_distribution_addresses"`
	// Distribution addresses which are locked and do not count towards total supply.
	LockedAddresses []string `json:"locked_distribution_addresses"`
}

func newAddrSet(addrs []cipher.Address) map[cipher.Address]struct{} {
	s := make(map[cipher.Address]struct{}, len(addrs))
	for _, a := range addrs {
		s[a] = struct{}{}
	}
	return s
}

// coinSupplyHandler returns coin distribution supply stats
// Method: GET
// URI: /api/v1/coinSupply
func coinSupplyHandler(gateway Gatewayer) http.HandlerFunc {

	// swagger:route GET /api/v1/coinSupply coinSupply
	//
	// coinSupplyHandler returns coin distribution supply stats
	//
	//     Produces:
	//     - application/json
	//
	//     Schemes: http, https
	//
	//     Responses:
	//       default: genericError
	//       200: coinSupply

	return func(w http.ResponseWriter, r *http.Request) {
		if r.Method != http.MethodGet {
			wh.Error405(w)
			return
		}

		allUnspents, err := gateway.GetUnspentOutputsSummary(nil)
		if err != nil {
			err = fmt.Errorf("gateway.GetUnspentOutputsSummary failed: %v", err)
			wh.Error500(w, err.Error())
			return
		}

		unlockedAddrs := params.GetUnlockedDistributionAddressesDecoded()
		// Search map of unlocked addresses, used to filter unspents
		unlockedAddrSet := newAddrSet(unlockedAddrs)

		var unlockedSupply uint64
		// check confirmed unspents only
		for _, u := range allUnspents.Confirmed {
			// check if address is an unlocked distribution address
			if _, ok := unlockedAddrSet[u.Body.Address]; ok {
				var err error
				unlockedSupply, err = mathutil.AddUint64(unlockedSupply, u.Body.Coins)
				if err != nil {
					err = fmt.Errorf("uint64 overflow while adding up unlocked supply coins: %v", err)
					wh.Error500(w, err.Error())
					return
				}
			}
		}

		// "total supply" is the number of coins unlocked.
		// Each distribution address was allocated params.DistributionAddressInitialBalance coins.
		totalSupply := uint64(len(unlockedAddrs)) * params.DistributionAddressInitialBalance
		totalSupply *= droplet.Multiplier

		// "current supply" is the number of coins distributed from the unlocked pool
		currentSupply := totalSupply - unlockedSupply

		currentSupplyStr, err := droplet.ToString(currentSupply)
		if err != nil {
			err = fmt.Errorf("Failed to convert coins to string: %v", err)
			wh.Error500(w, err.Error())
			return
		}

		totalSupplyStr, err := droplet.ToString(totalSupply)
		if err != nil {
			err = fmt.Errorf("Failed to convert coins to string: %v", err)
			wh.Error500(w, err.Error())
			return
		}

		maxSupplyStr, err := droplet.ToString(params.MaxCoinSupply * droplet.Multiplier)
		if err != nil {
			err = fmt.Errorf("Failed to convert coins to string: %v", err)
			wh.Error500(w, err.Error())
			return
		}

		// locked distribution addresses
		lockedAddrs := params.GetLockedDistributionAddressesDecoded()
		lockedAddrSet := newAddrSet(lockedAddrs)

		// get total coins hours which excludes locked distribution addresses
		var totalCoinHours uint64
		for _, out := range allUnspents.Confirmed {
			if _, ok := lockedAddrSet[out.Body.Address]; !ok {
				var err error
				totalCoinHours, err = mathutil.AddUint64(totalCoinHours, out.CalculatedHours)
				if err != nil {
					err = fmt.Errorf("uint64 overflow while adding up total coin hours: %v", err)
					wh.Error500(w, err.Error())
					return
				}
			}
		}

		// get current coin hours which excludes all distribution addresses
		var currentCoinHours uint64
		for _, out := range allUnspents.Confirmed {
			// check if address not in locked distribution addresses
			if _, ok := lockedAddrSet[out.Body.Address]; !ok {
				// check if address not in unlocked distribution addresses
				if _, ok := unlockedAddrSet[out.Body.Address]; !ok {
					currentCoinHours += out.CalculatedHours
				}
			}
		}

		if err != nil {
			err = fmt.Errorf("Failed to get total coinhours: %v", err)
			wh.Error500(w, err.Error())
			return
		}

		cs := CoinSupply{
			CurrentSupply:         currentSupplyStr,
			TotalSupply:           totalSupplyStr,
			MaxSupply:             maxSupplyStr,
			CurrentCoinHourSupply: strconv.FormatUint(currentCoinHours, 10),
			TotalCoinHourSupply:   strconv.FormatUint(totalCoinHours, 10),
			UnlockedAddresses:     params.GetUnlockedDistributionAddresses(),
			LockedAddresses:       params.GetLockedDistributionAddresses(),
		}

		wh.SendJSONOr500(logger, w, cs)
	}
}

<<<<<<< HEAD
// transactionsForAddressHandler returns all transactions (confirmed and unconfirmed) for an address
// Method: GET
// URI: /api/v1/explorer/address
func transactionsForAddressHandler(gateway Gatewayer) http.HandlerFunc {

	// swagger:operation GET /api/v1/explorer/address explorerAddress
	//
	// Returns all transactions (confirmed and unconfirmed) for an address
	//
	// ---
	//
	// produces:
	// - application/json
	// parameters:
	// - name: address
	//   in: query
	//   description: tags to filter by
	//   type: string
	// responses:
	//   200:
	//     description: Response for endpoint /api/v1/explorer/address
	//     schema:
	//       type: array
	//       items:
	//         properties:
	//           status:
	//             type: object
	//             properties:
	//               confirmed:
	//                 type: boolean
	//               unconfirmed:
	//                 type: boolean
	//               label:
	//                 type: integer
	//                 format: int64
	//               block_seq:
	//                 type: integer
	//                 format: int64
	//           timestamp:
	//             type: integer
	//             format: integer
	//           length:
	//             type: integer
	//             format: int64
	//           type:
	//             type: integer
	//             format: in64
	//           fee:
	//             type: integer
	//             format: in64
	//           txid:
	//             type: string
	//           inner_hash:
	//             type: string
	//           sigs:
	//             type: array
	//             items:
	//               type: string
	//           inputs:
	//             type: array
	//             items:
	//               properties:
	//                 uxid:
	//                   type: string
	//                 owner:
	//                   type: string
	//                 coins:
	//                   type: string
	//                 hours:
	//                   type: integer
	//                   format: int64
	//                 calculated_hours:
	//                   type: integer
	//                   format: int64
	//           outputs:
	//             type: array
	//             items:
	//               properties:
	//                 uxid:
	//                   type: string
	//                 dst:
	//                   type: string
	//                 coins:
	//                   type: string
	//                 hours:
	//                   type: integer
	//                   format: int64
	//   default:
	//     $ref: '#/responses/genericError'

	return func(w http.ResponseWriter, r *http.Request) {
		logger.Critical().Warning("Call to deprecated /api/v1/explorer/address endpoint")

		if r.Method != http.MethodGet {
			wh.Error405(w)
			return
		}

		addr := r.FormValue("address")
		if addr == "" {
			wh.Error400(w, "address is empty")
			return
		}

		cipherAddr, err := cipher.DecodeBase58Address(addr)
		if err != nil {
			wh.Error400(w, "invalid address")
			return
		}

		txns, inputs, err := gateway.GetVerboseTransactionsForAddress(cipherAddr)
		if err != nil {
			err = fmt.Errorf("gateway.GetVerboseTransactionsForAddress failed: %v", err)
			wh.Error500(w, err.Error())
			return
		}

		vb := make([]readable.TransactionVerbose, len(txns))
		for i, txn := range txns {
			v, err := readable.NewTransactionVerbose(txn, inputs[i])
			if err != nil {
				wh.Error500(w, err.Error())
				return
			}

			vb[i] = v
		}

		wh.SendJSONOr500(logger, w, vb)
	}
}

=======
>>>>>>> 21f4760a
// Richlist contains top address balances
//
type Richlist struct {
	Richlist []readable.RichlistBalance `json:"richlist"`
}

// richlistHandler returns the top skycoin holders
// Method: GET
// URI: /api/v1/richlist?n=${number}&include-distribution=${bool}
// Args:
//	n [int, number of results to include]
//  include-distribution [bool, include the distribution addresses in the richlist]
func richlistHandler(gateway Gatewayer) http.HandlerFunc {


	// swagger:operation GET /api/v1/richlist richlist
	//
	// Returns the top skycoin holders.
	//
	// ---
	//
	// produces:
	// - application/json
	// parameters:
	// - name: 'include-distribution'
	//   required: false
	//   in: query
	//   description: include distribution addresses or not, default value false
	//   type: boolean
	// - name: 'n'
	//   required: false
	//   in: query
	//   description: include distribution addresses or not, default value false
	//   type: string
	// responses:
	//   200:
	//     description: Response for endpoint /api/v1/address_uxouts
	//     schema:
	//       properties:
	//         richlist:
	//           type: array
	//           items:
	//             properties:
	//               address:
	//                 type: string
	//               coins:
	//                 type: string
	//               locked:
	//                 type: boolean
	//   default:
	//     $ref: '#/responses/genericError'

	return func(w http.ResponseWriter, r *http.Request) {
		if r.Method != http.MethodGet {
			wh.Error405(w)
			return
		}

		var topn int
		topnStr := r.FormValue("n")
		if topnStr == "" {
			topn = 20
		} else {
			var err error
			topn, err = strconv.Atoi(topnStr)
			if err != nil {
				wh.Error400(w, "invalid n")
				return
			}
		}

		var includeDistribution bool
		includeDistributionStr := r.FormValue("include-distribution")
		if includeDistributionStr == "" {
			includeDistribution = false
		} else {
			var err error
			includeDistribution, err = strconv.ParseBool(includeDistributionStr)
			if err != nil {
				wh.Error400(w, "invalid include-distribution")
				return
			}
		}

		richlist, err := gateway.GetRichlist(includeDistribution)
		if err != nil {
			wh.Error500(w, err.Error())
			return
		}

		if topn > 0 && topn < len(richlist) {
			richlist = richlist[:topn]
		}

		readableRichlist, err := readable.NewRichlistBalances(richlist)
		if err != nil {
			wh.Error500(w, err.Error())
			return
		}

		wh.SendJSONOr500(logger, w, Richlist{
			Richlist: readableRichlist,
		})
	}
}

// addressCountHandler returns the total number of unique address that have coins
// Method: GET
// URI: /api/v1/addresscount
func addressCountHandler(gateway Gatewayer) http.HandlerFunc {


	// swagger:operation GET /api/v1/addresscount addressCount
	//
	// Returns the total number of unique address that have coins.
	//
	// ---
	// produces:
	// - application/json
	//
	// responses:
	//   200:
	//     description: This endpoint Returns the total number of unique address that have coins.
	//     schema:
	//       properties:
	//         count:
	//           type: integer
	//           format: int64
	//   default:
	//     $ref: '#/responses/genericError'

	return func(w http.ResponseWriter, r *http.Request) {
		if r.Method != http.MethodGet {
			wh.Error405(w)
			return
		}

		addrCount, err := gateway.GetAddressCount()
		if err != nil {
			wh.Error500(w, err.Error())
			return
		}

		wh.SendJSONOr500(logger, w, &map[string]uint64{"count": addrCount})
	}
}<|MERGE_RESOLUTION|>--- conflicted
+++ resolved
@@ -169,141 +169,6 @@
 	}
 }
 
-<<<<<<< HEAD
-// transactionsForAddressHandler returns all transactions (confirmed and unconfirmed) for an address
-// Method: GET
-// URI: /api/v1/explorer/address
-func transactionsForAddressHandler(gateway Gatewayer) http.HandlerFunc {
-
-	// swagger:operation GET /api/v1/explorer/address explorerAddress
-	//
-	// Returns all transactions (confirmed and unconfirmed) for an address
-	//
-	// ---
-	//
-	// produces:
-	// - application/json
-	// parameters:
-	// - name: address
-	//   in: query
-	//   description: tags to filter by
-	//   type: string
-	// responses:
-	//   200:
-	//     description: Response for endpoint /api/v1/explorer/address
-	//     schema:
-	//       type: array
-	//       items:
-	//         properties:
-	//           status:
-	//             type: object
-	//             properties:
-	//               confirmed:
-	//                 type: boolean
-	//               unconfirmed:
-	//                 type: boolean
-	//               label:
-	//                 type: integer
-	//                 format: int64
-	//               block_seq:
-	//                 type: integer
-	//                 format: int64
-	//           timestamp:
-	//             type: integer
-	//             format: integer
-	//           length:
-	//             type: integer
-	//             format: int64
-	//           type:
-	//             type: integer
-	//             format: in64
-	//           fee:
-	//             type: integer
-	//             format: in64
-	//           txid:
-	//             type: string
-	//           inner_hash:
-	//             type: string
-	//           sigs:
-	//             type: array
-	//             items:
-	//               type: string
-	//           inputs:
-	//             type: array
-	//             items:
-	//               properties:
-	//                 uxid:
-	//                   type: string
-	//                 owner:
-	//                   type: string
-	//                 coins:
-	//                   type: string
-	//                 hours:
-	//                   type: integer
-	//                   format: int64
-	//                 calculated_hours:
-	//                   type: integer
-	//                   format: int64
-	//           outputs:
-	//             type: array
-	//             items:
-	//               properties:
-	//                 uxid:
-	//                   type: string
-	//                 dst:
-	//                   type: string
-	//                 coins:
-	//                   type: string
-	//                 hours:
-	//                   type: integer
-	//                   format: int64
-	//   default:
-	//     $ref: '#/responses/genericError'
-
-	return func(w http.ResponseWriter, r *http.Request) {
-		logger.Critical().Warning("Call to deprecated /api/v1/explorer/address endpoint")
-
-		if r.Method != http.MethodGet {
-			wh.Error405(w)
-			return
-		}
-
-		addr := r.FormValue("address")
-		if addr == "" {
-			wh.Error400(w, "address is empty")
-			return
-		}
-
-		cipherAddr, err := cipher.DecodeBase58Address(addr)
-		if err != nil {
-			wh.Error400(w, "invalid address")
-			return
-		}
-
-		txns, inputs, err := gateway.GetVerboseTransactionsForAddress(cipherAddr)
-		if err != nil {
-			err = fmt.Errorf("gateway.GetVerboseTransactionsForAddress failed: %v", err)
-			wh.Error500(w, err.Error())
-			return
-		}
-
-		vb := make([]readable.TransactionVerbose, len(txns))
-		for i, txn := range txns {
-			v, err := readable.NewTransactionVerbose(txn, inputs[i])
-			if err != nil {
-				wh.Error500(w, err.Error())
-				return
-			}
-
-			vb[i] = v
-		}
-
-		wh.SendJSONOr500(logger, w, vb)
-	}
-}
-
-=======
->>>>>>> 21f4760a
 // Richlist contains top address balances
 //
 type Richlist struct {
