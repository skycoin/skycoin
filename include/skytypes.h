
#ifndef SKYTYPES_H
#define SKYTYPES_H

/**
 * Go 8-bit signed integer values.
 */
typedef signed char GoInt8_;
/**
 * Go 8-bit unsigned integer values.
 */
typedef unsigned char GoUint8_;
/**
 * Go 16-bit signed integer values.
 */
typedef short GoInt16_;
/**
 * Go 16-bit unsigned integer values.
 */
typedef unsigned short GoUint16_;
/**
 * Go 32-bit signed integer values.
 */
typedef int GoInt32_;
/**
 * Go 32-bit unsigned integer values.
 */
typedef unsigned int GoUint32_;
/**
 * Go 64-bit signed integer values.
 */
typedef long long GoInt64_;
/**
 * Go 64-bit unsigned integer values.
 */
typedef unsigned long long GoUint64_;
/**
 * Go integer values aligned to the word size of the underlying architecture.
 */
typedef GoInt64_ GoInt_;
/**
 * Go unsigned integer values aligned to the word size of the underlying
 * architecture.
 */
typedef GoUint64_ GoUint_;
/**
 * Architecture-dependent type representing instances Go `uintptr` type.
 * Used as a generic representation of pointer types.
 */
typedef __SIZE_TYPE__ GoUintptr_;
/**
 * Go single precision 32-bits floating point values.
 */
typedef float GoFloat32_;
/**
 * Go double precision 64-bits floating point values.
 */
typedef double GoFloat64_;
/**
 * Instances of Go `complex` type.
 */
typedef struct{float real; float imaginary;} GoComplex64_;
/**
 * Instances of Go `complex` type.
 */
typedef struct{double real; double imaginary;} GoComplex128_;
typedef unsigned int BOOL;
typedef unsigned int error;

/*
  static assertion to make sure the file is being used on architecture
  at least with matching size of GoInt._
*/
typedef char _check_for_64_bit_pointer_matchingGoInt[sizeof(void*)==64/8 ? 1:-1];

/**
 * Instances of Go `string` type.
 */
typedef struct {
  const char *p;    ///< Pointer to string characters buffer.
  GoInt_ n;         ///< String size not counting trailing `\0` char
                    ///< if at all included.
} GoString_;
/**
 * Instances of Go `map` type.
 */
typedef void *GoMap_;

/**
 * Instances of Go `chan` channel types.
 */
typedef void *GoChan_;

/**
 * Memory handles returned back to the caller and manipulated
 * internally by API functions. Usually used to avoid type dependencies
 * with internal implementation types.
 */
typedef GoInt64_ Handle;

/**
 * Webrpc Client Handle
*/
typedef Handle WebRpcClient__Handle;

/**
 * Wallet Handle
*/
typedef Handle Wallet__Handle;

/**
 * ReadableWallet Handle
*/
typedef Handle ReadableWallet__Handle;

/**
 * ReadableEntry Handle
*/
typedef Handle ReadableEntry__Handle;

/**
 * Options Handle
*/
typedef Handle Options__Handle;


/**
 * Config Handle
*/
typedef Handle Config__Handle;

/**
 * App Handle
*/
typedef Handle App__Handle;

/**
 * Gcli Context Handle
*/
typedef Handle Context__Handle;

/**
 * API Client Handle
*/
typedef Handle Client__Handle;

/**
 * Wallet Response Handle
*/
typedef Handle WalletResponse__Handle;

/**
 * Create Transaction Request Handle
*/
typedef Handle CreateTransactionRequest__Handle;

/**
 * String Slice Handle
*/
typedef Handle Strings__Handle;

/**
 * Instances of Go `map` type, deal map[string] as handle
 */
typedef Handle GoStringMap_;

/**
 * Wallets Handle, slice of Wallet
*/
typedef Handle Wallets__Handle;

/**
 * Instances of Go interface types.
 */
typedef struct {
  void *t;      ///< Pointer to the information of the concrete Go type
                ///< bound to this interface reference.
  void *v;      ///< Pointer to the data corresponding to the value
                ///< bound to this interface type.
} GoInterface_;
/**
 * Instances of Go slices
 */
typedef struct {
  void *data;   ///< Pointer to buffer containing slice data.
  GoInt_ len;   ///< Number of items stored in slice buffer
  GoInt_ cap;   ///< Maximum number of items that fits in this slice
                ///< considering allocated memory and item type's
                ///< size.
} GoSlice_;

typedef struct {
	BOOL 		neg;
	GoSlice_ 	nat;
} Number;

/**
 * RIPEMD-160 hash.
 */
typedef unsigned char Ripemd160[20];

typedef struct {
	//TODO: stdevEclipse Define Signature
	Number R;
	Number S;
} Signature;

#include "skytypes.gen.h"

/**
 * Internal representation of a Skycoin wallet.
 */
typedef struct {
	GoMap_ Meta;        ///< Records items that are not deterministic, like filename, lable, wallet type, secrets, etc.
	GoSlice_ Entries;   ///< Entries field stores the address entries that are deterministically generated from seed.
} Wallet;

typedef GoUint8_  poly1305__Mac[16];
typedef GoUint8_  poly1305__Key[32];

/**
 * Memory handle for internal object retrieving password to read
 * encrypted wallets.
 */
typedef Handle PasswordReader__Handle;

/**
 * Memory handle to perform Skycoin RPC API calls
 * encrypted wallets.
 */
typedef Handle WebRpcClient__Handle;

/**
 * Memory handle providing access to wallet data
 */
typedef Handle Wallet__Handle;

/**
 * Memory handle Options Handle
*/
typedef Handle Options__Handle;

/**
 * Memory handle to access to Skycoin CLI configuration
 */
typedef Handle Config__Handle;
/**
 * Memory handle to access to coin.Transaction
 */
typedef Handle Transaction__Handle;

/**
 * Memory handle to access to coin.Transactions
 */
typedef Handle Transactions__Handle;
<<<<<<< HEAD

/**
 * Memory handle to access to api.CreatedTransaction
 */
typedef Handle CreatedTransaction__Handle;

/**
 * Memory handle to access to api.CreatedTransactionOutput
 */
typedef Handle CreatedTransactionOutput__Handle;

/**
=======

/**
 * Memory handle to access to api.CreatedTransaction
 */
typedef Handle CreatedTransaction__Handle;

/**
 * Memory handle to access to api.CreatedTransactionOutput
 */
typedef Handle CreatedTransactionOutput__Handle;

/**
>>>>>>> 780ffc4d
 * Memory handle to access to api.CreatedTransactionInput
 */
typedef Handle CreatedTransactionInput__Handle;

/**
 * Memory handle to access to api.CreateTransactionResponse
 */
typedef Handle CreateTransactionResponse__Handle;

/**
 * Memory handle to access to coin.Block
 */
typedef Handle Block__Handle;

/**
 * Memory handle to access to coin.SignedBlock
 */
typedef Handle SignedBlock__Handle;

/**
 * Memory handle to access to coin.BlockBody
 */
typedef Handle BlockBody__Handle;

<<<<<<< HEAD
=======
/**
 * Memory handle to access to cli.BalanceResult
 */

typedef Handle BalanceResult_Handle;


/**
 * Memory handle to access to api.SpendResult
 */

typedef Handle SpendResult_Handle;

/**
 * Memory handle to access to webrpc.TxnResult
 */

typedef Handle TransactionResult_Handle;

/**
 * Memory handle to access to wallet.Notes
 */

typedef Handle WalletNotes_Handle;

/**
 * Memory handle to access to wallet.ReadableNotes
 */

typedef Handle WalletReadableNotes_Handle;

/**
 * Memory handle to access to webrpc.OutputsResult
 */

typedef Handle OutputsResult_Handle;

/**
 * Memory handle to access to webrpc.StatusResult
 */

typedef Handle StatusResult_Handle;

>>>>>>> 780ffc4d
/*
#include "cipher.hash.go.h"
#include "cipher.crypto.go.h"
#include "cipher.address.go.h"
#include "cli.create_rawtx.go.h"
#include "coin.outputs.go.h"
#include "coin.transactions.go.h"
#include "wallet.entry.go.h"
#include "wallet.wallet.go.h"
*/
#endif<|MERGE_RESOLUTION|>--- conflicted
+++ resolved
@@ -253,7 +253,6 @@
  * Memory handle to access to coin.Transactions
  */
 typedef Handle Transactions__Handle;
-<<<<<<< HEAD
 
 /**
  * Memory handle to access to api.CreatedTransaction
@@ -266,20 +265,6 @@
 typedef Handle CreatedTransactionOutput__Handle;
 
 /**
-=======
-
-/**
- * Memory handle to access to api.CreatedTransaction
- */
-typedef Handle CreatedTransaction__Handle;
-
-/**
- * Memory handle to access to api.CreatedTransactionOutput
- */
-typedef Handle CreatedTransactionOutput__Handle;
-
-/**
->>>>>>> 780ffc4d
  * Memory handle to access to api.CreatedTransactionInput
  */
 typedef Handle CreatedTransactionInput__Handle;
@@ -304,8 +289,6 @@
  */
 typedef Handle BlockBody__Handle;
 
-<<<<<<< HEAD
-=======
 /**
  * Memory handle to access to cli.BalanceResult
  */
@@ -349,7 +332,6 @@
 
 typedef Handle StatusResult_Handle;
 
->>>>>>> 780ffc4d
 /*
 #include "cipher.hash.go.h"
 #include "cipher.crypto.go.h"
