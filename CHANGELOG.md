# Changelog
All notable changes to this project will be documented in this file.

The format is based on [Keep a Changelog](http://keepachangelog.com/en/1.0.0/)
and this project adheres to [Semantic Versioning](http://semver.org/spec/v2.0.0.html).

## [Unreleased]

### Added

- Add Content-Security-Policy header to http responses

### Fixed

### Changed

### Removed

## [0.24.0] - 2018-07-06

### Added

- Minimum go version is go1.10
- Add environment variable `DATA_DIR` in CLI's
- `USE_CSRF` environment variable for CLI, if the remote node has CSRF enabled (CSRF is enabled by default, use `-disable-csrf` to disable)
- `cli showConfig` command to echo the cli's configuration back to the user
- Option to generate 12/24 word seed when creating new wallet
- libskycoin 0.0.1 released with bindings for cipher/address, cipher/hash, cipher/crypto, cli/create_rawtx
- Add `-version` flag to show node version
- Add transaction verification step to "Send" page
- Add more details about transaction in transaction history
- Add advanced spend UI
- Add CLI `encryptWallet` command
- Add CLI `decryptWallet` command
- Add CLI `showSeed` command
- Add `password` argument to the CLI commands of `addPrivateKey`, `createRawTransaction`, `generateAddresses`, `generateWallet`, `send`
- Support for decoding map values in cipher binary encoder
- Expose known block height of peer in brand new `height` field added in responses of `GET /api/v1/network/connections` API endpoints
- `-verify-db` option (default true), will verify the database integrity during startup and exit if a problem is found
- `-reset-corrupt-db` option (default false) will verify the database integrity during startup and reset the db if a problem is found
- `GET /explorer/address`: add `fee` to transaction objects and `calculated_hours` to transaction inputs
- Test data generator and test suite for verification of alternative `cipher` implementations
- Begin `/api/v2` API endpoints. These endpoints are in beta and subject to change.
- Add `POST /api/v2/transaction/verify` API endpoint
- Add `POST /api/v2/address/verify` API endpoint
- Add `ignore_unconfirmed` option to `POST /api/v1/wallet/transaction` to allow transactions to be created or spent even if there are unspent outputs in the unconfirmed pool.
- Add `uxouts` to `POST /api/v1/wallet/transaction`, to allow specific unspent outputs to be used in a transaction.
- Add Dockerfile in docker/images/dev-cli to build a docker image suitable for development.
- Coin creator tool, `cmd/newcoin`, to quickly bootstrap a new fiber coin
<<<<<<< HEAD
- Add new endpoints /api/v2/block, /api/v2/blocks, /api/v2/last_blocks, /api/v2/pendingTxs, /api/v2/transaction, /api/v2/transactions. These endpoints are similiar to api/v1 endpoint but return more information.
- Install a vim plugin for providing linting ([ALE](https://github.com/w0rp/ale)) in skycoindev-cli image.
- Add Dockerfile in docker/images/dev-dind to build a docker in docker image based on skycoindev-cli.
=======
- Add Dockerfile in `docker/images/dev-dind` to build a docker in docker image based on skycoindev-cli.
>>>>>>> 5f1a6293

### Fixed

- Reduce connection disconnects, improves syncing
- Fix #1171, update CLI to support wallet encryption
- Use `bolt.Tx` correctly for read operations
- Docker images for `arm32v5` and `ar32v7` architectures by using busybox as base in docker/images/mainnet/Dockerfile and docker/images/mainnet/hooks/

### Changed

- JSON 2.0 RPC interface (used by the CLI tool) is now served on the same host interface as the REST API, port `6420`. The additional listener has been removed.
- CLI's `RPC_ADDR` environment variable must now start with a scheme e.g. `http://127.0.0.1:6420`, previously it did not use a scheme.
- API response will be gzip compressed if client sends request with 'Accept-Encoding' contains 'gzip' in the header.
- `GET /api/v1/wallet/balance` and `GET /api/v1/balance` now return an address balance list as well.
- API endpoints are prefixed with `/api/v1/`. API endpoints without the `/api/v1/` prefix are deprecated but can be enabled with `-enable-unversioned-api`. Please migrate to use `/api/v1/` prefix in URLs.
- Enable message protocol upgrade
- `change_address` is no longer required in `POST /api/v1/wallet/transaction`. If not provided, `change_address` will default to one of the addresses being spent from.
- In `POST /api/v1/wallet/transaction`, for `auto` type `share` mode requests, if extra coinhours remain after applying the `share_factor` but change cannot be made due to insufficient coins, the `share_factor` will switch to `1.0`.
- Support automatic port allocation of the API interface by specifying port 0
- The web interface / API port is randomly allocated for the precompiled standalone client and electron client released on the website.
  If you are using the CLI tool or another API client to communicate with the standalone client, use `-web-interface-port=6420` to continue using port 6420.
  If the program is run from source (e.g. `go run`, `run.sh`, `make run`) there is no change, the API will still be on port 6420.
- Change number of outgoing connections to 8 from 16
- Transaction history shows transactions between own addresses
- Client will only maintain one connection to the default hardcoded peers, instead of all of them

### Removed

- Remove `-rpc-interface-addr`, `-rpc-interface-port` options.  The RPC interface is now on default port `6420` with the REST API.
- Remove `-rpc-thread-num` option
- Remove `-connect-to` option
- Remove `-print-web-interface-address` option
- Remove support for go1.9

## [0.23.0] - 2018-04-22

### Added

- Add wallet setup wizard
- Add wallet encryption, using chacha20+poly1305 for encryption and authentication and scrypt for key derivation. Encrypted data is stored in the wallet file in a `"secrets"` metadata field
- Add `GET /health` endpoint
- Add `POST /wallet/transaction` API endpoint, creates a transaction, allowing control of spending address and multiple destinations
- Add `POST /wallet/encrypt` API endpoint, encrypts wallet and returns encrypted wallet without sensitive data
- Add `POST /wallet/decrypt` API endpoint, decrypts wallet and returns decrypted wallet without sensitive data
- Add `POST /wallet/seed` API endpoint, returns the seed of an encrypted wallet. Unencrypted wallets will not expose their seeds over the API. Requires `-enable-seed-api` option
- `-enable-seed-api` option to enable `POST /wallet/seed`
- Add `"size"` to block API response data (affects `GET /block`, `GET /blocks` and `GET /last_blocks`)
- Write [specification for skycoin URIs](https://github.com/skycoin/skycoin#uri-specification) (based upon bip21)

### Fixed

- #1309, Float imprecision error in frontend malformed some spend amounts, preventing the spend
- Fix one aspect of sync stalling caused by a 5-second blocking channel write by switching it to a non-blocking write, decreasing timeouts and increasing buffer sizes

### Changed

- `GET /wallet` API endpoint, remove sensitive data from the response, and fix the data format to be the same as `POST /wallet/create`
- `GET /wallets` API endpoint, remove sensitive data from the response
- `POST /wallet/create` API endpoint, add `encrypt(bool)` and `password` argument
- `POST /wallet/newAddress` API endpoint, add `password` argument
- `POST /wallet/spend` API endpoint, add `password` argument
- Change `-disable-wallet-api` to `-enable-wallet-api`, and disable the wallet API by default
- `-launch-browser` is set to false by default
- A default wallet will not be created on startup if there is no wallet. Instead, the wallet setup wizard will run
- Replace [op/go-logging](https://github.com/op/go-logging) with [logrus](https://github.com/sirupsen/logrus)
- Disable JSON-RPC 2.0 interface when running the application with `run.sh` and electron
- Whitespace will be trimmed from the seed string by the frontend client before creating or loading a wallet
- Notify the user when their wallets have unconfirmed transactions
- Return an error when providing a transaction that spends to the null address in `POST /injectTransaction`
- Change accepted `-log-level` values to `debug`, `info`, `warn`, `error`, `fatal` and `panic` (previously were `debug`, `info`, `notice`, `warning`, `error` and `critical`)
- Default log level is `info`

### Removed

- Remove `"seed"`, `"lastSeed"` and `"secret_key"` in address entries from wallet API responses. A wallet's seed can be accessed through `POST /wallet/seed` only if the wallet is encrypted and the node is run with `-enable-seed-api`
- Remove unused `-logtogui` and `-logbufsize` options

## [0.22.0] - 2018-03-20

### Added

- go1.10 support
- Add Dockerfile
- Add libskycoin C API wrapper
- New wallet UI
- Notify the user when a new version is available
- CLI and GUI integration tests against a stable and live blockchain
- #877, Add `-disable-wallet-api` CLI option
- HTTP API client
- `/richlist` API method, returns top n address balances
- `/addresscount` API method, returns the number of addresses that have any amount of coins
- `/transactions` API method, returns transactions of addresses
- `/wallet/unload` API method, removes the wallet of given id from wallet services

### Fixed

- #1021, remove `SendOr404` and `SendOr500` as they do not work properly due to typed nils
- Add Read, Write and Idle timeouts to the HTTP listener, preventing file descriptor leaks
- Support absolute and relative paths for `-data-dir` option
- Prevent creating transactions whose size exceeds the maximum block size
- Check addition and multiplication uint64 overflow
- Keep trusted peers in the peerlist permanently, even if they are unreachable
- #885, Add `Host` header check to localhost HTTP interfaces to prevent DNS rebinding attacks
- #896, Add CSRF check to wallet API
- Fix base58 address parsing, which allowed leading invalid characters and treated unknown characters as a '1'
- Fix occasional error which causes blockchain progress not to be shown in front-end

### Changed

- #1080, `/wallet/transactions` now returns a proper json object with pending transactions under `transactions` key
- #951, cap cli createRawTransaction and send command coinhour distribution, coinhours are capped to a maximum of receiving coins for the address with a minimum of 1 coinhour
- Upgrade to Angular 5
- Add `total_coinhour_supply` and `current_coinhour_supply` to `/coinSupply` endpoint
- #800, Add entropy parameter to `/wallet/newSeed` endpoint. Entropy can be 128 (default) or 256, corresponding to 12- and 24-word seeds respectively
- #866, Include coins and hours in `/explorer/address` inputs

### Removed

- Remove `/lastTxs` API endpoint
- Remove `/logs` and log buffering due to possible crash
- Remove `/wallets/reload` endpoint
- Remove deprecated `/api/getEffectiveOutputs`, use `/coinSupply`.

## [0.21.1] - 2017-12-14

### Fixed

- Fix blank page issue in windows gui wallet, which was caused by misusing the flag of -download-peers-list in electron.

## [0.21.0] - 2017-12-10

### Added

- Require transactions to have an input with non-zero coinhours
- Add `-peerlist-size` and `-max-outgoing-connections` CLI options
- Add `-download-peerlist` and `-peerlist-url` CLI options, to get peers from a URL
- For electron clients, download a list of peers from https://downloads.skycoin.net/blockchain/peers.txt by default

### Fixed

- Fix change hours calculation. Previous gave 1/8 to change and destination addresses; now gives 1/4 to each
- #653, the peerlist size was too small and could be easily filled up; default changed to 65535 from 1000

### Changed

- CLI's `walletBalance` and `addressBalance` commands return aggregate balances for confirmed, spendable and expected balances. Coins are formatted as droplet strings. Hours added as strings.
- When splitting an odd number of hours in a spend, give the extra hour to the fee
- Add `block_seq` to `get_outputs` and `/outputs` API response
- Improve UxOut spend selection. Previously, they were spent oldest first. Now they are spent to ensure a non-zero coinhour input and otherwise minimize coinhours.
- `create_rawtx` will try to minimize the number of UxOuts used to create a transaction.
- `/wallet/spend` will try to maximize the number of UxOuts used to create a transaction.
- Update the default peerlist size to 65535 from 1000
- When loading a wallet, 100 addresses will be scanned ahead to find one with a balance

## [0.20.4] - 2017-11-22

### Added

- Add `/logs` api to filter skycoin logs, so that we can add a debug panel to the GUI wallet to show logs

## [0.20.3] - 2017-10-23

### Fixed

- Fix block sync stall (mostly affected Windows users, but any OS was potentially affected)

## [0.20.2] - 2017-10-12

### Fixed

- Fixed Linux .AppImage missing "Category" field
- Clean up electron build script, switch to yarn and remove gulp

## [0.20.1] - 2017-10-12

### Fixed

- Fixed app icon padding

## [0.20.0] - 2017-10-10

### Added

- New wallet frontend in angular4. This is a complete rewrite and fixes many of the old wallet issues.
- New wallet has preliminary support for OTC functionality
- Create `webrpc.Client` for JSON-2.0 RPC calls.
- Add this CHANGELOG.md file.
- Add Installation.md file, with install instructions for go.
- Timelock distribution addresses. The first 25% of the distribution is spendable. After that 25% is spent, a timestamp will be added to the code to enable further distribution.
- Add `/coinSupply` endpoint. Correctly returns total, locked and unlocked coin amounts.
- `testutil` package for common test setup methods.
- `/version` endpoint, which will return the current node version number and the HEAD commit id when build the node
- `-no-ping-log` option to disable ping/pong log output
- Check for invalid block signatures during startup and recreate the database if they are corrupted.
- Add methods for converting fixed-point decimal strings to droplets and vice versa.
- Add `make run`, `make test`, `make lint`, `make check` to `Makefile`

### Changed

- Flag peers as incoming or outgoing.
- Refactor to decouple `wallet` and `visor` package.
- Refactor `cli` package for use as a library.
- `README` improvements.
- Set default wallet's label as "Your Wallet"
- Use BIP32 mnemomic seeds by default in `address_gen`.
- Add `-x` option to `address_gen`, to generate a random base64-encoded 128-bit seed instead of a BIP32 mnemomic seed.
- Add `-v` option to `address_gen` to print all address information (pubkey, seckey, address, seed) to stdout as JSON.
- All API and CLI methods with "coin"-related arguments must be a string and can use decimal notation to specify coin amounts.
- CLI's `walletHistory` command prints amounts as fixed-point decimal strings. Previously, it printed amounts as integers representing whole skycoin amounts, and did not support droplets / fractional skycoins.
- A user is prevented from broadcasting a new transaction with unspent outputs that they have already sent as an unconfirmed transaction.

### Deprecated

- `/api/getEffectiveOutputs` is deprecated in favor of `/coinSupply`.

### Removed

- Old wallet
- `/api/create-address` endpoint (use the `address_gen` tool)

### Fixed

- Wallet folder path loading.
- #371 Fix `/wallet/spend`, will return only when pending transaction is confirmed.
- #443 Fix predicted balance in `/wallet/spend` API call.
- #444 Fix bug in `/blockchain/progress` API call.
- Removed globals in `gui` package that caused race condition with wallet API calls.
- #494 Clean invalid unconfirmed transactions during startup.
- Various race conditions around the bolt.DB blockchain DB
- Missing `strand()` call in `daemon.Visor.AnnounceTxns`.

### Security

## [0.19.1] - 2017-08-26

### Fixed

- #459 dist folder in repo out of date, wallet gui does not load

## [0.19.0] - 2017-07-11

### Added

- Add synchronize indicator when downloading blocks.
- #352 Store unspent pool in db for quick recovery when node restart
- Speed up the time the node start the browser
- Cache unspent pool in memory to speed up query action
- #411 Add button to hide seed
- #380 Move anything with heavy imports into util sub package

### Fixed

- #421 Sort wallet transaction history by time
- #398 Remove seeds from DOM
- #390 Make `go test ./src/...` work
- #383 Error during installation from skycoin source code
- #375 Node can't recovery from zero connections
- #376 Explorer api `/explorer/address` does not return spend transactions
- #373 Master node will be closed if there're no transactions need to execute
- #360 Node will crash when do ctrl+c while downloading blocks
- #350 Wallet name always 'undefined' after loading wallet from seed

[Unreleased]: https://github.com/skycoin/skycoin/compare/master...develop
[0.24.0]: https://github.com/skycoin/skycoin/compare/v0.23.0...v0.24.0
[0.23.0]: https://github.com/skycoin/skycoin/compare/v0.22.0...v0.23.0
[0.22.0]: https://github.com/skycoin/skycoin/compare/v0.21.1...v0.22.0
[0.21.1]: https://github.com/skycoin/skycoin/compare/v0.21.0...v0.21.1
[0.21.0]: https://github.com/skycoin/skycoin/compare/v0.20.4...v0.21.0
[0.20.4]: https://github.com/skycoin/skycoin/compare/v0.20.3...v0.20.4
[0.20.3]: https://github.com/skycoin/skycoin/compare/v0.20.2...v0.20.3
[0.20.2]: https://github.com/skycoin/skycoin/compare/v0.20.1...v0.20.2
[0.20.1]: https://github.com/skycoin/skycoin/compare/v0.20.0...v0.20.1
[0.20.0]: https://github.com/skycoin/skycoin/compare/v0.19.1...v0.20.0
[0.19.1]: https://github.com/skycoin/skycoin/compare/v0.19.0...v0.19.1
[0.19.0]: https://github.com/skycoin/skycoin/commit/dd924e1f2de8fab945e05b3245dbeabf267f2910<|MERGE_RESOLUTION|>--- conflicted
+++ resolved
@@ -47,13 +47,9 @@
 - Add `uxouts` to `POST /api/v1/wallet/transaction`, to allow specific unspent outputs to be used in a transaction.
 - Add Dockerfile in docker/images/dev-cli to build a docker image suitable for development.
 - Coin creator tool, `cmd/newcoin`, to quickly bootstrap a new fiber coin
-<<<<<<< HEAD
 - Add new endpoints /api/v2/block, /api/v2/blocks, /api/v2/last_blocks, /api/v2/pendingTxs, /api/v2/transaction, /api/v2/transactions. These endpoints are similiar to api/v1 endpoint but return more information.
 - Install a vim plugin for providing linting ([ALE](https://github.com/w0rp/ale)) in skycoindev-cli image.
-- Add Dockerfile in docker/images/dev-dind to build a docker in docker image based on skycoindev-cli.
-=======
 - Add Dockerfile in `docker/images/dev-dind` to build a docker in docker image based on skycoindev-cli.
->>>>>>> 5f1a6293
 
 ### Fixed
 
