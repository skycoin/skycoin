--- conflicted
+++ resolved
@@ -10,10 +10,7 @@
 @Injectable()
 export class ApiService {
 
-<<<<<<< HEAD
-=======
   backendError: boolean;
->>>>>>> d499a9c2
   csrfError: boolean;
 
   private url = environment.nodeUrl;
@@ -110,14 +107,10 @@
   }
 
   testBackend() {
-<<<<<<< HEAD
-    this.getCsrf().subscribe(null, () => this.csrfError = true);
-=======
     this.get('version').subscribe(
       () => this.getCsrf().subscribe(null, () => this.csrfError = true),
       () => this.backendError = true
     );
->>>>>>> d499a9c2
   }
 
   private getCsrf() {
