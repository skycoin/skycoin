
#include "skystring.h"

#define ALPHANUM "0123456789ABCDEFGHIJKLMNOPQRSTUVWXYZabcdefghijklmnopqrstuvwxyz"
#define ALPHANUM_LEN 62
#define SIZE_ALL -1

void randBytes(GoSlice *bytes, size_t n) {
  size_t i = 0;
  unsigned char *ptr = (unsigned char *) bytes->data;
  for (; i < n; ++i, ++ptr) {
    *ptr = ALPHANUM[rand() % ALPHANUM_LEN];
  }
  bytes->len = (GoInt) n;
}

void strnhex(unsigned char* buf, char *str, int n){
    unsigned char * pin = buf;
    const char * hex = "0123456789ABCDEF";
    char * pout = str;
    for(; *pin && n; --n){
        *pout++ = hex[(*pin>>4)&0xF];
        *pout++ = hex[(*pin++)&0xF];
    }
    *pout = 0;
}

void strhex(unsigned char* buf, char *str){
  strnhex(buf, str, SIZE_ALL);
}

int hexnstr(const char* hex, unsigned char* str, int n){
	const char * pin = hex;
	unsigned char * pout = str;
	unsigned char c;
	int odd = 0;
	int size = 0;
	for(; *pin && size < n; pin++){
		if(*pin >= '0' && *pin <= '9'){
			c = *pin - '0';
		} else if(*pin >= 'A' && *pin <= 'F'){
			c = 10 + (*pin - 'A');
		} else if(*pin >= 'a' && *pin <= 'f'){
			c = 10 + (*pin - 'a');
		}
		if(odd){
			*pout = (*pout << 4) | c;
			pout++;
			size++;
		} else {
			*pout = c;
		}
		odd = !odd;
	}
	if( size < n )
		*pout = 0;
	return size;
}

<<<<<<< HEAD
int cmpGoSlice_GoSlice(GoSlice *slice1, GoSlice_ *slice2){

return (slice1->len == slice2->len) &&
  (strcmp( (unsigned char *) slice1->data, (unsigned char *) slice2->data) == 0);
=======
void bin2hex(unsigned char* buf, char *str, int n){
    unsigned char * pin = buf;
    const char * hex = "0123456789ABCDEF";
    char * pout = str;
    for(; n; --n){
        *pout++ = hex[(*pin>>4)&0xF];
        *pout++ = hex[(*pin++)&0xF];
    }
    *pout = 0;
>>>>>>> 2262eb1c
}<|MERGE_RESOLUTION|>--- conflicted
+++ resolved
@@ -57,12 +57,11 @@
 	return size;
 }
 
-<<<<<<< HEAD
 int cmpGoSlice_GoSlice(GoSlice *slice1, GoSlice_ *slice2){
 
 return (slice1->len == slice2->len) &&
-  (strcmp( (unsigned char *) slice1->data, (unsigned char *) slice2->data) == 0);
-=======
+  (strcmp( (unsigned char *) slice1->data, (unsigned char *) slice2->data) == 0);}
+
 void bin2hex(unsigned char* buf, char *str, int n){
     unsigned char * pin = buf;
     const char * hex = "0123456789ABCDEF";
@@ -72,5 +71,5 @@
         *pout++ = hex[(*pin++)&0xF];
     }
     *pout = 0;
->>>>>>> 2262eb1c
+
 }