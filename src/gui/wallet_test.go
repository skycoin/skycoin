package gui

import (
	"bytes"
	"errors"
	"net/http"
	"net/http/httptest"
	"net/url"
	"strings"
	"testing"

	"encoding/json"

	"github.com/stretchr/testify/mock"

	"github.com/stretchr/testify/require"

	"github.com/skycoin/skycoin/src/cipher"
	"github.com/skycoin/skycoin/src/coin"
	"github.com/skycoin/skycoin/src/util/fee"
	"github.com/skycoin/skycoin/src/visor"
	"github.com/skycoin/skycoin/src/wallet"
)

// Gateway RPC interface wrapper for daemon state
type FakeGateway struct {
	mock.Mock
	walletID string
	coins    uint64
	dst      cipher.Address
	t        *testing.T
}

func (gw *FakeGateway) Spend(wltID string, coins uint64, dest cipher.Address) (*coin.Transaction, error) {
	args := gw.Called(wltID, coins, dest)
	return args.Get(0).(*coin.Transaction), args.Error(1)
}

// GetWalletBalance returns balance pair of specific wallet
func (gw *FakeGateway) GetWalletBalance(wltID string) (wallet.BalancePair, error) {
	args := gw.Called(wltID)
	return args.Get(0).(wallet.BalancePair), args.Error(1)
}

// GetWallet returns the wallet by wltID
func (gw *FakeGateway) GetWallet(wltID string) (wallet.Wallet, error) {
	args := gw.Called(wltID)
	return args.Get(0).(wallet.Wallet), args.Error(1)
}

func (gw *FakeGateway) UpdateWalletLabel(wltID, label string) error {
	args := gw.Called(wltID, label)
	return args.Error(0)
}

// NewAddresses generate addresses in given wallet
func (gw *FakeGateway) GetWalletUnconfirmedTxns(wltID string) ([]visor.UnconfirmedTxn, error) {
	args := gw.Called(wltID)
	return args.Get(0).([]visor.UnconfirmedTxn), args.Error(1)
}

// GetWalletBalance returns balance pair of specific wallet
func (gw *FakeGateway) CreateWallet(wltName string, options wallet.Options) (wallet.Wallet, error) {
	args := gw.Called(wltName, options)
	return args.Get(0).(wallet.Wallet), args.Error(1)
}

func (gw *FakeGateway) ScanAheadWalletAddresses(wltName string, scanN uint64) (wallet.Wallet, error) {
	args := gw.Called(wltName, scanN)
	return args.Get(0).(wallet.Wallet), args.Error(1)
}

// NewAddresses generate addresses in given wallet
func (gw *FakeGateway) NewAddresses(wltID string, n uint64) ([]cipher.Address, error) {
	args := gw.Called(wltID, n)
	return args.Get(0).([]cipher.Address), args.Error(1)
}

func (gw *FakeGateway) GetWalletDir() string {
	args := gw.Called()
	return args.String(0)
}

<<<<<<< HEAD
// NewWalletSeed returns generated mnemomic
func (gw *FakeGateway) NewWalletSeed() (string, error) {
	args := gw.Called()
	return args.String(0), args.Error(1)
}

=======
>>>>>>> 4005122c
func TestWalletSpendHandler(t *testing.T) {
	type httpBody struct {
		WalletID string
		Dst      string
		Coins    string
	}

	tt := []struct {
		name                          string
		method                        string
		url                           string
		body                          *httpBody
		status                        int
		err                           string
		walletID                      string
		coins                         uint64
		dst                           string
		gatewaySpendResult            *coin.Transaction
		gatewaySpendErr               error
		gatewayGetWalletBalanceResult wallet.BalancePair
		gatewayBalanceErr             error
		spendResult                   *SpendResult
	}{
		{
			"405",
			http.MethodGet,
			"/wallet/spend",
			nil,
			http.StatusMethodNotAllowed,
			"405 Method Not Allowed",
			"0",
			0,
			"",
			nil,
			nil,
			wallet.BalancePair{},
			nil,
			nil,
		},
		{
			"400 - no walletID",
			http.MethodPost,
			"/wallet/spend",
			&httpBody{},
			http.StatusBadRequest,
			"400 Bad Request - missing wallet id",
			"0",
			0,
			"",
			nil,
			nil,
			wallet.BalancePair{},
			nil,
			nil,
		},
		{
			"400 - no dst",
			http.MethodPost,
			"/wallet/spend",
			&httpBody{
				WalletID: "123",
			},
			http.StatusBadRequest,
			"400 Bad Request - missing destination address \"dst\"",
			"0",
			0,
			"",
			nil,
			nil,
			wallet.BalancePair{},
			nil,
			nil,
		},
		{
			"400 - bad dst addr",
			http.MethodPost,
			"/wallet/spend",
			&httpBody{
				WalletID: "123",
				Dst:      " 2konv5no3DZvSMxf2GPVtAfZinfwqCGhfVQ",
			},
			http.StatusBadRequest,
			"400 Bad Request - invalid destination address: Invalid base58 character",
			"0",
			0,
			"",
			nil,
			nil,
			wallet.BalancePair{},
			nil,
			nil,
		},
		{
			"400 - no coins",
			http.MethodPost,
			"/wallet/spend",
			&httpBody{
				WalletID: "123",
				Dst:      "2konv5no3DZvSMxf2GPVtAfZinfwqCGhfVQ",
			},
			http.StatusBadRequest,
			"400 Bad Request - invalid \"coins\" value",
			"0",
			0,
			"",
			nil,
			nil,
			wallet.BalancePair{},
			nil,
			nil,
		},
		{
			"400 - coins is string",
			http.MethodPost,
			"/wallet/spend",
			&httpBody{
				WalletID: "123",
				Dst:      "2konv5no3DZvSMxf2GPVtAfZinfwqCGhfVQ",
				Coins:    "foo",
			},
			http.StatusBadRequest,
			"400 Bad Request - invalid \"coins\" value",
			"0",
			0,
			"",
			nil,
			nil,
			wallet.BalancePair{},
			nil,
			nil,
		},
		{
			"400 - coins is negative value",
			http.MethodPost,
			"/wallet/spend",
			&httpBody{
				WalletID: "123",
				Dst:      "2konv5no3DZvSMxf2GPVtAfZinfwqCGhfVQ",
				Coins:    "-123",
			},
			http.StatusBadRequest,
			"400 Bad Request - invalid \"coins\" value",
			"0",
			0,
			"",
			nil,
			nil,
			wallet.BalancePair{},
			nil,
			nil,
		},
		{
			"400 - zero coins",
			http.MethodPost,
			"/wallet/spend",
			&httpBody{
				WalletID: "123",
				Dst:      "2konv5no3DZvSMxf2GPVtAfZinfwqCGhfVQ",
				Coins:    "0",
			},
			http.StatusBadRequest,
			"400 Bad Request - invalid \"coins\" value, must > 0",
			"0",
			0,
			"",
			nil,
			nil,
			wallet.BalancePair{},
			nil,
			nil,
		},
		{
			"400 - gw spend error txn no fee",
			http.MethodPost,
			"/wallet/spend",
			&httpBody{
				WalletID: "123",
				Dst:      "2konv5no3DZvSMxf2GPVtAfZinfwqCGhfVQ",
				Coins:    "12",
			},
			http.StatusBadRequest,
			"400 Bad Request - Transaction has zero coinhour fee",
			"123",
			12,
			"2konv5no3DZvSMxf2GPVtAfZinfwqCGhfVQ",
			&coin.Transaction{},
			fee.ErrTxnNoFee,
			wallet.BalancePair{},
			nil,
			&SpendResult{
				Error: fee.ErrTxnNoFee.Error(),
			},
		},
		{
			"400 - gw spend error spending unconfirmed",
			http.MethodPost,
			"/wallet/spend",
			&httpBody{
				WalletID: "123",
				Dst:      "2konv5no3DZvSMxf2GPVtAfZinfwqCGhfVQ",
				Coins:    "12",
			},
			http.StatusBadRequest,
			"400 Bad Request - please spend after your pending transaction is confirmed",
			"123",
			12,
			"2konv5no3DZvSMxf2GPVtAfZinfwqCGhfVQ",
			&coin.Transaction{},
			wallet.ErrSpendingUnconfirmed,
			wallet.BalancePair{},
			nil,
			&SpendResult{
				Error: wallet.ErrSpendingUnconfirmed.Error(),
			},
		},
		{
			"400 - gw spend error insufficient balance",
			http.MethodPost,
			"/wallet/spend",
			&httpBody{
				WalletID: "123",
				Dst:      "2konv5no3DZvSMxf2GPVtAfZinfwqCGhfVQ",
				Coins:    "12",
			},
			http.StatusBadRequest,
			"400 Bad Request - balance is not sufficient",
			"123",
			12,
			"2konv5no3DZvSMxf2GPVtAfZinfwqCGhfVQ",
			&coin.Transaction{},
			wallet.ErrInsufficientBalance,
			wallet.BalancePair{},
			nil,
			&SpendResult{
				Error: wallet.ErrInsufficientBalance.Error(),
			},
		},
		{
			"404 - gw spend error wallet not exist",
			http.MethodPost,
			"/wallet/spend",
			&httpBody{
				WalletID: "123",
				Dst:      "2konv5no3DZvSMxf2GPVtAfZinfwqCGhfVQ",
				Coins:    "12",
			},
			http.StatusNotFound,
			"404 Not Found",
			"123",
			12,
			"2konv5no3DZvSMxf2GPVtAfZinfwqCGhfVQ",
			&coin.Transaction{},
			wallet.ErrWalletNotExist,
			wallet.BalancePair{},
			nil,
			&SpendResult{
				Error: wallet.ErrWalletNotExist.Error(),
			},
		},
		{
			"500 - gw spend error",
			http.MethodPost,
			"/wallet/spend",
			&httpBody{
				WalletID: "123",
				Dst:      "2konv5no3DZvSMxf2GPVtAfZinfwqCGhfVQ",
				Coins:    "12",
			},
			http.StatusInternalServerError,
			"500 Internal Server Error - Spend error",
			"123",
			12,
			"2konv5no3DZvSMxf2GPVtAfZinfwqCGhfVQ",
			&coin.Transaction{},
			errors.New("Spend error"),
			wallet.BalancePair{},
			nil,
			&SpendResult{
				Error: "Spend error",
			},
		},
		{
			"200 - gw GetWalletBalance error",
			http.MethodPost,
			"/wallet/spend",
			&httpBody{
				WalletID: "1234",
				Dst:      "2konv5no3DZvSMxf2GPVtAfZinfwqCGhfVQ",
				Coins:    "12",
			},
			http.StatusOK,
			"",
			"1234",
			12,
			"2konv5no3DZvSMxf2GPVtAfZinfwqCGhfVQ",
			&coin.Transaction{},
			nil,
			wallet.BalancePair{},
			errors.New("GetWalletBalance error"),
			&SpendResult{
				Error: "Get wallet balance failed: GetWalletBalance error",
				Transaction: &visor.ReadableTransaction{
					Sigs:      []string{},
					In:        []string{},
					Out:       []visor.ReadableTransactionOutput{},
					Hash:      "78877fa898f0b4c45c9c33ae941e40617ad7c8657a307db62bc5691f92f4f60e",
					InnerHash: "0000000000000000000000000000000000000000000000000000000000000000",
				},
			},
		},
		{
			"200 - OK",
			http.MethodPost,
			"/wallet/spend",
			&httpBody{
				WalletID: "1234",
				Dst:      "2konv5no3DZvSMxf2GPVtAfZinfwqCGhfVQ",
				Coins:    "12",
			},
			http.StatusOK,
			"",
			"1234",
			12,
			"2konv5no3DZvSMxf2GPVtAfZinfwqCGhfVQ",
			&coin.Transaction{},
			nil,
			wallet.BalancePair{},
			nil,
			&SpendResult{
				Balance: &wallet.BalancePair{},
				Transaction: &visor.ReadableTransaction{
					Length:    0,
					Type:      0,
					Hash:      "78877fa898f0b4c45c9c33ae941e40617ad7c8657a307db62bc5691f92f4f60e",
					InnerHash: "0000000000000000000000000000000000000000000000000000000000000000",
					Timestamp: 0,
					Sigs:      []string{},
					In:        []string{},
					Out:       []visor.ReadableTransactionOutput{},
				},
			},
		},
	}

	for _, tc := range tt {
		t.Run(tc.name, func(t *testing.T) {
			gateway := &FakeGateway{
				walletID: tc.walletID,
				t:        t,
			}
			addr, _ := cipher.DecodeBase58Address(tc.dst)
			gateway.On("Spend", tc.walletID, tc.coins, addr).Return(tc.gatewaySpendResult, tc.gatewaySpendErr)
			gateway.On("GetWalletBalance", tc.walletID).Return(tc.gatewayGetWalletBalanceResult, tc.gatewayBalanceErr)

			v := url.Values{}
			if tc.body != nil {
				if tc.body.WalletID != "" {
					v.Add("id", tc.body.WalletID)
				}
				if tc.body.Dst != "" {
					v.Add("dst", tc.body.Dst)
				}
				if tc.body.Coins != "" {
					v.Add("coins", tc.body.Coins)
				}
			}

			req, err := http.NewRequest(tc.method, tc.url, bytes.NewBufferString(v.Encode()))
			require.NoError(t, err)
			req.Header.Add("Content-Type", "application/x-www-form-urlencoded")

			rr := httptest.NewRecorder()
			handler := http.HandlerFunc(walletSpendHandler(gateway))

			handler.ServeHTTP(rr, req)

			status := rr.Code
			require.Equal(t, tc.status, status, "case: %s, handler returned wrong status code: got `%v` want `%v`", tc.name, status, tc.status)

			if status != http.StatusOK {
				require.Equal(t, tc.err, strings.TrimSpace(rr.Body.String()), "case: %s, handler returned wrong error message: got `%v`| %s, want `%v`",
					tc.name, strings.TrimSpace(rr.Body.String()), status, tc.err)
			} else {
				var msg SpendResult
				err := json.Unmarshal(rr.Body.Bytes(), &msg)
				require.NoError(t, err)
				require.Equal(t, *tc.spendResult, msg)
			}
		})
	}
}

func TestWalletGet(t *testing.T) {
	type httpBody struct {
		WalletID string
		Dst      string
		Coins    string
	}

	tt := []struct {
		name                   string
		method                 string
		url                    string
		body                   *httpBody
		status                 int
		err                    string
		walletId               string
		gatewayGetWalletResult wallet.Wallet
		gatewayGetWalletErr    error
	}{
		{
			"405",
			http.MethodPost,
			"/wallet",
			nil,
			http.StatusMethodNotAllowed,
			"405 Method Not Allowed",
			"0",
			wallet.Wallet{},
			nil,
		},
		{
			"400 - no walletId",
			http.MethodGet,
			"/wallet",
			nil,
			http.StatusBadRequest,
			"400 Bad Request - missing wallet id",
			"",
			wallet.Wallet{},
			nil,
		},
		{
			"400 - error from the `gateway.GetWallet(wltID)`",
			http.MethodGet,
			"/wallet",
			&httpBody{
				WalletID: "123",
			},
			http.StatusBadRequest,
			"400 Bad Request - wallet 123 doesn't exist",
			"123",
			wallet.Wallet{},
			errors.New("wallet 123 doesn't exist"),
		},
		{
			"200 - OK",
			http.MethodGet,
			"/wallet",
			&httpBody{
				WalletID: "1234",
			},
			http.StatusOK,
			"",
			"1234",
			wallet.Wallet{
				Meta:    map[string]string{},
				Entries: []wallet.Entry{},
			},
			nil,
		},
	}

	for _, tc := range tt {
		gateway := &FakeGateway{
			walletID: tc.walletId,
			t:        t,
		}
		gateway.On("GetWallet", tc.walletId).Return(tc.gatewayGetWalletResult, tc.gatewayGetWalletErr)
		v := url.Values{}
		var url = tc.url
		if tc.body != nil {
			if tc.body.WalletID != "" {
				v.Add("id", tc.body.WalletID)
			}
		}

		if len(v) > 0 {
			url += "?" + v.Encode()
		}

		req, err := http.NewRequest(tc.method, url, nil)
		require.NoError(t, err)

		rr := httptest.NewRecorder()
		handler := http.HandlerFunc(walletGet(gateway))

		handler.ServeHTTP(rr, req)

		status := rr.Code
		require.Equal(t, tc.status, status, "case: %s, handler returned wrong status code: got `%v` want `%v`",
			tc.name, status, tc.status)

		if status != http.StatusOK {
			require.Equal(t, tc.err, strings.TrimSpace(rr.Body.String()),
				"case: %s, handler returned wrong error message: got `%v`| %s, want `%v`",
				tc.name, strings.TrimSpace(rr.Body.String()), status, tc.err)
		} else {
			var msg wallet.Wallet
			err = json.Unmarshal(rr.Body.Bytes(), &msg)
			require.NoError(t, err)
			require.Equal(t, tc.gatewayGetWalletResult, msg, tc.name)
		}
	}
}

func TestWalletBalanceHandler(t *testing.T) {
	type httpBody struct {
		WalletID string
		Dst      string
		Coins    string
	}
	tt := []struct {
		name                          string
		method                        string
		url                           string
		body                          *httpBody
		status                        int
		err                           string
		walletId                      string
		gatewayGetWalletBalanceResult wallet.BalancePair
		gatewayBalanceErr             error
		result                        *wallet.BalancePair
	}{
		{
			"405",
			http.MethodPost,
			"/wallet/balance",
			nil,
			http.StatusMethodNotAllowed,
			"405 Method Not Allowed",
			"0",
			wallet.BalancePair{},
			nil,
			nil,
		},
		{
			"400 - no walletId",
			http.MethodGet,
			"/wallet/balance",
			nil,
			http.StatusBadRequest,
			"400 Bad Request - missing wallet id",
			"0",
			wallet.BalancePair{},
			nil,
			nil,
		},
		{
			"404 - gw `wallet doesn't exist` error",
			http.MethodGet,
			"/wallet/balance",
			&httpBody{
				WalletID: "notFoundId",
			},
			http.StatusNotFound,
			"404 Not Found",
			"notFoundId",
			wallet.BalancePair{
				Confirmed: wallet.Balance{Coins: 0, Hours: 0},
				Predicted: wallet.Balance{Coins: 0, Hours: 0},
			},
			wallet.ErrWalletNotExist,
			&wallet.BalancePair{
				Confirmed: wallet.Balance{Coins: 0, Hours: 0},
				Predicted: wallet.Balance{Coins: 0, Hours: 0},
			},
		},
		{
			"500 - gw other error",
			http.MethodGet,
			"/wallet/balance",
			&httpBody{
				WalletID: "someId",
			},
			http.StatusInternalServerError,
			"500 Internal Server Error - gatewayBalanceError",
			"someId",
			wallet.BalancePair{
				Confirmed: wallet.Balance{Coins: 0, Hours: 0},
				Predicted: wallet.Balance{Coins: 0, Hours: 0},
			},
			errors.New("gatewayBalanceError"),
			&wallet.BalancePair{
				Confirmed: wallet.Balance{Coins: 0, Hours: 0},
				Predicted: wallet.Balance{Coins: 0, Hours: 0},
			},
		},
		{
			"200 - OK",
			http.MethodGet,
			"/wallet/balance",
			&httpBody{
				WalletID: "foo",
			},
			http.StatusOK,
			"",
			"foo",
			wallet.BalancePair{},
			nil,
			&wallet.BalancePair{},
		},
	}

	for _, tc := range tt {
		t.Run(tc.name, func(t *testing.T) {
			gateway := &FakeGateway{
				walletID: tc.walletId,
				t:        t,
			}
			gateway.On("GetWalletBalance", tc.walletId).Return(tc.gatewayGetWalletBalanceResult, tc.gatewayBalanceErr)

			v := url.Values{}
			var url = tc.url
			if tc.body != nil {
				if tc.body.WalletID != "" {
					v.Add("id", tc.body.WalletID)
				}
			}
			if len(v) > 0 {
				url += "?" + v.Encode()
			}
			req, err := http.NewRequest(tc.method, url, bytes.NewBufferString(v.Encode()))
			require.NoError(t, err)
			req.Header.Add("Content-Type", "application/x-www-form-urlencoded")

			rr := httptest.NewRecorder()
			handler := http.HandlerFunc(walletBalanceHandler(gateway))

			handler.ServeHTTP(rr, req)

			status := rr.Code
			require.Equal(t, tc.status, status, "case: %s, handler returned wrong status code: got `%v` want `%v`", tc.name, status, tc.status)
			if status != tc.status {
				t.Errorf("case: %s, handler returned wrong status code: got `%v` want `%v`",
					tc.name, status, tc.status)
			}
			if status != http.StatusOK {
				require.Equal(t, tc.err, strings.TrimSpace(rr.Body.String()), "case: %s, handler returned wrong error message: got `%v`| %s, want `%v`",
					tc.name, strings.TrimSpace(rr.Body.String()), status, tc.err)
			} else {
				var msg wallet.BalancePair
				err = json.Unmarshal(rr.Body.Bytes(), &msg)
				require.NoError(t, err)
				require.Equal(t, tc.result, &msg, tc.name)
			}
		})
	}
}

func TestUpdateWalletLabelHandler(t *testing.T) {
	type httpBody struct {
		WalletID string
		Label    string
	}

	tt := []struct {
		name                        string
		method                      string
		url                         string
		body                        *httpBody
		status                      int
		err                         string
		walletId                    string
		label                       string
		gatewayUpdateWalletLabelErr error
		responseBody                string
	}{
		{
			"405",
			http.MethodGet,
			"/wallet/update",
			&httpBody{},
			http.StatusMethodNotAllowed,
			"405 Method Not Allowed",
			"",
			"",
			nil,
			"",
		},
		{
			"400 - missing wallet id",
			http.MethodPost,
			"/wallet/update",
			&httpBody{},
			http.StatusBadRequest,
			"400 Bad Request - missing wallet id",
			"",
			"",
			nil,
			"",
		},
		{
			"400 - missing label",
			http.MethodPost,
			"/wallet/update",
			&httpBody{
				WalletID: "foo",
			},
			http.StatusBadRequest,
			"400 Bad Request - missing label",
			"foo",
			"",
			nil,
			"",
		},
		{
			"404 - gateway.UpdateWalletLabel ErrWalletNotExist",
			http.MethodPost,
			"/wallet/update",
			&httpBody{
				WalletID: "foo",
				Label:    "label",
			},
			http.StatusNotFound,
			"404 Not Found",
			"foo",
			"label",
			wallet.ErrWalletNotExist,
			"",
		},
		{
			"500 - gateway.UpdateWalletLabel error",
			http.MethodPost,
			"/wallet/update",
			&httpBody{
				WalletID: "foo",
				Label:    "label",
			},
			http.StatusInternalServerError,
			"500 Internal Server Error - gateway.UpdateWalletLabel error",
			"foo",
			"label",
			errors.New("gateway.UpdateWalletLabel error"),
			"",
		},
		{
			"200 OK",
			http.MethodPost,
			"/wallet/update",
			&httpBody{
				WalletID: "foo",
				Label:    "label",
			},
			http.StatusOK,
			"",
			"foo",
			"label",
			nil,
			"\"success\"",
		},
	}

	for _, tc := range tt {
		t.Run(tc.name, func(t *testing.T) {
			gateway := &FakeGateway{
				t: t,
			}
			gateway.On("UpdateWalletLabel", tc.walletId, tc.label).Return(tc.gatewayUpdateWalletLabelErr)

			v := url.Values{}
			if tc.body != nil {
				if tc.body.WalletID != "" {
					v.Add("id", tc.body.WalletID)
				}
				if tc.body.Label != "" {
					v.Add("label", tc.body.Label)
				}
			}
			req, err := http.NewRequest(tc.method, tc.url, bytes.NewBufferString(v.Encode()))
			require.NoError(t, err)
			req.Header.Add("Content-Type", "application/x-www-form-urlencoded")
			rr := httptest.NewRecorder()
			handler := http.HandlerFunc(walletUpdateHandler(gateway))

			handler.ServeHTTP(rr, req)

			status := rr.Code
			require.Equal(t, tc.status, status, "case: %s, handler returned wrong status code: got `%v` want `%v`",
				tc.name, status, tc.status)

			if status != http.StatusOK {
				require.Equal(t, tc.err, strings.TrimSpace(rr.Body.String()), "case: %s, handler returned wrong error message: got `%v`| %s, want `%v`",
					tc.name, strings.TrimSpace(rr.Body.String()), status, tc.err)
			} else {
				require.Equal(t, tc.responseBody, rr.Body.String(), tc.name)
			}
		})
	}
}

func TestWalletTransactionsHandler(t *testing.T) {
	type httpBody struct {
		WalletID string
	}

	tt := []struct {
		name                                  string
		method                                string
		url                                   string
		body                                  *httpBody
		status                                int
		err                                   string
		walletId                              string
		gatewayGetWalletUnconfirmedTxnsResult []visor.UnconfirmedTxn
		gatewayGetWalletUnconfirmedTxnsErr    error
		responseBody                          []visor.UnconfirmedTxn
	}{
		{
			"405",
			http.MethodPost,
			"/wallet/transactions",
			nil,
			http.StatusMethodNotAllowed,
			"405 Method Not Allowed",
			"",
			make([]visor.UnconfirmedTxn, 0),
			nil,
			[]visor.UnconfirmedTxn{},
		},
		{
			"400 - missing wallet id",
			http.MethodGet,
			"/wallet/transactions",
			nil,
			http.StatusBadRequest,
			"400 Bad Request - missing wallet id",
			"",
			make([]visor.UnconfirmedTxn, 0),
			nil,
			[]visor.UnconfirmedTxn{},
		},
		{
			"500 - gateway.GetWalletUnconfirmedTxns error",
			http.MethodGet,
			"/wallet/transactions",
			&httpBody{
				WalletID: "foo",
			},
			http.StatusInternalServerError,
			"500 Internal Server Error - gateway.GetWalletUnconfirmedTxns error",
			"foo",
			make([]visor.UnconfirmedTxn, 0),
			errors.New("gateway.GetWalletUnconfirmedTxns error"),
			[]visor.UnconfirmedTxn{},
		},
		{
			"404 - wallet doesn't exist",
			http.MethodGet,
			"/wallet/transactions",
			&httpBody{
				WalletID: "foo",
			},
			http.StatusNotFound,
			"404 Not Found",
			"foo",
			make([]visor.UnconfirmedTxn, 0),
			wallet.ErrWalletNotExist,
			[]visor.UnconfirmedTxn{},
		},
		{
			"200 - OK",
			http.MethodGet,
			"/wallet/transactions",
			&httpBody{
				WalletID: "foo",
			},
			http.StatusOK,
			"",
			"foo",
			make([]visor.UnconfirmedTxn, 0),
			nil,
			[]visor.UnconfirmedTxn{},
		},
	}

	for _, tc := range tt {
		gateway := &FakeGateway{
			t: t,
		}
		gateway.On("GetWalletUnconfirmedTxns", tc.walletId).Return(tc.gatewayGetWalletUnconfirmedTxnsResult, tc.gatewayGetWalletUnconfirmedTxnsErr)
		v := url.Values{}
		var urlFull = tc.url
		if tc.body != nil {
			if tc.body.WalletID != "" {
				v.Add("id", tc.body.WalletID)
			}
		}
		if len(v) > 0 {
			urlFull = urlFull + "?" + v.Encode()
		}
		req, err := http.NewRequest(tc.method, urlFull, nil)
		require.NoError(t, err)

		rr := httptest.NewRecorder()
		handler := http.HandlerFunc(walletTransactionsHandler(gateway))

		handler.ServeHTTP(rr, req)

		status := rr.Code
		require.Equal(t, tc.status, status, "case: %s, handler returned wrong status code: got `%v` want `%v`",
			tc.name, status, tc.status)

		if status != http.StatusOK {
			require.Equal(t, tc.err, strings.TrimSpace(rr.Body.String()), "case: %s, handler returned wrong error message: got `%v`| %s, want `%v`",
				tc.name, strings.TrimSpace(rr.Body.String()), status, tc.err)
		} else {
			var msg []visor.UnconfirmedTxn
			err = json.Unmarshal(rr.Body.Bytes(), &msg)
			require.NoError(t, err)
			require.Equal(t, tc.responseBody, msg, tc.name)
		}
	}
}

func TestWalletCreateHandler(t *testing.T) {
	type httpBody struct {
		Seed  string
		Label string
		ScanN string
	}
	tt := []struct {
		name                      string
		method                    string
		url                       string
		body                      *httpBody
		status                    int
		err                       string
		wltname                   string
		scnN                      uint64
		options                   wallet.Options
		gatewayCreateWalletResult wallet.Wallet
		gatewayCreateWalletErr    error
		scanWalletAddressesResult wallet.Wallet
		scanWalletAddressesError  error
		responseBody              wallet.ReadableWallet
	}{
		{
			"405",
			http.MethodGet,
			"/wallet/create",
			nil,
			http.StatusMethodNotAllowed,
			"405 Method Not Allowed",
			"foo",
			0,
			wallet.Options{},
			wallet.Wallet{},
			nil,
			wallet.Wallet{},
			nil,
			wallet.ReadableWallet{},
		},
		{
			"400 - missing seed",
			http.MethodPost,
			"/wallet/create",
			&httpBody{},
			http.StatusBadRequest,
			"400 Bad Request - missing seed",
			"foo",
			0,
			wallet.Options{},
			wallet.Wallet{},
			nil,
			wallet.Wallet{},
			nil,
			wallet.ReadableWallet{},
		},
		{
			"400 - missing label",
			http.MethodPost,
			"/wallet/create",
			&httpBody{
				Seed: "foo",
			},
			http.StatusBadRequest,
			"400 Bad Request - missing label",
			"foo",
			0,
			wallet.Options{},
			wallet.Wallet{},
			nil,
			wallet.Wallet{},
			nil,
			wallet.ReadableWallet{},
		},
		{
			"400 - invalid scan value",
			http.MethodPost,
			"/wallet/create",
			&httpBody{
				Seed:  "foo",
				Label: "bar",
				ScanN: "bad scanN",
			},
			http.StatusBadRequest,
			"400 Bad Request - invalid scan value",
			"foo",
			0,
			wallet.Options{},
			wallet.Wallet{},
			nil,
			wallet.Wallet{},
			nil,
			wallet.ReadableWallet{},
		},
		{
			"400 - scan must be > 0",
			http.MethodPost,
			"/wallet/create",
			&httpBody{
				Seed:  "foo",
				Label: "bar",
				ScanN: "0",
			},
			http.StatusBadRequest,
			"400 Bad Request - scan must be > 0",
			"foo",
			0,
			wallet.Options{},
			wallet.Wallet{},
			nil,
			wallet.Wallet{},
			nil,
			wallet.ReadableWallet{},
		},
		{
			"400 - gateway.CreateWallet error",
			http.MethodPost,
			"/wallet/create",
			&httpBody{
				Seed:  "foo",
				Label: "bar",
				ScanN: "1",
			},
			http.StatusBadRequest,
			"400 Bad Request - gateway.CreateWallet error",
			"",
			0,
			wallet.Options{
				Label: "bar",
				Seed:  "foo",
			},
			wallet.Wallet{},
			errors.New("gateway.CreateWallet error"),
			wallet.Wallet{},
			nil,
			wallet.ReadableWallet{},
		},
		{
			"500 - gateway.ScanAheadWalletAddresses error",
			http.MethodPost,
			"/wallet/create",
			&httpBody{
				Seed:  "foo",
				Label: "bar",
				ScanN: "2",
			},
			http.StatusInternalServerError,
			"500 Internal Server Error",
			"filename",
			2,
			wallet.Options{
				Label: "bar",
				Seed:  "foo",
			},
			wallet.Wallet{
				Meta: map[string]string{
					"filename": "filename",
				},
			},
			nil,
			wallet.Wallet{},
			errors.New("gateway.ScanAheadWalletAddresses error"),
			wallet.ReadableWallet{},
		},
		{
			"200 - OK",
			http.MethodPost,
			"/wallet/create",
			&httpBody{
				Seed:  "foo",
				Label: "bar",
				ScanN: "2",
			},
			http.StatusOK,
			"",
			"filename",
			2,
			wallet.Options{
				Label: "bar",
				Seed:  "foo",
			},
			wallet.Wallet{
				Meta: map[string]string{
					"filename": "filename",
				},
			},
			nil,
			wallet.Wallet{},
			nil,
			wallet.ReadableWallet{
				Meta:    map[string]string{},
				Entries: wallet.ReadableEntries{},
			},
		},
	}

	for _, tc := range tt {
		gateway := &FakeGateway{
			t: t,
		}
		gateway.On("CreateWallet", "", tc.options).Return(tc.gatewayCreateWalletResult, tc.gatewayCreateWalletErr)
		gateway.On("ScanAheadWalletAddresses", tc.wltname, tc.scnN-1).Return(tc.scanWalletAddressesResult, tc.scanWalletAddressesError)
		v := url.Values{}
		if tc.body != nil {
			if tc.body.Seed != "" {
				v.Add("seed", tc.body.Seed)
			}
			if tc.body.Label != "" {
				v.Add("label", tc.body.Label)
			}
			if tc.body.ScanN != "" {
				v.Add("scan", tc.body.ScanN)
			}
		}

		req, err := http.NewRequest(tc.method, tc.url, bytes.NewBufferString(v.Encode()))
		req.Header.Add("Content-Type", "application/x-www-form-urlencoded")
		require.NoError(t, err)

		rr := httptest.NewRecorder()
		handler := http.HandlerFunc(walletCreate(gateway))

		handler.ServeHTTP(rr, req)

		status := rr.Code
		require.Equal(t, tc.status, status, "case: %s, handler returned wrong status code: got `%v` want `%v`",
			tc.name, status, tc.status)

		if status != http.StatusOK {
			require.Equal(t, tc.err, strings.TrimSpace(rr.Body.String()),
				"case: %s, handler returned wrong error message: got `%v`| %s, want `%v`",
				tc.name, strings.TrimSpace(rr.Body.String()), status, tc.err)
		} else {
			var msg wallet.ReadableWallet
			err = json.Unmarshal(rr.Body.Bytes(), &msg)
			require.NoError(t, err)
			require.Equal(t, tc.responseBody, msg, tc.name)
		}
	}
}

func TestWalletNewAddressesHandler(t *testing.T) {
	type httpBody struct {
		Id  string
		Num string
	}
	type Addresses struct {
		Address []string `json:"addresses"`
	}
	var responseAddresses = Addresses{}
	var responseEmptyAddresses = Addresses{}

	var emptyAddrs = make([]cipher.Address, 0)
	var addrs = make([]cipher.Address, 3)

	for i := 0; i < 3; i++ {
		pub, _ := cipher.GenerateDeterministicKeyPair(cipher.RandByte(32))

		addrs[i] = cipher.AddressFromPubKey(pub)
		responseAddresses.Address = append(responseAddresses.Address, addrs[i].String())
	}
	tt := []struct {
		name                      string
		method                    string
		url                       string
		body                      *httpBody
		status                    int
		err                       string
		walletId                  string
		n                         uint64
		gatewayNewAddressesResult []cipher.Address
		gatewayNewAddressesErr    error
		responseBody              Addresses
	}{
		{
			"405",
			http.MethodGet,
			"/wallet/create",
			nil,
			http.StatusMethodNotAllowed,
			"405 Method Not Allowed",
			"",
			1,
			make([]cipher.Address, 0),
			nil,
			Addresses{},
		},
		{
			"400 - missing wallet id",
			http.MethodPost,
			"/wallet/create",
			nil,
			http.StatusBadRequest,
			"400 Bad Request - missing wallet id",
			"foo",
			1,
			make([]cipher.Address, 0),
			nil,
			Addresses{},
		},
		{
			"400 - invalid num value",
			http.MethodPost,
			"/wallet/create",
			&httpBody{
				Id:  "foo",
				Num: "bar",
			},
			http.StatusBadRequest,
			"400 Bad Request - invalid num value",
			"foo",
			1,
			make([]cipher.Address, 0),
			nil,
			Addresses{},
		},
		{
			"400 - gateway.NewAddresses error",
			http.MethodPost,
			"/wallet/create",
			&httpBody{
				Id:  "foo",
				Num: "1",
			},
			http.StatusBadRequest,
			"400 Bad Request - gateway.NewAddresses error",
			"foo",
			1,
			make([]cipher.Address, 0),
			errors.New("gateway.NewAddresses error"),
			Addresses{},
		},
		{
			"200 - OK",
			http.MethodPost,
			"/wallet/create",
			&httpBody{
				Id:  "foo",
				Num: "1",
			},
			http.StatusOK,
			"",
			"foo",
			1,
			addrs,
			nil,
			responseAddresses,
		},
		{
			"200 - OK empty addresses",
			http.MethodPost,
			"/wallet/create",
			&httpBody{
				Id:  "foo",
				Num: "0",
			},
			http.StatusOK,
			"",
			"foo",
			0,
			emptyAddrs,
			nil,
			responseEmptyAddresses,
		},
	}

	for _, tc := range tt {
		t.Run(tc.name, func(t *testing.T) {
			gateway := &FakeGateway{
				t: t,
			}
			gateway.On("NewAddresses", tc.walletId, tc.n).Return(tc.gatewayNewAddressesResult, tc.gatewayNewAddressesErr)
			v := url.Values{}
			if tc.body != nil {
				if tc.body.Id != "" {
					v.Add("id", tc.body.Id)
				}
				if tc.body.Num != "" {
					v.Add("num", tc.body.Num)
				}
			}

			req, err := http.NewRequest(tc.method, tc.url, bytes.NewBufferString(v.Encode()))
			require.NoError(t, err)
			req.Header.Add("Content-Type", "application/x-www-form-urlencoded")

			rr := httptest.NewRecorder()
			handler := http.HandlerFunc(walletNewAddresses(gateway))

			handler.ServeHTTP(rr, req)

			status := rr.Code
			require.Equal(t, tc.status, status, "case: %s, handler returned wrong status code: got `%v` want `%v`",
				tc.name, status, tc.status)

			if status != http.StatusOK {
				require.Equal(t, tc.err, strings.TrimSpace(rr.Body.String()), "case: %s, handler returned wrong error message: got `%v`| %s, want `%v`",
					tc.name, strings.TrimSpace(rr.Body.String()), status, tc.err)
			} else {
				var msg Addresses
				err = json.Unmarshal(rr.Body.Bytes(), &msg)
				require.NoError(t, err)
				require.Equal(t, tc.responseBody, msg, tc.name)
			}
		})
	}
}

func TestGetWalletFolderHandler(t *testing.T) {
	tt := []struct {
		name                 string
		method               string
		url                  string
		status               int
		err                  string
		getWalletDirResponse string
		httpResponse         WalletFolder
	}{
		{
			"200",
			http.MethodGet,
			"/wallets/folderName",
			http.StatusOK,
			"",
			"/wallet/folder/address",
			WalletFolder{
				Address: "/wallet/folder/address",
			},
		},
		{
			"200 - POST",
			http.MethodPost,
			"/wallets/folderName",
			http.StatusOK,
			"",
			"/wallet/folder/address",
			WalletFolder{
				Address: "/wallet/folder/address",
			},
		},
	}

	for _, tc := range tt {
		gateway := &FakeGateway{
			t: t,
		}
		gateway.On("GetWalletDir").Return(tc.getWalletDirResponse)

		req, err := http.NewRequest(tc.method, tc.url, nil)
		require.NoError(t, err)

		rr := httptest.NewRecorder()
		handler := http.HandlerFunc(getWalletFolder(gateway))

		handler.ServeHTTP(rr, req)

		status := rr.Code
		require.Equal(t, tc.status, status, "case: %s, handler returned wrong status code: got `%v` want `%v`",
			tc.name, status, tc.status)

		if status != http.StatusOK {
			require.Equal(t, tc.err, strings.TrimSpace(rr.Body.String()), "case: %s, handler returned wrong error message: got `%v`| %s, want `%v`",
				tc.name, strings.TrimSpace(rr.Body.String()), status, tc.err)
		} else {
			var msg WalletFolder
			json.Unmarshal(rr.Body.Bytes(), &msg)
			require.NoError(t, err)
			require.Equal(t, tc.httpResponse, msg, tc.name)
		}
	}
<<<<<<< HEAD
}


func TestNewWalletSeed(t *testing.T) {
	type httpResponseBody struct {
		Seed string `json:"seed"`
	}

	tt := []struct {
		name                  string
		method                string
		url                   string
		status                int
		err                   string
		newWalletSeedResponse string
		newWalletSeedError    error
		httpResponse          httpResponseBody
	}{
		{
			"200 - OK",
			http.MethodGet,
			"/wallets/newSeed",
			http.StatusOK,
			"",
			"newWalletSeedResponse",
			nil,
			httpResponseBody{
				Seed: "newWalletSeedResponse",
			},
		},
		{
			"200 - trailing backspace",
			http.MethodGet,
			"/wallets/newSeed/",
			http.StatusOK,
			"",
			"newWalletSeedResponse",
			nil,
			httpResponseBody{
				Seed: "newWalletSeedResponse",
			},
		},
		{
			"200 - POST method",
			http.MethodPost,
			"/wallets/newSeed",
			http.StatusOK,
			"",
			"newWalletSeedResponse",
			nil,
			httpResponseBody{
				Seed: "newWalletSeedResponse",
			},
		},
		{
			"500 - gw newWalletSeed error",
			http.MethodGet,
			"/wallets/newSeed",
			http.StatusInternalServerError,
			"500 Internal Server Error",
			"",
			errors.New("newWalletSeedError"),
			httpResponseBody{
				Seed: "",
			},
		},
	}

	for _, tc := range tt {

		gateway := &FakeGateway{
			t: t,
		}
		gateway.On("NewWalletSeed").Return(tc.newWalletSeedResponse, tc.newWalletSeedError)
		req, err := http.NewRequest(tc.method, tc.url, nil)
		if err != nil {
			t.Fatal(err)
		}

		rr := httptest.NewRecorder()
		handler := http.HandlerFunc(newWalletSeed(gateway))

		handler.ServeHTTP(rr, req)

		status := rr.Code
		require.Equal(t, tc.status, status, "case: %s, handler returned wrong status code: got `%v` want `%v`",
			tc.name, status, tc.status)

		if status != http.StatusOK {
			require.Equal(t, tc.err, strings.TrimSpace(rr.Body.String()), "case: %s, handler returned wrong error message: got `%v`| %d, want `%v`",
				tc.name, strings.TrimSpace(rr.Body.String()), status, tc.err)
		} else {
			var msg httpResponseBody
			if err := json.Unmarshal(rr.Body.Bytes(), &msg); err != nil {
				t.Fatal("Failed unmarshal responseBody `%s`: %v", rr.Body.String(), err)
			}
			require.Equal(t, tc.httpResponse, msg, tc.name)
		}
	}
=======
>>>>>>> 4005122c
}<|MERGE_RESOLUTION|>--- conflicted
+++ resolved
@@ -81,15 +81,12 @@
 	return args.String(0)
 }
 
-<<<<<<< HEAD
 // NewWalletSeed returns generated mnemomic
 func (gw *FakeGateway) NewWalletSeed() (string, error) {
 	args := gw.Called()
 	return args.String(0), args.Error(1)
 }
 
-=======
->>>>>>> 4005122c
 func TestWalletSpendHandler(t *testing.T) {
 	type httpBody struct {
 		WalletID string
@@ -1473,9 +1470,7 @@
 			require.Equal(t, tc.httpResponse, msg, tc.name)
 		}
 	}
-<<<<<<< HEAD
-}
-
+}
 
 func TestNewWalletSeed(t *testing.T) {
 	type httpResponseBody struct {
@@ -1505,18 +1500,6 @@
 			},
 		},
 		{
-			"200 - trailing backspace",
-			http.MethodGet,
-			"/wallets/newSeed/",
-			http.StatusOK,
-			"",
-			"newWalletSeedResponse",
-			nil,
-			httpResponseBody{
-				Seed: "newWalletSeedResponse",
-			},
-		},
-		{
 			"200 - POST method",
 			http.MethodPost,
 			"/wallets/newSeed",
@@ -1543,15 +1526,12 @@
 	}
 
 	for _, tc := range tt {
-
 		gateway := &FakeGateway{
 			t: t,
 		}
 		gateway.On("NewWalletSeed").Return(tc.newWalletSeedResponse, tc.newWalletSeedError)
 		req, err := http.NewRequest(tc.method, tc.url, nil)
-		if err != nil {
-			t.Fatal(err)
-		}
+		require.NoError(t, err)
 
 		rr := httptest.NewRecorder()
 		handler := http.HandlerFunc(newWalletSeed(gateway))
@@ -1567,12 +1547,9 @@
 				tc.name, strings.TrimSpace(rr.Body.String()), status, tc.err)
 		} else {
 			var msg httpResponseBody
-			if err := json.Unmarshal(rr.Body.Bytes(), &msg); err != nil {
-				t.Fatal("Failed unmarshal responseBody `%s`: %v", rr.Body.String(), err)
-			}
+			err := json.Unmarshal(rr.Body.Bytes(), &msg)
+			require.NoError(t, err)
 			require.Equal(t, tc.httpResponse, msg, tc.name)
 		}
 	}
-=======
->>>>>>> 4005122c
 }