# Changelog
All notable changes to this project will be documented in this file.

The format is based on [Keep a Changelog](http://keepachangelog.com/en/1.0.0/)
and this project adheres to [Semantic Versioning](http://semver.org/spec/v2.0.0.html).

## [Unreleased]

### Added

<<<<<<< HEAD
- libskycoin 0.0.1 released with bindings for cipher/address, cipher/hash, cipher/crypto, cli/create_rawtx
=======
- Add `/health` endpoint
>>>>>>> dc7758e2
- Logging migration, now powered by [logrus](https://github.com/sirupsen/logrus)
- Write specification for skycoin URIs (based upon bip21)
- Implemented `scrypt-chacha20poly1305` for wallet encryption
- Implemented `sha256xor` for wallet encryption
- Add new field of `secrets` to wallet, which records all encrypted sensitive data like seed, public/private keys
- `/wallet/encrypt` API endpoint, encrypts wallet and returns encrypted wallet without sensitive data
- `/wallet/decrypt` API endpoint, decrypts wallet and returns decrypted wallet without sensitive data
- `/wallet/seed` API endpoint, returns seed of specific wallet
- `-enable-seed-api` cli option

### Fixed

- #665, update wallet apis to support wallet encryption

### Changed

- Change `-disable-wallet-api` to `-enable-wallet-api`, and disable the wallet API by default
- `-launch-browser` is set to false by default
- `/wallet` API endpoint, remove sensitive data from the response, and fix the data format to be the same as `/wallet/create`
- `/wallets` API endpoint, remove sensitive data from the response
- `/wallet/create` API endpoint, add `encrypt(bool)` and `password` argument
- `/wallet/newAddress` API endpoint, add `password` argument
- `/wallet/spend` API endpoint, add `password` argument

### Removed

- Remove dependency [op/go-logging](https://github.com/op/go-logging)

## [0.22.0] - 2018-03-20

### Added

- go1.10 support
- Add Dockerfile
- Add libskycoin C API wrapper
- New wallet UI
- Notify the user when a new version is available
- CLI and GUI integration tests against a stable and live blockchain
- #877, Add `-disable-wallet-api` CLI option
- HTTP API client
- `/richlist` API method, returns top n address balances
- `/addresscount` API method, returns the number of addresses that have any amount of coins
- `/transactions` API method, returns transactions of addresses
- `/wallet/unload` API method, removes the wallet of given id from wallet services

### Fixed

- #1021, remove `SendOr404` and `SendOr500` as they do not work properly due to typed nils
- Add Read, Write and Idle timeouts to the HTTP listener, preventing file descriptor leaks
- Support absolute and relative paths for `-data-dir` option
- Prevent creating transactions whose size exceeds the maximum block size
- Check addition and multiplication uint64 overflow
- Keep trusted peers in the peerlist permanently, even if they are unreachable
- #885, Add `Host` header check to localhost HTTP interfaces to prevent DNS rebinding attacks
- #896, Add CSRF check to wallet API
- Fix base58 address parsing, which allowed leading invalid characters and treated unknown characters as a '1'
- Fix occasional error which causes blockchain progress not to be shown in front-end

### Changed

- #1080, `/wallet/transactions` now returns a proper json object with pending transactions under `transactions` key
- #951, cap cli createRawTransaction and send command coinhour distribution, coinhours are capped to a maximum of receiving coins for the address with a minimum of 1 coinhour
- Upgrade to Angular 5
- Add `total_coinhour_supply` and `current_coinhour_supply` to `/coinSupply` endpoint
- #800, Add entropy parameter to `/wallet/newSeed` endpoint. Entropy can be 128 (default) or 256, corresponding to 12- and 24-word seeds respectively
- #866, Include coins and hours in `/explorer/address` inputs

### Removed

- Remove `/lastTxs` API endpoint
- Remove `/logs` and log buffering due to possible crash
- Remove `/wallets/reload` endpoint
- Remove deprecated `/api/getEffectiveOutputs`, use `/coinSupply`.

## [0.21.1] - 2017-12-14

### Fixed

- Fix blank page issue in windows gui wallet, which was caused by misusing the flag of -download-peers-list in electron.

## [0.21.0] - 2017-12-10

### Added

- Require transactions to have an input with non-zero coinhours
- Add `-peerlist-size` and `-max-outgoing-connections` CLI options
- Add `-download-peerlist` and `-peerlist-url` CLI options, to get peers from a URL
- For electron clients, download a list of peers from https://downloads.skycoin.net/blockchain/peers.txt by default

### Fixed

- Fix change hours calculation. Previous gave 1/8 to change and destination addresses; now gives 1/4 to each
- #653, the peerlist size was too small and could be easily filled up; default changed to 65535 from 1000

### Changed

- CLI's `walletBalance` and `addressBalance` commands return aggregate balances for confirmed, spendable and expected balances.  Coins are formatted as droplet strings.  Hours added as strings.
- When splitting an odd number of hours in a spend, give the extra hour to the fee
- Add `block_seq` to `get_outputs` and `/outputs` API response
- Improve UxOut spend selection. Previously, they were spent oldest first. Now they are spent to ensure a non-zero coinhour input and otherwise minimize coinhours.
- `create_rawtx` will try to minimize the number of UxOuts used to create a transaction.
- `/wallet/spend` will try to maximize the number of UxOuts used to create a transaction.
- Update the default peerlist size to 65535 from 1000
- When loading a wallet, 100 addresses will be scanned ahead to find one with a balance

## [0.20.4] - 2017-11-22

### Added

- Add `/logs` api to filter skycoin logs, so that we can add a debug panel to the GUI wallet to show logs

## [0.20.3] - 2017-10-23

### Fixed

- Fix block sync stall (mostly affected Windows users, but any OS was potentially affected)

## [0.20.2] - 2017-10-12

### Fixed

- Fixed Linux .AppImage missing "Category" field
- Clean up electron build script, switch to yarn and remove gulp

## [0.20.1] - 2017-10-12

### Fixed

- Fixed app icon padding

## [0.20.0] - 2017-10-10

### Added

- New wallet frontend in angular4. This is a complete rewrite and fixes many of the old wallet issues.
- New wallet has preliminary support for OTC functionality
- Create `webrpc.Client` for JSON-2.0 RPC calls.
- Add this CHANGELOG.md file.
- Add Installation.md file, with install instructions for go.
- Timelock distribution addresses. The first 25% of the distribution is spendable. After that 25% is spent, a timestamp will be added to the code to enable further distribution.
- Add `/coinSupply` endpoint. Correctly returns total, locked and unlocked coin amounts.
- `testutil` package for common test setup methods.
- `/version` endpoint, which will return the current node version number and the HEAD commit id when build the node
- `-no-ping-log` option to disable ping/pong log output
- Check for invalid block signatures during startup and recreate the database if they are corrupted.
- Add methods for converting fixed-point decimal strings to droplets and vice versa.
- Add `make run`, `make test`, `make lint`, `make check` to `Makefile`

### Changed

- Flag peers as incoming or outgoing.
- Refactor to decouple `wallet` and `visor` package.
- Refactor `cli` package for use as a library.
- `README` improvements.
- Set default wallet's label as "Your Wallet"
- Use BIP32 mnemomic seeds by default in `address_gen`.
- Add `-x` option to `address_gen`, to generate a random base64-encoded 128-bit seed instead of a BIP32 mnemomic seed.
- Add `-v` option to `address_gen` to print all address information (pubkey, seckey, address, seed) to stdout as JSON.
- All API and CLI methods with "coin"-related arguments must be a string and can use decimal notation to specify coin amounts.
- CLI's `walletHistory` command prints amounts as fixed-point decimal strings. Previously, it printed amounts as integers representing whole skycoin amounts, and did not support droplets / fractional skycoins.
- A user is prevented from broadcasting a new transaction with unspent outputs that they have already sent as an unconfirmed transaction.

### Deprecated

- `/api/getEffectiveOutputs` is deprecated in favor of `/coinSupply`.

### Removed

- Old wallet
- `/api/create-address` endpoint (use the `address_gen` tool)

### Fixed

- Wallet folder path loading.
- #371 Fix `/wallet/spend`, will return only when pending transaction is confirmed.
- #443 Fix predicted balance in `/wallet/spend` API call.
- #444 Fix bug in `/blockchain/progress` API call.
- Removed globals in `gui` package that caused race condition with wallet API calls.
- #494 Clean invalid unconfirmed transactions during startup.
- Various race conditions around the bolt.DB blockchain DB
- Missing `strand()` call in `daemon.Visor.AnnounceTxns`.

### Security

## [0.19.1] - 2017-08-26

### Fixed

- #459 dist folder in repo out of date, wallet gui does not load

## [0.19.0] - 2017-07-11

### Added

- Add synchronize indicator when downloading blocks.
- #352 Store unspent pool in db for quick recovery when node restart
- Speed up the time the node start the browser
- Cache unspent pool in memory to speed up query action
- #411 Add button to hide seed
- #380 Move anything with heavy imports into util sub package

### Fixed

- #421 Sort wallet transaction history by time
- #398 Remove seeds from DOM
- #390 Make `go test ./src/...` work
- #383 Error during installation from skycoin source code
- #375 Node can't recovery from zero connections
- #376 Explorer api `/explorer/address` does not return spend transactions
- #373 Master node will be closed if there're no transactions need to execute
- #360 Node will crash when do ctrl+c while downloading blocks
- #350 Wallet name always 'undefined' after loading wallet from seed

[Unreleased]: https://github.com/skycoin/skycoin/compare/master...develop
[0.22.0]: https://github.com/skycoin/skycoin/compare/v0.21.1...v0.22.0
[0.21.1]: https://github.com/skycoin/skycoin/compare/v0.21.0...v0.21.1
[0.21.0]: https://github.com/skycoin/skycoin/compare/v0.20.4...v0.21.0
[0.20.4]: https://github.com/skycoin/skycoin/compare/v0.20.3...v0.20.4
[0.20.3]: https://github.com/skycoin/skycoin/compare/v0.20.2...v0.20.3
[0.20.2]: https://github.com/skycoin/skycoin/compare/v0.20.1...v0.20.2
[0.20.1]: https://github.com/skycoin/skycoin/compare/v0.20.0...v0.20.1
[0.20.0]: https://github.com/skycoin/skycoin/compare/v0.19.1...v0.20.0
[0.19.1]: https://github.com/skycoin/skycoin/compare/v0.19.0...v0.19.1
[0.19.0]: https://github.com/skycoin/skycoin/commit/dd924e1f2de8fab945e05b3245dbeabf267f2910<|MERGE_RESOLUTION|>--- conflicted
+++ resolved
@@ -8,11 +8,8 @@
 
 ### Added
 
-<<<<<<< HEAD
+- Add `/health` endpoint
 - libskycoin 0.0.1 released with bindings for cipher/address, cipher/hash, cipher/crypto, cli/create_rawtx
-=======
-- Add `/health` endpoint
->>>>>>> dc7758e2
 - Logging migration, now powered by [logrus](https://github.com/sirupsen/logrus)
 - Write specification for skycoin URIs (based upon bip21)
 - Implemented `scrypt-chacha20poly1305` for wallet encryption
