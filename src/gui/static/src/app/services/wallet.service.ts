import { Injectable } from '@angular/core';
import { ApiService } from './api.service';
import { Subject } from 'rxjs/Subject';
import { Observable } from 'rxjs/Observable';
import 'rxjs/add/observable/forkJoin';
import 'rxjs/add/observable/of';
import 'rxjs/add/operator/do';
import 'rxjs/add/operator/filter';
import 'rxjs/add/operator/first';
import 'rxjs/add/operator/mergeMap';
import 'rxjs/add/observable/timer';
import 'rxjs/add/observable/zip';
import { Address, NormalTransaction, PreviewTransaction, Wallet } from '../app.datatypes';
import { ReplaySubject } from 'rxjs/ReplaySubject';
import { Subscription } from 'rxjs/Subscription';

@Injectable()
export class WalletService {
  addresses: Address[];
  wallets: Subject<Wallet[]> = new ReplaySubject<Wallet[]>();
  pendingTxs: Subject<any[]> = new ReplaySubject<any[]>();
  dataRefreshSubscription: Subscription;

  constructor(
    private apiService: ApiService,
  ) {
    this.loadData();
    this.startDataRefreshSubscription();
  }

  addressesAsString(): Observable<string> {
    return this.allAddresses().map(addrs => addrs.map(addr => addr.address)).map(addrs => addrs.join(','));
  }

  addAddress(wallet: Wallet, password?: string) {
    return this.apiService.postWalletNewAddress(wallet, password)
      .do(address => {
        wallet.addresses.push(address);
        this.refreshBalances();
      });
  }

  all(): Observable<Wallet[]> {
    return this.wallets.asObservable();
  }

  allAddresses(): Observable<any[]> {
    return this.all().map(wallets => wallets.reduce((array, wallet) => array.concat(wallet.addresses), []));
  }

<<<<<<< HEAD
  create(label, seed, scan, password) {
    seed = seed.replace(/(\n|\r\n)$/, '');
=======
  create(label, seed, scan, password, useHardwareWallet, useEmulatorWallet) {
    seed = seed.replace(/\r?\n|\r/g, ' ').replace(/ +/g, ' ').trim();
>>>>>>> 49d08dbc

    return this.apiService.postWalletCreate(label ? label : 'undefined', seed, scan ? scan : 100, password, useHardwareWallet, useEmulatorWallet)
      .do(wallet => {
        console.log(wallet);
        this.wallets.first().subscribe(wallets => {
          wallets.push(wallet);
          this.wallets.next(wallets);
          this.refreshBalances();
        });
      });
  }

  folder(): Observable<string> {
    return this.apiService.get('wallets/folderName').map(response => response.address);
  }

  outputs(): Observable<any> {
    return this.addressesAsString()
      .first()
      .filter(addresses => !!addresses)
      .flatMap(addresses => this.apiService.get('outputs', {addrs: addresses}));
  }

  outputsWithWallets(): Observable<any> {
    return Observable.zip(this.all(), this.outputs(), (wallets, outputs) => {
      return wallets.map(wallet => {
        wallet.addresses = wallet.addresses.map(address => {
          address.outputs = outputs.head_outputs.filter(output => output.address === address.address);

          return address;
        });

        return wallet;
      });
    });
  }

  allPendingTransactions(): Observable<any> {
    return Observable.timer(0, 10000).flatMap(() => this.apiService.get('pendingTxs'));
  }

  pendingTransactions(): Observable<any> {
    return this.pendingTxs.asObservable();
  }

  refreshBalances() {
    this.wallets.first().subscribe(wallets => {
      Observable.forkJoin(wallets.map(wallet => this.retrieveWalletBalance(wallet).map(response => {
        wallet.coins = response.coins;
        wallet.hours = response.hours;
        wallet.addresses = wallet.addresses.map(address => {
          return response.addresses.find(addr => addr.address === address.address);
        });

        return wallet;
      })))
        .subscribe(newWallets => this.wallets.next(newWallets));
    });
  }

  renameWallet(wallet: Wallet, label: string): Observable<Wallet> {
    return this.apiService.post('wallet/update', { id: wallet.filename, label: label })
      .do(() => {
        wallet.label = label;
        this.updateWallet(wallet);
      });
  }

  toggleEncryption(wallet: Wallet, password: string): Observable<Wallet> {
    return this.apiService.postWalletToggleEncryption(wallet, password)
      .do(w => {
        wallet.encrypted = w.meta.encrypted;
        this.updateWallet(w);
      });
  }

  getWalletSeed(wallet: Wallet, password: string): Observable<string> {
    return this.apiService.getWalletSeed(wallet, password);
  }

  createTransaction(wallet: Wallet, addresses: string[]|null, destinations: any[], hoursSelection: any, changeAddress: string|null, password: string|null): Observable<PreviewTransaction> {
    return this.apiService.post(
      'wallet/transaction',
      {
        hours_selection: hoursSelection,
        wallet: {
          id: wallet.filename,
          password,
          addresses,
        },
        to: destinations,
        change_address: changeAddress,
      },
      {
        json: true,
      },
    ).map(response => {
      return {
        ...response.transaction,
        hoursBurned: response.transaction.fee,
        encoded: response.encoded_transaction,
      };
    });
  }

<<<<<<< HEAD
  injectTransaction(encodedTx: string) {
    return this.apiService.post('injectTransaction', { rawtx: encodedTx }, { json: true });
=======
  sendSkycoinDeviceCheck(wallet: Wallet, address: string, amount: number, password: string|null) {
    return this.apiService.post('wallet/spendDeviceCheck', {id: wallet.filename, dst: address, coins: amount, password});
  }

  sum(): Observable<number> {
    return this.all().map(wallets => wallets.map(wallet => wallet.coins >= 0 ? wallet.coins : 0).reduce((a , b) => a + b, 0));
>>>>>>> 49d08dbc
  }

  transaction(txid: string): Observable<any> {
    return this.apiService.get('transaction', {txid: txid}).flatMap(transaction => {
      if (transaction.txn.inputs && !transaction.txn.inputs.length) {
        return Observable.of(transaction);
      }

      return Observable.forkJoin(transaction.txn.inputs.map(input => this.retrieveInputAddress(input).map(response => {
        return response.owner_address;
      }))).map(inputs => {
        transaction.txn.inputs = inputs;

        return transaction;
      });
    });
  }

  transactions(): Observable<NormalTransaction[]> {
    return this.allAddresses().filter(addresses => !!addresses.length).first().flatMap(addresses => {
      this.addresses = addresses;

      return Observable.forkJoin(addresses.map(address => this.apiService.getExplorerAddress(address)));
    }).map(transactions => [].concat.apply([], transactions).sort((a, b) =>  b.timestamp - a.timestamp))
      .map(transactions => transactions.reduce((array, item) => {
        if (!array.find(trans => trans.txid === item.txid)) {
          array.push(item);
        }

        return array;
      }, []))
      .map(transactions => transactions.map(transaction => {
        const outgoing = !!this.addresses.find(address => transaction.inputs[0].owner === address.address);

        transaction.outputs.forEach(output => {
          if (outgoing && !this.addresses.find(address => output.dst === address.address)) {
            transaction.addresses.push(output.dst);
            transaction.balance = transaction.balance - parseFloat(output.coins);
          }

          if (!outgoing && this.addresses.find(address => output.dst === address.address)) {
            transaction.addresses.push(output.dst);
            transaction.balance = transaction.balance + parseFloat(output.coins);
          }

          return transaction;
        });

        return transaction;
      }));
  }

  startDataRefreshSubscription() {
    if (this.dataRefreshSubscription) {
      this.dataRefreshSubscription.unsubscribe();
    }

    this.dataRefreshSubscription = Observable.timer(0, 10000)
      .subscribe(() => {
        this.refreshBalances();
        this.refreshPendingTransactions();
      });
  }

  private loadData(): void {
    this.apiService.getWallets().first().subscribe(wallets => this.wallets.next(wallets));
  }

  private retrieveInputAddress(input: string) {
    return this.apiService.get('uxout', {uxid: input});
  }

  private retrieveWalletBalance(wallet: Wallet): Observable<any> {
    return this.apiService.get('wallet/balance', { id: wallet.filename }).map(balance => {
      return {
        coins: balance.confirmed.coins / 1000000,
        hours: balance.confirmed.hours,
        addresses: Object.keys(balance.addresses).map(address => ({
          address,
          coins: balance.addresses[address].confirmed.coins / 1000000,
          hours: balance.addresses[address].confirmed.hours,
        })),
      };
    });
  }

  private updateWallet(wallet: Wallet) {
    this.wallets.first().subscribe(wallets => {
      const index = wallets.findIndex(w => w.filename === wallet.filename);
      wallets[index] = wallet;
      this.wallets.next(wallets);
    });
  }

  private refreshPendingTransactions() {
    this.wallets.first().subscribe(wallets => {
      Observable.forkJoin(wallets.map(wallet => this.apiService.get('wallet/transactions', { id: wallet.filename })))
        .subscribe(pending => {
          this.pendingTxs.next([].concat.apply(
            [],
            pending
              .filter(response => response.transactions.length > 0)
              .map(response => response.transactions),
          ).reduce((txs, tx) => {
            if (!txs.find(t => t.transaction.txid === tx.transaction.txid)) {
              txs.push(tx);
            }

            return txs;
          }, []));
        });
    });
  }
}<|MERGE_RESOLUTION|>--- conflicted
+++ resolved
@@ -48,13 +48,8 @@
     return this.all().map(wallets => wallets.reduce((array, wallet) => array.concat(wallet.addresses), []));
   }
 
-<<<<<<< HEAD
-  create(label, seed, scan, password) {
-    seed = seed.replace(/(\n|\r\n)$/, '');
-=======
   create(label, seed, scan, password, useHardwareWallet, useEmulatorWallet) {
     seed = seed.replace(/\r?\n|\r/g, ' ').replace(/ +/g, ' ').trim();
->>>>>>> 49d08dbc
 
     return this.apiService.postWalletCreate(label ? label : 'undefined', seed, scan ? scan : 100, password, useHardwareWallet, useEmulatorWallet)
       .do(wallet => {
@@ -160,17 +155,12 @@
     });
   }
 
-<<<<<<< HEAD
   injectTransaction(encodedTx: string) {
     return this.apiService.post('injectTransaction', { rawtx: encodedTx }, { json: true });
-=======
+  }
+
   sendSkycoinDeviceCheck(wallet: Wallet, address: string, amount: number, password: string|null) {
     return this.apiService.post('wallet/spendDeviceCheck', {id: wallet.filename, dst: address, coins: amount, password});
-  }
-
-  sum(): Observable<number> {
-    return this.all().map(wallets => wallets.map(wallet => wallet.coins >= 0 ? wallet.coins : 0).reduce((a , b) => a + b, 0));
->>>>>>> 49d08dbc
   }
 
   transaction(txid: string): Observable<any> {
