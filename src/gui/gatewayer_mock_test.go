--- conflicted
+++ resolved
@@ -962,7 +962,6 @@
 
 	return r0
 
-<<<<<<< HEAD
 }
 
 // GetHealth mocked method
@@ -1038,6 +1037,4 @@
 		TotalOffline: totalOffline,
 		Connections:  connections,
 	}
-=======
->>>>>>> 47313e2b
 }