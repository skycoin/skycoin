# Changelog
All notable changes to this project will be documented in this file.

The format is based on [Keep a Changelog](http://keepachangelog.com/en/1.0.0/)
and this project adheres to [Semantic Versioning](http://semver.org/spec/v2.0.0.html).

## [Unreleased]

### Upcoming deprecated method removal notice

In the v0.26.0 these features and functions will be removed.  If you have a need for any of these features, let us know.

- JSON-RPC 2.0 interface (this is no longer used by the CLI tool, and the REST API supports everything the JSON-RPC 2.0 API does). See https://github.com/skycoin/skycoin/blob/develop/src/api/README.md#migrating-from-the-jsonrpc-api
- `/api/v1/wallet/spend` endpoint (use `POST /api/v1/wallet/transaction` followed by `POST /api/v1/injectTransaction` instead). See https://github.com/skycoin/skycoin/blob/develop/src/api/README.md#migrating-from--api-v1-spend
- The unversioned REST API (the `-enable-unversioned-api` option will be removed, prefix your API requests with `/api/v1`). See https://github.com/skycoin/skycoin/blob/develop/src/api/README.md#migrating-from-the-unversioned-api

### Notice

Nodes v0.23.0 and earlier will not be able to connect to v0.25.0 due to a change in the introduction packet message.

Nodes v0.24.1 and earlier will not be able to connect to v0.26.0 due to a similar change.

Make sure to upgrade to v0.25.0 so that your node will continue to connect once v0.26.0 is released.

### Added

- Add `-csv` option to `cli send` and `cli createRawTransaction`, which will send coins to multiple addresses defined in a csv file
- Add `-disable-default-peers` option to disable the default hardcoded peers and mark all cached peers as untrusted
- Add `-custom-peers-file` to load peers from disk. This peers file is a newline separate list of `ip:port` strings
- Add `csrf_enabled`, `csp_enabled`, `wallet_api_enabled`, `unversioned_api_enabled`, `gui_enabled` and `json_rpc_enabled` configuration settings to the `/api/v1/health` endpoint response
- Add `verbose` flag to `/api/v1/block`, `/api/v1/blocks`, `/api/v1/last_blocks`, `/api/v1/pendingTxs`, `/api/v1/transaction`, `/api/v1/transactions`, `/api/v1/wallet/transactions` to return verbose block data, which includes the address, coins, hours and calculcated_hours of the block's transaction's inputs
- Add `encoded` flag to `/api/v1/transaction` to return an encoded transaction
- Add `-http-prof-host` option to choose the HTTP profiler's bind hostname (defaults to `localhost:6060`)
- Add `-enable-api-sets`, `-disable-api-sets`, `-enable-all-api-sets` options to choose which sets of API endpoints to enable. Options are `READ`, `STATUS`, `TXN`, `WALLET`, `PROMETHEUS`, `INSECURE_WALLET_SEED`, `DEPRECATED_WALLET_SPEND`. Multiple values must be comma separated.
- `/api/v1/wallet/spend` is deprecated and requires `-enable-api-set=DEPRECATED_WALLET_SPEND` to enable it. Use `/api/v1/wallet/transaction` and `/api/v1/injectTransaction` instead.
- Add `-host-whitelist` option to specify alternate allowed hosts when communicating with the API bound to a localhost interface
- Add the head block header to the response of `GET /api/v1/outputs`
- Add `"ux_hash"` to block headers in API responses
- Database verification will only be performed once when upgrading to the next version. Verification will not be performed on subsequent upgrades unless necessary. To force verification, use `-verify-db=true`. Note that it is unsafe to downgrade the skycoin node without erasing the database first.
- Add `seqs` parameter to `/api/v1/blocks` to query multiple blocks by sequences
- Add `/api/v2/wallet/recover` to recover an encrypted wallet by providing the seed
- Add HTTP Basic Auth options `-web-interface-username` and `-web-interface-password`. Auth is only available when using `-web-interface-https` unless `-web-interface-plaintext-auth` is also used.
- Go application metrics exported at `/api/v2/metrics` (API set `PROMETHEUS`) in Prometheus format
- Add `/api/v2/wallet/recover` to recover an encrypted wallet by providing the seed
- Add `fiberAddressGen` CLI command to generate distribution addresses for fiber coins
- Coinhour burn factor can be configured at runtime with `COINHOUR_BURN_FACTOR` envvar
- Daemon configured builds will be available on the [releases](https://github.com/skycoin/skycoin/releases) page. The builds available for previous versions are configured for desktop client use.
- `skycoin-cli` builds will be available on the [releases](https://github.com/skycoin/skycoin/releases) page.
<<<<<<< HEAD
- Add `/api/v2/notes` to get all saved notes
- Add `/api/v2/note` to get a note by TxID, Add/Edit a note & Remove a note by TxID
=======
>>>>>>> 839732f8

### Fixed

- Fix hanging process caused when the p2p listener port is already in use
- Fix exit status of CLI tool when wallet file cannot be loaded
- Fix `calculated_hours` and `fee` in `/api/v1/explorer/address` responses
- Fix `calculated_hours` and `fee` in `/api/v2/transaction/verify` responses for confirmed transactions
- `/api/v1/blocks` and `/api/v1/last_blocks` return `500` instead of `400` on database errors
- `POST /api/v1/wallet` returns `500` instead of `400` for internal errors
- Fix unspent output hashes in the `cli decodeRawTransaction` result
- `POST /api/v1/wallet/newAddress` and `POST /api/v1/wallet/spend` will correctly fail if the wallet is not encrypted but a password is provided
- Return `503` error for `/api/v1/injectTransaction` for all message broadcast failures (note that it is still possible for broadcast to fail but no error to be returned, in certain conditions)
- Fixed autogenerated HTTPS certs. Certs are now self-signed ECDSA certs, valid for 10 years, valid for localhost and all public interfaces found on the machine. The default cert and key are renamed from cert.pem, key.pem to skycoind.cert, skycoind.key

### Changed

- Add blockchain pubkey in introduction message, it would close the connection if the pubkey is not matched, but would accept it if pubkey is not provided.
- CLI tool uses the REST API instead of the deprecated webrpc API to communicate with the node
- `cli status` return value is now the response from `GET /api/v1/health`, which changes some fields
- `/api/v1/network/` endpoints will return an empty array for array values instead of `null`
- `/api/v1/blocks` will return an empty array for `"blocks"` instead of `null`
- `/api/v1/blockchain/progress` will return an empty array for `"peers"` instead of `null`
- `go run cmd/skycoin/skycoin.go` will have exit status 1 on failure and exit status 2 on panic
- The deprecated JSON 2.0 RPC interface is disabled by default for all run modes, since it is no longer needed for the CLI tool
- Remove `"unknown"` from the `"status"` field in responses from `/api/v1/explorer/address`, `/api/v1/transaction`, `/api/v1/transactions`
- `cli decodeRawTransaction` output format changed, see the [CLI README](./src/cli/README.md)
- `/api/v1/wallet/spend` is deprecated, disabled by default and requires `-enable-api-sets=DEPRECATED_WALLET_SPEND` to enable it. Use `/api/v1/wallet/transaction` and `/api/v1/injectTransaction` instead.
- Invalid password in `/api/v1/wallet` requests now return `400` instead of `401`
- Replace `cmd/address_gen/` and `cmd/address_gen2` with `go run cmd/cli/cli.go addressGen`
- `cli addressGen` arguments have changed
- `cli generateWallet` renamed to `cli walletCreate`
- `cli generateAddresses` renamed to `cli walletAddAddresses`
- `run.sh` is now `run-client.sh` and a new `run-daemon.sh` script is added for running in server daemon mode.

### Removed

- Remove `USE_CSRF` envvar from the CLI tool. It uses the REST API client now, which will automatically detect CSRF as needed, so no additional configuration is necessary.  Operators may still wish to disable CSRF on their remote node to reduce request overhead.
- Remove `-enable-wallet-api` and `-enable-seed-api` in place of including `WALLET` and `INSECURE_WALLET_SEED` in `-enable-api-sets`.
- Copies of the source code removed from release builds due to build artifact size

## [0.24.1] - 2018-07-30

### Added

- Add Content-Security-Policy header to http responses

### Fixed

- Fix portable browser version opening to blank page

### Changed

- Increase visor db timeout to 5000 `ms`
- Change `InitTransaction` to accept parameters for distributing genesis coin to distribution wallets

### Removed

## [0.24.0] - 2018-07-06

### Added

- Minimum go version is go1.10
- Add environment variable `DATA_DIR` in CLI
- `USE_CSRF` environment variable for CLI, if the remote node has CSRF enabled (CSRF is enabled by default, use `-disable-csrf` to disable)
- `cli showConfig` command to echo the cli's configuration back to the user
- Option to generate 12/24 word seed when creating new wallet
- libskycoin 0.0.1 released with bindings for cipher/address, cipher/hash, cipher/crypto, cli/create_rawtx
- Add `-version` flag to show node version
- Add transaction verification step to "Send" page
- Add more details about transaction in transaction history
- Add advanced spend UI
- Add CLI `encryptWallet` command
- Add CLI `decryptWallet` command
- Add CLI `showSeed` command
- Add `password` argument to the CLI commands of `addPrivateKey`, `createRawTransaction`, `generateAddresses`, `generateWallet`, `send`
- Support for decoding map values in cipher binary encoder
- Expose known block height of peer in brand new `height` field added in responses of `GET /api/v1/network/connections` API endpoints
- `-verify-db` option (default true), will verify the database integrity during startup and exit if a problem is found
- `-reset-corrupt-db` option (default false) will verify the database integrity during startup and reset the db if a problem is found
- `GET /explorer/address`: add `fee` to transaction objects and `calculated_hours` to transaction inputs
- Test data generator and test suite for verification of alternative `cipher` implementations
- Begin `/api/v2` API endpoints. These endpoints are in beta and subject to change.
- Add `POST /api/v2/transaction/verify` API endpoint
- Add `POST /api/v2/address/verify` API endpoint
- Add `ignore_unconfirmed` option to `POST /api/v1/wallet/transaction` to allow transactions to be created or spent even if there are unspent outputs in the unconfirmed pool.
- Add `uxouts` to `POST /api/v1/wallet/transaction`, to allow specific unspent outputs to be used in a transaction.
- Add Dockerfile in docker/images/dev-cli to build a docker image suitable for development.
- Coin creator tool, `cmd/newcoin`, to quickly bootstrap a new fiber coin
- Add Dockerfile in `docker/images/dev-dind` to build a docker in docker image based on skycoindev-cli.

### Fixed

- Reduce connection disconnects, improves syncing
- Fix #1171, update CLI to support wallet encryption
- Use `bolt.Tx` correctly for read operations
- Docker images for `arm32v5` and `ar32v7` architectures by using busybox as base in docker/images/mainnet/Dockerfile and docker/images/mainnet/hooks/

### Changed

- JSON 2.0 RPC interface (used by the CLI tool) is now served on the same host interface as the REST API, port `6420`. The additional listener has been removed.
- CLI's `RPC_ADDR` environment variable must now start with a scheme e.g. `http://127.0.0.1:6420`, previously it did not use a scheme.
- API response will be gzip compressed if client sends request with 'Accept-Encoding' contains 'gzip' in the header.
- `GET /api/v1/wallet/balance` and `GET /api/v1/balance` now return an address balance list as well.
- API endpoints are prefixed with `/api/v1/`. API endpoints without the `/api/v1/` prefix are deprecated but can be enabled with `-enable-unversioned-api`. Please migrate to use `/api/v1/` prefix in URLs.
- Enable message protocol upgrade
- `change_address` is no longer required in `POST /api/v1/wallet/transaction`. If not provided, `change_address` will default to one of the addresses being spent from.
- In `POST /api/v1/wallet/transaction`, for `auto` type `share` mode requests, if extra coinhours remain after applying the `share_factor` but change cannot be made due to insufficient coins, the `share_factor` will switch to `1.0`.
- Support automatic port allocation of the API interface by specifying port 0
- The web interface / API port is randomly allocated for the precompiled standalone client and electron client released on the website.
  If you are using the CLI tool or another API client to communicate with the standalone client, use `-web-interface-port=6420` to continue using port 6420.
  If the program is run from source (e.g. `go run`, `run.sh`, `make run`) there is no change, the API will still be on port 6420.
- Change number of outgoing connections to 8 from 16
- Transaction history shows transactions between own addresses
- Client will only maintain one connection to the default hardcoded peers, instead of all of them

### Removed

- Remove `-rpc-interface-addr`, `-rpc-interface-port` options.  The RPC interface is now on default port `6420` with the REST API.
- Remove `-rpc-thread-num` option
- Remove `-connect-to` option
- Remove `-print-web-interface-address` option
- Remove support for go1.9

## [0.23.0] - 2018-04-22

### Added

- Add wallet setup wizard
- Add wallet encryption, using chacha20+poly1305 for encryption and authentication and scrypt for key derivation. Encrypted data is stored in the wallet file in a `"secrets"` metadata field
- Add `GET /health` endpoint
- Add `POST /wallet/transaction` API endpoint, creates a transaction, allowing control of spending address and multiple destinations
- Add `POST /wallet/encrypt` API endpoint, encrypts wallet and returns encrypted wallet without sensitive data
- Add `POST /wallet/decrypt` API endpoint, decrypts wallet and returns decrypted wallet without sensitive data
- Add `POST /wallet/seed` API endpoint, returns the seed of an encrypted wallet. Unencrypted wallets will not expose their seeds over the API. Requires `-enable-seed-api` option
- `-enable-seed-api` option to enable `POST /wallet/seed`
- Add `"size"` to block API response data (affects `GET /block`, `GET /blocks` and `GET /last_blocks`)
- Write [specification for skycoin URIs](https://github.com/skycoin/skycoin#uri-specification) (based upon bip21)

### Fixed

- #1309, Float imprecision error in frontend malformed some spend amounts, preventing the spend
- Fix one aspect of sync stalling caused by a 5-second blocking channel write by switching it to a non-blocking write, decreasing timeouts and increasing buffer sizes

### Changed

- `GET /wallet` API endpoint, remove sensitive data from the response, and fix the data format to be the same as `POST /wallet/create`
- `GET /wallets` API endpoint, remove sensitive data from the response
- `POST /wallet/create` API endpoint, add `encrypt(bool)` and `password` argument
- `POST /wallet/newAddress` API endpoint, add `password` argument
- `POST /wallet/spend` API endpoint, add `password` argument
- Change `-disable-wallet-api` to `-enable-wallet-api`, and disable the wallet API by default
- `-launch-browser` is set to false by default
- A default wallet will not be created on startup if there is no wallet. Instead, the wallet setup wizard will run
- Replace [op/go-logging](https://github.com/op/go-logging) with [logrus](https://github.com/sirupsen/logrus)
- Disable JSON-RPC 2.0 interface when running the application with `run.sh` and electron
- Whitespace will be trimmed from the seed string by the frontend client before creating or loading a wallet
- Notify the user when their wallets have unconfirmed transactions
- Return an error when providing a transaction that spends to the null address in `POST /injectTransaction`
- Change accepted `-log-level` values to `debug`, `info`, `warn`, `error`, `fatal` and `panic` (previously were `debug`, `info`, `notice`, `warning`, `error` and `critical`)
- Default log level is `info`

### Removed

- Remove `"seed"`, `"lastSeed"` and `"secret_key"` in address entries from wallet API responses. A wallet's seed can be accessed through `POST /wallet/seed` only if the wallet is encrypted and the node is run with `-enable-seed-api`
- Remove unused `-logtogui` and `-logbufsize` options

## [0.22.0] - 2018-03-20

### Added

- go1.10 support
- Add Dockerfile
- Add libskycoin C API wrapper
- New wallet UI
- Notify the user when a new version is available
- CLI and GUI integration tests against a stable and live blockchain
- #877, Add `-disable-wallet-api` CLI option
- HTTP API client
- `/richlist` API method, returns top n address balances
- `/addresscount` API method, returns the number of addresses that have any amount of coins
- `/transactions` API method, returns transactions of addresses
- `/wallet/unload` API method, removes the wallet of given id from wallet services

### Fixed

- #1021, remove `SendOr404` and `SendOr500` as they do not work properly due to typed nils
- Add Read, Write and Idle timeouts to the HTTP listener, preventing file descriptor leaks
- Support absolute and relative paths for `-data-dir` option
- Prevent creating transactions whose size exceeds the maximum block size
- Check addition and multiplication uint64 overflow
- Keep trusted peers in the peerlist permanently, even if they are unreachable
- #885, Add `Host` header check to localhost HTTP interfaces to prevent DNS rebinding attacks
- #896, Add CSRF check to wallet API
- Fix base58 address parsing, which allowed leading invalid characters and treated unknown characters as a '1'
- Fix occasional error which causes blockchain progress not to be shown in front-end

### Changed

- #1080, `/wallet/transactions` now returns a proper json object with pending transactions under `transactions` key
- #951, cap cli createRawTransaction and send command coinhour distribution, coinhours are capped to a maximum of receiving coins for the address with a minimum of 1 coinhour
- Upgrade to Angular 5
- Add `total_coinhour_supply` and `current_coinhour_supply` to `/coinSupply` endpoint
- #800, Add entropy parameter to `/wallet/newSeed` endpoint. Entropy can be 128 (default) or 256, corresponding to 12- and 24-word seeds respectively
- #866, Include coins and hours in `/explorer/address` inputs
- Rename cached `peers.txt` file to `peers.json`

### Removed

- Remove `/lastTxs` API endpoint
- Remove `/logs` and log buffering due to possible crash
- Remove `/wallets/reload` endpoint
- Remove deprecated `/api/getEffectiveOutputs`, use `/coinSupply`.

## [0.21.1] - 2017-12-14

### Fixed

- Fix blank page issue in windows gui wallet, which was caused by misusing the flag of -download-peers-list in electron.

## [0.21.0] - 2017-12-10

### Added

- Require transactions to have an input with non-zero coinhours
- Add `-peerlist-size` and `-max-outgoing-connections` CLI options
- Add `-download-peerlist` and `-peerlist-url` CLI options, to get peers from a URL
- For electron clients, download a list of peers from https://downloads.skycoin.net/blockchain/peers.txt by default

### Fixed

- Fix change hours calculation. Previous gave 1/8 to change and destination addresses; now gives 1/4 to each
- #653, the peerlist size was too small and could be easily filled up; default changed to 65535 from 1000

### Changed

- CLI's `walletBalance` and `addressBalance` commands return aggregate balances for confirmed, spendable and expected balances. Coins are formatted as droplet strings. Hours added as strings.
- When splitting an odd number of hours in a spend, give the extra hour to the fee
- Add `block_seq` to `get_outputs` and `/outputs` API response
- Improve UxOut spend selection. Previously, they were spent oldest first. Now they are spent to ensure a non-zero coinhour input and otherwise minimize coinhours.
- `create_rawtx` will try to minimize the number of UxOuts used to create a transaction.
- `/wallet/spend` will try to maximize the number of UxOuts used to create a transaction.
- Update the default peerlist size to 65535 from 1000
- When loading a wallet, 100 addresses will be scanned ahead to find one with a balance

## [0.20.4] - 2017-11-22

### Added

- Add `/logs` api to filter skycoin logs, so that we can add a debug panel to the GUI wallet to show logs

## [0.20.3] - 2017-10-23

### Fixed

- Fix block sync stall (mostly affected Windows users, but any OS was potentially affected)

## [0.20.2] - 2017-10-12

### Fixed

- Fixed Linux .AppImage missing "Category" field
- Clean up electron build script, switch to yarn and remove gulp

## [0.20.1] - 2017-10-12

### Fixed

- Fixed app icon padding

## [0.20.0] - 2017-10-10

### Added

- New wallet frontend in angular4. This is a complete rewrite and fixes many of the old wallet issues.
- New wallet has preliminary support for OTC functionality
- Create `webrpc.Client` for JSON-2.0 RPC calls.
- Add this CHANGELOG.md file.
- Add Installation.md file, with install instructions for go.
- Timelock distribution addresses. The first 25% of the distribution is spendable. After that 25% is spent, a timestamp will be added to the code to enable further distribution.
- Add `/coinSupply` endpoint. Correctly returns total, locked and unlocked coin amounts.
- `testutil` package for common test setup methods.
- `/version` endpoint, which will return the current node version number and the HEAD commit id when build the node
- `-no-ping-log` option to disable ping/pong log output
- Check for invalid block signatures during startup and recreate the database if they are corrupted.
- Add methods for converting fixed-point decimal strings to droplets and vice versa.
- Add `make run`, `make test`, `make lint`, `make check` to `Makefile`

### Changed

- Flag peers as incoming or outgoing.
- Refactor to decouple `wallet` and `visor` package.
- Refactor `cli` package for use as a library.
- `README` improvements.
- Set default wallet's label as "Your Wallet"
- Use BIP32 mnemomic seeds by default in `address_gen`.
- Add `-x` option to `address_gen`, to generate a random base64-encoded 128-bit seed instead of a BIP32 mnemomic seed.
- Add `-v` option to `address_gen` to print all address information (pubkey, seckey, address, seed) to stdout as JSON.
- All API and CLI methods with "coin"-related arguments must be a string and can use decimal notation to specify coin amounts.
- CLI's `walletHistory` command prints amounts as fixed-point decimal strings. Previously, it printed amounts as integers representing whole skycoin amounts, and did not support droplets / fractional skycoins.
- A user is prevented from broadcasting a new transaction with unspent outputs that they have already sent as an unconfirmed transaction.

### Deprecated

- `/api/getEffectiveOutputs` is deprecated in favor of `/coinSupply`.

### Removed

- Old wallet
- `/api/create-address` endpoint (use the `address_gen` tool)

### Fixed

- Wallet folder path loading.
- #371 Fix `/wallet/spend`, will return only when pending transaction is confirmed.
- #443 Fix predicted balance in `/wallet/spend` API call.
- #444 Fix bug in `/blockchain/progress` API call.
- Removed globals in `gui` package that caused race condition with wallet API calls.
- #494 Clean invalid unconfirmed transactions during startup.
- Various race conditions around the bolt.DB blockchain DB
- Missing `strand()` call in `daemon.Visor.AnnounceTxns`.

### Security

## [0.19.1] - 2017-08-26

### Fixed

- #459 dist folder in repo out of date, wallet gui does not load

## [0.19.0] - 2017-07-11

### Added

- Add synchronize indicator when downloading blocks.
- #352 Store unspent pool in db for quick recovery when node restart
- Speed up the time the node start the browser
- Cache unspent pool in memory to speed up query action
- #411 Add button to hide seed
- #380 Move anything with heavy imports into util sub package

### Fixed

- #421 Sort wallet transaction history by time
- #398 Remove seeds from DOM
- #390 Make `go test ./src/...` work
- #383 Error during installation from skycoin source code
- #375 Node can't recovery from zero connections
- #376 Explorer api `/explorer/address` does not return spend transactions
- #373 Master node will be closed if there're no transactions need to execute
- #360 Node will crash when do ctrl+c while downloading blocks
- #350 Wallet name always 'undefined' after loading wallet from seed

[Unreleased]: https://github.com/skycoin/skycoin/compare/master...develop
[0.24.1]: https://github.com/skycoin/skycoin/compare/v0.24.0...v0.24.1
[0.24.0]: https://github.com/skycoin/skycoin/compare/v0.23.0...v0.24.0
[0.23.0]: https://github.com/skycoin/skycoin/compare/v0.22.0...v0.23.0
[0.22.0]: https://github.com/skycoin/skycoin/compare/v0.21.1...v0.22.0
[0.21.1]: https://github.com/skycoin/skycoin/compare/v0.21.0...v0.21.1
[0.21.0]: https://github.com/skycoin/skycoin/compare/v0.20.4...v0.21.0
[0.20.4]: https://github.com/skycoin/skycoin/compare/v0.20.3...v0.20.4
[0.20.3]: https://github.com/skycoin/skycoin/compare/v0.20.2...v0.20.3
[0.20.2]: https://github.com/skycoin/skycoin/compare/v0.20.1...v0.20.2
[0.20.1]: https://github.com/skycoin/skycoin/compare/v0.20.0...v0.20.1
[0.20.0]: https://github.com/skycoin/skycoin/compare/v0.19.1...v0.20.0
[0.19.1]: https://github.com/skycoin/skycoin/compare/v0.19.0...v0.19.1
[0.19.0]: https://github.com/skycoin/skycoin/commit/dd924e1f2de8fab945e05b3245dbeabf267f2910<|MERGE_RESOLUTION|>--- conflicted
+++ resolved
@@ -46,11 +46,8 @@
 - Coinhour burn factor can be configured at runtime with `COINHOUR_BURN_FACTOR` envvar
 - Daemon configured builds will be available on the [releases](https://github.com/skycoin/skycoin/releases) page. The builds available for previous versions are configured for desktop client use.
 - `skycoin-cli` builds will be available on the [releases](https://github.com/skycoin/skycoin/releases) page.
-<<<<<<< HEAD
 - Add `/api/v2/notes` to get all saved notes
 - Add `/api/v2/note` to get a note by TxID, Add/Edit a note & Remove a note by TxID
-=======
->>>>>>> 839732f8
 
 ### Fixed
 
