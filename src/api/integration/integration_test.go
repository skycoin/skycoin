--- conflicted
+++ resolved
@@ -2844,14 +2844,8 @@
 	bp, err := c.WalletBalance(w.Meta.Filename)
 	require.NoError(t, err)
 
-<<<<<<< HEAD
-	var expect wallet.BalancePair
+	var expect api.BalanceResponse
 	checkGoldenFile(t, "wallet-balance.golden", TestData{*bp, &expect})
-=======
-	var expect api.BalanceResponse
-	loadGoldenFile(t, "wallet-balance.golden", TestData{bp, &expect})
-	require.Equal(t, expect, *bp)
->>>>>>> 6a42ac37
 }
 
 func TestLiveWalletBalance(t *testing.T) {
