--- conflicted
+++ resolved
@@ -561,7 +561,151 @@
 	}
 }
 
-<<<<<<< HEAD
+func TestWalletBalanceHandler(t *testing.T) {
+	type httpBody struct {
+		WalletID string
+		Dst      string
+		Coins    string
+	}
+	tt := []struct {
+		name                          string
+		method                        string
+		url                           string
+		body                          *httpBody
+		status                        int
+		err                           string
+		walletId                      string
+		gatewayGetWalletBalanceResult wallet.BalancePair
+		gatewayBalanceErr             error
+		result                        *wallet.BalancePair
+	}{
+		{
+			"405",
+			"PUT",
+			"/wallet/balance",
+			nil,
+			http.StatusMethodNotAllowed,
+			"405 Method Not Allowed",
+			"0",
+			wallet.BalancePair{},
+			nil,
+			nil,
+		},
+		{
+			"400 - no walletId",
+			"GET",
+			"/wallet/balance",
+			nil,
+			http.StatusBadRequest,
+			"400 Bad Request - missing wallet id",
+			"0",
+			wallet.BalancePair{},
+			nil,
+			nil,
+		},
+		{
+			"404 - gw `wallet doesn't exist` error",
+			"GET",
+			"/wallet/balance",
+			&httpBody{
+				WalletID: "notFoundId",
+			},
+			http.StatusNotFound,
+			"404 Not Found",
+			"notFoundId",
+			wallet.BalancePair{
+				Confirmed: wallet.Balance{Coins: 0, Hours: 0},
+				Predicted: wallet.Balance{Coins: 0, Hours: 0},
+			},
+			wallet.ErrWalletNotExist,
+			&wallet.BalancePair{
+				Confirmed: wallet.Balance{Coins: 0, Hours: 0},
+				Predicted: wallet.Balance{Coins: 0, Hours: 0},
+			},
+		},
+		{
+			"500 - gw other error",
+			"GET",
+			"/wallet/balance",
+			&httpBody{
+				WalletID: "someId",
+			},
+			http.StatusInternalServerError,
+			"500 Internal Server Error - gatewayBalanceError",
+			"someId",
+			wallet.BalancePair{
+				Confirmed: wallet.Balance{Coins: 0, Hours: 0},
+				Predicted: wallet.Balance{Coins: 0, Hours: 0},
+			},
+			errors.New("gatewayBalanceError"),
+			&wallet.BalancePair{
+				Confirmed: wallet.Balance{Coins: 0, Hours: 0},
+				Predicted: wallet.Balance{Coins: 0, Hours: 0},
+			},
+		},
+		{
+			"200 - OK",
+			"GET",
+			"/wallet/balance",
+			&httpBody{
+				WalletID: "foo",
+			},
+			http.StatusOK,
+			"",
+			"foo",
+			wallet.BalancePair{},
+			nil,
+			&wallet.BalancePair{},
+		},
+	}
+
+	for _, tc := range tt {
+		t.Run(tc.name, func(t *testing.T) {
+			gateway := &FakeGateway{
+				walletID: tc.walletId,
+				t:        t,
+			}
+			gateway.On("GetWalletBalance", tc.walletId).Return(tc.gatewayGetWalletBalanceResult, tc.gatewayBalanceErr)
+
+			v := url.Values{}
+			var url = tc.url
+			if tc.body != nil {
+				if tc.body.WalletID != "" {
+					v.Add("id", tc.body.WalletID)
+				}
+			}
+			if len(v) > 0 {
+				url += "?" + v.Encode()
+			}
+			req, err := http.NewRequest(tc.method, url, bytes.NewBufferString(v.Encode()))
+			require.NoError(t, err)
+			req.Header.Add("Content-Type", "application/x-www-form-urlencoded")
+
+			rr := httptest.NewRecorder()
+			handler := http.HandlerFunc(walletBalanceHandler(gateway))
+
+			handler.ServeHTTP(rr, req)
+
+			status := rr.Code
+			require.Equal(t, tc.status, status, "case: %s, handler returned wrong status code: got `%v` want `%v`", tc.name, status, tc.status)
+			if status != tc.status {
+				t.Errorf("case: %s, handler returned wrong status code: got `%v` want `%v`",
+					tc.name, status, tc.status)
+			}
+			if status != http.StatusOK {
+				require.Equal(t, tc.err, strings.TrimSpace(rr.Body.String()), "case: %s, handler returned wrong error message: got `%v`| %s, want `%v`",
+					tc.name, strings.TrimSpace(rr.Body.String()), status, tc.err)
+			} else {
+				var msg wallet.BalancePair
+				err = json.Unmarshal(rr.Body.Bytes(), &msg)
+				require.NoError(t, err)
+				require.Equal(t, tc.result, &msg, tc.name)
+			}
+		})
+	}
+}
+
+
 func TestUpdateWalletLabelHandler(t *testing.T) {
 	type httpBody struct {
 		WalletID string
@@ -655,114 +799,17 @@
 			&httpBody{
 				WalletID: "foo",
 				Label:    "label",
-=======
-func TestWalletBalanceHandler(t *testing.T) {
-	type httpBody struct {
-		WalletID string
-		Dst      string
-		Coins    string
-	}
-	tt := []struct {
-		name                          string
-		method                        string
-		url                           string
-		body                          *httpBody
-		status                        int
-		err                           string
-		walletId                      string
-		gatewayGetWalletBalanceResult wallet.BalancePair
-		gatewayBalanceErr             error
-		result                        *wallet.BalancePair
-	}{
-		{
-			"405",
-			"PUT",
-			"/wallet/balance",
-			nil,
-			http.StatusMethodNotAllowed,
-			"405 Method Not Allowed",
-			"0",
-			wallet.BalancePair{},
-			nil,
-			nil,
-		},
-		{
-			"400 - no walletId",
-			"GET",
-			"/wallet/balance",
-			nil,
-			http.StatusBadRequest,
-			"400 Bad Request - missing wallet id",
-			"0",
-			wallet.BalancePair{},
-			nil,
-			nil,
-		},
-		{
-			"404 - gw `wallet doesn't exist` error",
-			"GET",
-			"/wallet/balance",
-			&httpBody{
-				WalletID: "notFoundId",
-			},
-			http.StatusNotFound,
-			"404 Not Found",
-			"notFoundId",
-			wallet.BalancePair{
-				Confirmed: wallet.Balance{Coins: 0, Hours: 0},
-				Predicted: wallet.Balance{Coins: 0, Hours: 0},
-			},
-			wallet.ErrWalletNotExist,
-			&wallet.BalancePair{
-				Confirmed: wallet.Balance{Coins: 0, Hours: 0},
-				Predicted: wallet.Balance{Coins: 0, Hours: 0},
-			},
-		},
-		{
-			"500 - gw other error",
-			"GET",
-			"/wallet/balance",
-			&httpBody{
-				WalletID: "someId",
-			},
-			http.StatusInternalServerError,
-			"500 Internal Server Error - gatewayBalanceError",
-			"someId",
-			wallet.BalancePair{
-				Confirmed: wallet.Balance{Coins: 0, Hours: 0},
-				Predicted: wallet.Balance{Coins: 0, Hours: 0},
-			},
-			errors.New("gatewayBalanceError"),
-			&wallet.BalancePair{
-				Confirmed: wallet.Balance{Coins: 0, Hours: 0},
-				Predicted: wallet.Balance{Coins: 0, Hours: 0},
-			},
-		},
-		{
-			"200 - OK",
-			"GET",
-			"/wallet/balance",
-			&httpBody{
-				WalletID: "foo",
->>>>>>> 05b0f2ba
 			},
 			http.StatusOK,
 			"",
 			"foo",
-<<<<<<< HEAD
 			"label",
 			nil,
 			"\"success\"",
-=======
-			wallet.BalancePair{},
-			nil,
-			&wallet.BalancePair{},
->>>>>>> 05b0f2ba
 		},
 	}
 
 	for _, tc := range tt {
-<<<<<<< HEAD
 		gateway := &FakeGateway{
 			t: t,
 		}
@@ -795,49 +842,5 @@
 		} else {
 			require.Equal(t, tc.responseBody, rr.Body.String(), tc.name)
 		}
-=======
-		t.Run(tc.name, func(t *testing.T) {
-			gateway := &FakeGateway{
-				walletID: tc.walletId,
-				t:        t,
-			}
-			gateway.On("GetWalletBalance", tc.walletId).Return(tc.gatewayGetWalletBalanceResult, tc.gatewayBalanceErr)
-
-			v := url.Values{}
-			var url = tc.url
-			if tc.body != nil {
-				if tc.body.WalletID != "" {
-					v.Add("id", tc.body.WalletID)
-				}
-			}
-			if len(v) > 0 {
-				url += "?" + v.Encode()
-			}
-			req, err := http.NewRequest(tc.method, url, bytes.NewBufferString(v.Encode()))
-			require.NoError(t, err)
-			req.Header.Add("Content-Type", "application/x-www-form-urlencoded")
-
-			rr := httptest.NewRecorder()
-			handler := http.HandlerFunc(walletBalanceHandler(gateway))
-
-			handler.ServeHTTP(rr, req)
-
-			status := rr.Code
-			require.Equal(t, tc.status, status, "case: %s, handler returned wrong status code: got `%v` want `%v`", tc.name, status, tc.status)
-			if status != tc.status {
-				t.Errorf("case: %s, handler returned wrong status code: got `%v` want `%v`",
-					tc.name, status, tc.status)
-			}
-			if status != http.StatusOK {
-				require.Equal(t, tc.err, strings.TrimSpace(rr.Body.String()), "case: %s, handler returned wrong error message: got `%v`| %s, want `%v`",
-					tc.name, strings.TrimSpace(rr.Body.String()), status, tc.err)
-			} else {
-				var msg wallet.BalancePair
-				err = json.Unmarshal(rr.Body.Bytes(), &msg)
-				require.NoError(t, err)
-				require.Equal(t, tc.result, &msg, tc.name)
-			}
-		})
->>>>>>> 05b0f2ba
 	}
 }