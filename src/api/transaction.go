--- conflicted
+++ resolved
@@ -612,11 +612,7 @@
 	var inputHours uint64
 	for _, i := range inputs {
 		var err error
-<<<<<<< HEAD
-		inputHours, err = mathutil.AddUint64(inputHours, i.Hours)
-=======
-		inputHours, err = coin.AddUint64(inputHours, i.CalculatedHours)
->>>>>>> 2bf1c116
+		inputHours, err = mathutil.AddUint64(inputHours, i.CalculatedHours)
 		if err != nil {
 			feeInvalid = true
 		}
