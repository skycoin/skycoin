package main

import (
	"reflect"
	"unsafe"

	cipher "github.com/skycoin/skycoin/src/cipher"
)

/*

  #include <string.h>
  #include <stdlib.h>

  #include "skytypes.h"
*/
import "C"

//export SKY_cipher_RandByte
func SKY_cipher_RandByte(_n int, _arg1 *C.GoSlice_) (____error_code uint32) {

	b := cipher.RandByte(_n)
	copyToGoSlice(reflect.ValueOf(b), _arg1)
	return
}

//export SKY_cipher_NewPubKey
func SKY_cipher_NewPubKey(_b []byte, _arg1 *C.cipher__PubKey) (____error_code uint32) {

	pubkey, err := cipher.NewPubKey(_b)
	if err == nil {
		copyToBuffer(reflect.ValueOf(pubkey[:]), unsafe.Pointer(_arg1), uint(SizeofPubKey))
	}
	____error_code = libErrorCode(err)
	return
}

//export SKY_cipher_PubKeyFromHex
func SKY_cipher_PubKeyFromHex(_s string, _arg1 *C.cipher__PubKey) (____error_code uint32) {

	pubkey, err := cipher.PubKeyFromHex(_s)
	____error_code = libErrorCode(err)
	if err == nil {
		copyToBuffer(reflect.ValueOf(pubkey[:]), unsafe.Pointer(_arg1), uint(SizeofPubKey))
	}
	return
}

//export SKY_cipher_PubKeyFromSecKey
func SKY_cipher_PubKeyFromSecKey(_seckey *C.cipher__SecKey, _arg1 *C.cipher__PubKey) (____error_code uint32) {
	seckey := (*cipher.SecKey)(unsafe.Pointer(_seckey))

	pubkey, err := cipher.PubKeyFromSecKey(*seckey)
	____error_code = libErrorCode(err)

	if err == nil {
		copyToBuffer(reflect.ValueOf(pubkey[:]), unsafe.Pointer(_arg1), uint(SizeofPubKey))
	}

	return
}

//export SKY_cipher_PubKeyFromSig
func SKY_cipher_PubKeyFromSig(_sig *C.cipher__Sig, _hash *C.cipher__SHA256, _arg2 *C.cipher__PubKey) (____error_code uint32) {

	sig := (*cipher.Sig)(unsafe.Pointer(_sig))
	hash := (*cipher.SHA256)(unsafe.Pointer(_hash))

	pubkey, err := cipher.PubKeyFromSig(*sig, *hash)

	errcode := libErrorCode(err)
	if err == nil {
		copyToBuffer(reflect.ValueOf(pubkey[:]), unsafe.Pointer(_arg2), uint(SizeofPubKey))

	}
	____error_code = errcode
	return
}

//export SKY_cipher_PubKey_Verify
func SKY_cipher_PubKey_Verify(_pk *C.cipher__PubKey) (____error_code uint32) {

	pk := (*cipher.PubKey)(unsafe.Pointer(_pk))

	err := pk.Verify()
	errcode := libErrorCode(err)
	____error_code = errcode
	return
}

//export SKY_cipher_PubKey_Hex
func SKY_cipher_PubKey_Hex(_pk *C.cipher__PubKey, _arg1 *C.GoString_) (____error_code uint32) {
<<<<<<< HEAD
	____error_code = SKY_OK
	defer func() {
		____error_code = catchApiPanic(____error_code, recover())
	}()
	checkAPIReady()
=======
>>>>>>> 2e64746f
	pk := (*cipher.PubKey)(unsafe.Pointer(_pk))
	s := pk.Hex()
	copyString(s, _arg1)
	return SKY_OK
}

//export SKY_cipher_PubKeyRipemd160
func SKY_cipher_PubKeyRipemd160(_pk *C.cipher__PubKey, _arg0 *C.cipher__Ripemd160) (____error_code uint32) {

	pk := (*cipher.PubKey)(unsafe.Pointer(_pk))
	h := cipher.PubKeyRipemd160(*pk)
	copyToBuffer(reflect.ValueOf(h[:]), unsafe.Pointer(_arg0), uint(SizeofRipemd160))
	return
}

//export SKY_cipher_NewSecKey
func SKY_cipher_NewSecKey(_b []byte, _arg1 *C.cipher__SecKey) (____error_code uint32) {

	sk, err := cipher.NewSecKey(_b)
	if err == nil {
		copyToBuffer(reflect.ValueOf(sk[:]), unsafe.Pointer(_arg1), uint(SizeofSecKey))
	}

	____error_code = libErrorCode(err)
	return
}

//export SKY_cipher_SecKeyFromHex
func SKY_cipher_SecKeyFromHex(_s string, _arg1 *C.cipher__SecKey) (____error_code uint32) {

	sk, err := cipher.SecKeyFromHex(_s)
	errcode := libErrorCode(err)
	if err == nil {
		copyToBuffer(reflect.ValueOf(sk[:]), unsafe.Pointer(_arg1), uint(SizeofSecKey))
	}
	____error_code = errcode
	return
}

//export SKY_cipher_SecKey_Verify
func SKY_cipher_SecKey_Verify(_sk *C.cipher__SecKey) (____error_code uint32) {

	sk := (*cipher.SecKey)(unsafe.Pointer(_sk))
	err := sk.Verify()
	____error_code = libErrorCode(err)
	return
}

//export SKY_cipher_SecKey_Hex
func SKY_cipher_SecKey_Hex(_sk *C.cipher__SecKey, _arg1 *C.GoString_) (____error_code uint32) {

	sk := (*cipher.SecKey)(unsafe.Pointer(_sk))
	s := sk.Hex()
	copyString(s, _arg1)
	return
}

//export SKY_cipher_ECDH
func SKY_cipher_ECDH(_pub *C.cipher__PubKey, _sec *C.cipher__SecKey, _arg2 *C.GoSlice_) (____error_code uint32) {

	pub := (*cipher.PubKey)(unsafe.Pointer(_pub))
	sec := (*cipher.SecKey)(unsafe.Pointer(_sec))
	b, err := cipher.ECDH(*pub, *sec)
	____error_code = libErrorCode(err)
	if err == nil {
		copyToGoSlice(reflect.ValueOf(b), _arg2)
	}
	return
}

//export SKY_cipher_NewSig
func SKY_cipher_NewSig(_b []byte, _arg1 *C.cipher__Sig) (____error_code uint32) {

	s, err := cipher.NewSig(_b)
	if err == nil {
		copyToBuffer(reflect.ValueOf(s[:]), unsafe.Pointer(_arg1), uint(SizeofSig))
	}
	____error_code = libErrorCode(err)
	return
}

//export SKY_cipher_SigFromHex
func SKY_cipher_SigFromHex(_s string, _arg1 *C.cipher__Sig) (____error_code uint32) {

	s, err := cipher.SigFromHex(_s)
	errcode := libErrorCode(err)
	if err == nil {
		copyToBuffer(reflect.ValueOf(s[:]), unsafe.Pointer(_arg1), uint(SizeofSig))
	}
	____error_code = errcode
	return
}

//export SKY_cipher_Sig_Hex
func SKY_cipher_Sig_Hex(_s *C.cipher__Sig, _arg1 *C.GoString_) (____error_code uint32) {

	s := (*cipher.Sig)(unsafe.Pointer(_s))
	copyString(s.Hex(), _arg1)
	return
}

//export SKY_cipher_SignHash
func SKY_cipher_SignHash(_hash *C.cipher__SHA256, _sec *C.cipher__SecKey, _arg2 *C.cipher__Sig) (____error_code uint32) {
<<<<<<< HEAD
	____error_code = SKY_OK
	defer func() {
		____error_code = catchApiPanic(____error_code, recover())
	}()
	checkAPIReady()
=======
>>>>>>> 2e64746f
	hash := (*cipher.SHA256)(unsafe.Pointer(_hash))
	sec := (*cipher.SecKey)(unsafe.Pointer(_sec))
	s, err := cipher.SignHash(*hash, *sec)
	____error_code = libErrorCode(err)
	if err == nil {
		copyToBuffer(reflect.ValueOf(s[:]), unsafe.Pointer(_arg2), uint(SizeofSig))
	}
	return
}

//export SKY_cipher_ChkSig
func SKY_cipher_ChkSig(_address *C.cipher__Address, _hash *C.cipher__SHA256, _sig *C.cipher__Sig) (____error_code uint32) {

	address := inplaceAddress(_address)
	hash := (*cipher.SHA256)(unsafe.Pointer(_hash))
	sig := (*cipher.Sig)(unsafe.Pointer(_sig))

	err := cipher.ChkSig(*address, *hash, *sig)
	____error_code = libErrorCode(err)
	return
}

//export SKY_cipher_VerifySignedHash
func SKY_cipher_VerifySignedHash(_sig *C.cipher__Sig, _hash *C.cipher__SHA256) (____error_code uint32) {

	hash := (*cipher.SHA256)(unsafe.Pointer(_hash))
	sig := (*cipher.Sig)(unsafe.Pointer(_sig))

	err := cipher.VerifySignedHash(*sig, *hash)
	____error_code = libErrorCode(err)
	return
}

//export SKY_cipher_VerifySignature
func SKY_cipher_VerifySignature(_pubkey *C.cipher__PubKey, _sig *C.cipher__Sig, _hash *C.cipher__SHA256) (____error_code uint32) {

	pubkey := (*cipher.PubKey)(unsafe.Pointer(_pubkey))
	sig := (*cipher.Sig)(unsafe.Pointer(_sig))
	hash := (*cipher.SHA256)(unsafe.Pointer(_hash))

	err := cipher.VerifySignature(*pubkey, *sig, *hash)
	____error_code = libErrorCode(err)
	return
}

//export SKY_cipher_GenerateKeyPair
func SKY_cipher_GenerateKeyPair(_arg0 *C.cipher__PubKey, _arg1 *C.cipher__SecKey) (____error_code uint32) {

	p, s := cipher.GenerateKeyPair()
	copyToBuffer(reflect.ValueOf(p[:]), unsafe.Pointer(_arg0), uint(SizeofPubKey))
	copyToBuffer(reflect.ValueOf(s[:]), unsafe.Pointer(_arg1), uint(SizeofSecKey))
	return
}

//export SKY_cipher_GenerateDeterministicKeyPair
func SKY_cipher_GenerateDeterministicKeyPair(_seed []byte, _arg1 *C.cipher__PubKey, _arg2 *C.cipher__SecKey) (____error_code uint32) {
<<<<<<< HEAD
	____error_code = SKY_OK
	defer func() {
		____error_code = catchApiPanic(____error_code, recover())
	}()
	checkAPIReady()
=======
>>>>>>> 2e64746f
	p, s, err := cipher.GenerateDeterministicKeyPair(_seed)
	if err == nil {
		copyToBuffer(reflect.ValueOf(p[:]), unsafe.Pointer(_arg1), uint(SizeofPubKey))
		copyToBuffer(reflect.ValueOf(s[:]), unsafe.Pointer(_arg2), uint(SizeofSecKey))
	}

	____error_code = libErrorCode(err)
	return
}

//export SKY_cipher_DeterministicKeyPairIterator
func SKY_cipher_DeterministicKeyPairIterator(_seed []byte, _arg1 *C.GoSlice_, _arg2 *C.cipher__PubKey, _arg3 *C.cipher__SecKey) (____error_code uint32) {

	h, p, s, err := cipher.DeterministicKeyPairIterator(_seed)
	____error_code = libErrorCode(err)

	if err == nil {
		copyToGoSlice(reflect.ValueOf(h), _arg1)
		copyToBuffer(reflect.ValueOf(p[:]), unsafe.Pointer(_arg2), uint(SizeofPubKey))
		copyToBuffer(reflect.ValueOf(s[:]), unsafe.Pointer(_arg3), uint(SizeofSecKey))
	}

	return
}

//export SKY_cipher_GenerateDeterministicKeyPairs
func SKY_cipher_GenerateDeterministicKeyPairs(_seed []byte, _n int, _arg2 *C.GoSlice_) (____error_code uint32) {

	sks, err := cipher.GenerateDeterministicKeyPairs(_seed, _n)
	____error_code = libErrorCode(err)
	if err == nil {
		copyToGoSlice(reflect.ValueOf(sks), _arg2)
	}

	return
}

//export SKY_cipher_GenerateDeterministicKeyPairsSeed
func SKY_cipher_GenerateDeterministicKeyPairsSeed(_seed []byte, _n int, _arg2 *C.GoSlice_, _arg3 *C.GoSlice_) (____error_code uint32) {

	h, sks, err := cipher.GenerateDeterministicKeyPairsSeed(_seed, _n)
	if err == nil {
		copyToGoSlice(reflect.ValueOf(h), _arg2)
		copyToGoSlice(reflect.ValueOf(sks), _arg3)
	}

	return
}

//export SKY_cipher_CheckSecKey
func SKY_cipher_CheckSecKey(_seckey *C.cipher__SecKey) (____error_code uint32) {

	seckey := (*cipher.SecKey)(unsafe.Pointer(_seckey))

	err := cipher.CheckSecKey(*seckey)
	____error_code = libErrorCode(err)
	return
}

//export SKY_cipher_CheckSecKeyHash
func SKY_cipher_CheckSecKeyHash(_seckey *C.cipher__SecKey, _hash *C.cipher__SHA256) (____error_code uint32) {

	seckey := (*cipher.SecKey)(unsafe.Pointer(_seckey))
	hash := (*cipher.SHA256)(unsafe.Pointer(_hash))

	err := cipher.CheckSecKeyHash(*seckey, *hash)
	____error_code = libErrorCode(err)
	return
}<|MERGE_RESOLUTION|>--- conflicted
+++ resolved
@@ -90,14 +90,6 @@
 
 //export SKY_cipher_PubKey_Hex
 func SKY_cipher_PubKey_Hex(_pk *C.cipher__PubKey, _arg1 *C.GoString_) (____error_code uint32) {
-<<<<<<< HEAD
-	____error_code = SKY_OK
-	defer func() {
-		____error_code = catchApiPanic(____error_code, recover())
-	}()
-	checkAPIReady()
-=======
->>>>>>> 2e64746f
 	pk := (*cipher.PubKey)(unsafe.Pointer(_pk))
 	s := pk.Hex()
 	copyString(s, _arg1)
@@ -201,14 +193,6 @@
 
 //export SKY_cipher_SignHash
 func SKY_cipher_SignHash(_hash *C.cipher__SHA256, _sec *C.cipher__SecKey, _arg2 *C.cipher__Sig) (____error_code uint32) {
-<<<<<<< HEAD
-	____error_code = SKY_OK
-	defer func() {
-		____error_code = catchApiPanic(____error_code, recover())
-	}()
-	checkAPIReady()
-=======
->>>>>>> 2e64746f
 	hash := (*cipher.SHA256)(unsafe.Pointer(_hash))
 	sec := (*cipher.SecKey)(unsafe.Pointer(_sec))
 	s, err := cipher.SignHash(*hash, *sec)
@@ -265,14 +249,6 @@
 
 //export SKY_cipher_GenerateDeterministicKeyPair
 func SKY_cipher_GenerateDeterministicKeyPair(_seed []byte, _arg1 *C.cipher__PubKey, _arg2 *C.cipher__SecKey) (____error_code uint32) {
-<<<<<<< HEAD
-	____error_code = SKY_OK
-	defer func() {
-		____error_code = catchApiPanic(____error_code, recover())
-	}()
-	checkAPIReady()
-=======
->>>>>>> 2e64746f
 	p, s, err := cipher.GenerateDeterministicKeyPair(_seed)
 	if err == nil {
 		copyToBuffer(reflect.ValueOf(p[:]), unsafe.Pointer(_arg1), uint(SizeofPubKey))
