package coin

import (
	"bytes"
	"errors"
	"fmt"
	"log"
	"math"
	"sort"

	"github.com/skycoin/skycoin/src/cipher"
	"github.com/skycoin/skycoin/src/util/mathutil"
)

var (
	// DebugLevel1 checks for extremely unlikely conditions (10e-40)
	DebugLevel1 = true
	// DebugLevel2 enable checks for impossible conditions
	DebugLevel2 = true
)

//go:generate skyencoder -struct Transaction -unexported
//go:generate skyencoder -struct transactionInputs
//go:generate skyencoder -struct transactionOutputs

type transactionInputs struct {
	In []cipher.SHA256 `enc:",maxlen=65535"`
}

type transactionOutputs struct {
	Out []TransactionOutput `enc:",maxlen=65535"`
}

/*
Transaction with N inputs, M ouputs is
- 32 bytes constant
- 32+65 bytes per input
- 21+8+8 bytes per output

Skycoin Transactions are
- 97 bytes per input +  37 bytes per output + 37 bytes
Bitcoin Transactions are
- 180 bytes per input + 34 bytes per output + 10 bytes

Sigs is the array of signatures
- the Nth signature is the authorization to spend the Nth output consumed in transaction
- the hash signed is SHA256sum of transaction inner hash and the hash of output being spent

The inner hash is SHA256 hash of the serialization of Input and Output array
The outer hash is the hash of the whole transaction serialization
*/

// Transaction transaction struct
// swagger:model transaction
type Transaction struct {
<<<<<<< HEAD
	Length    uint32        //length prefix
	Type      uint8         //transaction type
	// in: body
	InnerHash cipher.SHA256 //inner hash SHA256 of In[],Out[]
	// in: body
	Sigs []cipher.Sig    //list of signatures, 64+1 bytes each
	// in: body
	In   []cipher.SHA256 //ouputs being spent
	// in: body
	Out []TransactionOutput //ouputs being created
=======
	Length    uint32        // length prefix
	Type      uint8         // transaction type
	InnerHash cipher.SHA256 // inner hash SHA256 of In[],Out[]

	Sigs []cipher.Sig        `enc:",maxlen=65535"` // list of signatures, 64+1 bytes each
	In   []cipher.SHA256     `enc:",maxlen=65535"` // ouputs being spent
	Out  []TransactionOutput `enc:",maxlen=65535"` // ouputs being created
>>>>>>> 21f4760a
}

// TransactionOutput hash output/name is function of Hash
// swagger:model transactionOutput
type TransactionOutput struct {
<<<<<<< HEAD
	// swagger:allOf
	Address cipher.Address //address to send to
	Coins   uint64         //amount to be sent in coins
	Hours   uint64         //amount to be sent in coin hours
=======
	Address cipher.Address // address to send to
	Coins   uint64         // amount to be sent in coins
	Hours   uint64         // amount to be sent in coin hours
>>>>>>> 21f4760a
}

// Verify attempts to determine if the transaction is well formed.
// Verify cannot check transaction signatures, it needs the address from unspents
// Verify cannot check if outputs being spent exist
// Verify cannot check if the transaction would create or destroy coins
// or if the inputs have the required coin base
func (txn *Transaction) Verify() error {
	return txn.verify(true)
}

// VerifyUnsigned attempts to determine if the transaction is well formed,
// but requires the transaction to have at least one null signature.
// Verify cannot check transaction signatures, it needs the address from unspents
// Verify cannot check if outputs being spent exist
// Verify cannot check if the transaction would create or destroy coins
// or if the inputs have the required coin base
func (txn *Transaction) VerifyUnsigned() error {
	return txn.verify(false)
}

func (txn *Transaction) verify(signed bool) error {
	if len(txn.In) == 0 {
		return errors.New("No inputs")
	}
	if len(txn.Out) == 0 {
		return errors.New("No outputs")
	}

	// Check signature index fields
	if len(txn.Sigs) != len(txn.In) {
		return errors.New("Invalid number of signatures")
	}
	if len(txn.Sigs) > math.MaxUint16 {
		return errors.New("Too many signatures and inputs")
	}

	if len(txn.Out) > math.MaxUint16 {
		return errors.New("Too many ouptuts")
	}

	// Check duplicate inputs
	uxOuts := make(map[cipher.SHA256]struct{}, len(txn.In))
	for i := range txn.In {
		uxOuts[txn.In[i]] = struct{}{}
	}
	if len(uxOuts) != len(txn.In) {
		return errors.New("Duplicate spend")
	}

	if txn.Type != 0 {
		return errors.New("transaction type invalid")
	}

	// Prevent zero coin outputs
	// Artificial restriction to prevent spam
	for _, txo := range txn.Out {
		if txo.Coins == 0 {
			return errors.New("Zero coin output")
		}
	}

	// Check output coin integer overflow
	coins := uint64(0)
	for _, to := range txn.Out {
		var err error
		coins, err = mathutil.AddUint64(coins, to.Coins)
		if err != nil {
			return errors.New("Output coins overflow")
		}
	}

	// Check that Size and Hash can be computed
	txnSize, txnHash, err := txn.SizeHash()
	if err != nil {
		return err
	}

	// Check txn Size set correctly
	if txn.Length != txnSize {
		return errors.New("Incorrect transaction length")
	}

	// Check for duplicate potential outputs
	outputs := make(map[cipher.SHA256]struct{}, len(txn.Out))
	uxb := UxBody{
		SrcTransaction: txnHash,
	}
	for _, to := range txn.Out {
		uxb.Coins = to.Coins
		uxb.Hours = to.Hours
		uxb.Address = to.Address
		outputs[uxb.Hash()] = struct{}{}
	}
	if len(outputs) != len(txn.Out) {
		return errors.New("Duplicate output in transaction")
	}

	// Check inner hash
	innerHash, err := txn.hashInner()
	if err != nil {
		return fmt.Errorf("HashInner failed: %v", err)
	}

	if innerHash != txn.InnerHash {
		return errors.New("InnerHash does not match computed hash")
	}

	// Validate signatures
	for i, sig := range txn.Sigs {
		if sig.Null() {
			// Check that signed transactions do not have any null signatures
			if signed {
				return errors.New("Unsigned input in transaction")
			}
			// Ignore null signatures if the transaction is unsigned
			continue
		}

		hash := cipher.AddSHA256(txn.InnerHash, txn.In[i])
		if err := cipher.VerifySignatureRecoverPubKey(sig, hash); err != nil {
			return err
		}
	}

	// Check that unsigned transactions have at least one non-null signature
	if !signed {
		if !txn.hasNullSignature() {
			return errors.New("Unsigned transaction must contain a null signature")
		}
	}

	return nil
}

func (txn Transaction) verifyInputSignaturesPrelude(uxIn UxArray) error {
	if len(txn.In) != len(uxIn) {
		return errors.New("txn.In != uxIn")
	}
	if len(txn.In) != len(txn.Sigs) {
		return errors.New("txn.In != txn.Sigs")
	}
	if txn.InnerHash != txn.HashInner() {
		return errors.New("Invalid Tx Inner Hash")
	}
	for i := range txn.In {
		if txn.In[i] != uxIn[i].Hash() {
			return errors.New("Ux hash mismatch")
		}
	}
	return nil
}

// VerifyInputSignatures verifies the inputs and signatures
func (txn Transaction) VerifyInputSignatures(uxIn UxArray) error {
	if err := txn.verifyInputSignaturesPrelude(uxIn); err != nil {
		if DebugLevel2 {
			log.Panic(err)
		}
		return err
	}

	// Check signatures against unspent address
	for i := range txn.In {
		if txn.Sigs[i].Null() {
			return errors.New("Unsigned input in transaction")
		}

		hash := cipher.AddSHA256(txn.InnerHash, txn.In[i]) // use inner hash, not outer hash
		err := cipher.VerifyAddressSignedHash(uxIn[i].Body.Address, txn.Sigs[i], hash)
		if err != nil {
			return errors.New("Signature not valid for output being spent")
		}
	}

	return nil
}

// VerifyPartialInputSignatures verifies the inputs and signatures for signatures that are not null
func (txn Transaction) VerifyPartialInputSignatures(uxIn UxArray) error {
	if err := txn.verifyInputSignaturesPrelude(uxIn); err != nil {
		if DebugLevel2 {
			log.Panic(err)
		}
		return err
	}

	// Check signatures against unspent address for signatures that are not null
	for i := range txn.In {
		if txn.Sigs[i].Null() {
			continue
		}
		hash := cipher.AddSHA256(txn.InnerHash, txn.In[i]) // use inner hash, not outer hash
		err := cipher.VerifyAddressSignedHash(uxIn[i].Body.Address, txn.Sigs[i], hash)
		if err != nil {
			return errors.New("Signature not valid for output being spent")
		}
	}

	return nil
}

// PushInput adds a unspent output hash to the inputs of a Transaction.
func (txn *Transaction) PushInput(uxOut cipher.SHA256) error {
	if len(txn.In) >= math.MaxUint16 {
		return errors.New("Max transaction inputs reached")
	}
	txn.In = append(txn.In, uxOut)
	return nil
}

// UxID compute transaction output id
func (txOut TransactionOutput) UxID(txID cipher.SHA256) cipher.SHA256 {
	var x UxBody
	x.Coins = txOut.Coins
	x.Hours = txOut.Hours
	x.Address = txOut.Address
	x.SrcTransaction = txID
	return x.Hash()
}

// PushOutput Adds a TransactionOutput, sending coins & hours to an Address
func (txn *Transaction) PushOutput(dst cipher.Address, coins, hours uint64) error {
	if len(txn.Out) >= math.MaxUint16 {
		return errors.New("Max transaction outputs reached")
	}
	txn.Out = append(txn.Out, TransactionOutput{
		Address: dst,
		Coins:   coins,
		Hours:   hours,
	})
	return nil
}

// SignInput signs a specific input in the transaction.
// InnerHash should already be set to a valid value.
// Returns an error if the input is already signed
func (txn *Transaction) SignInput(key cipher.SecKey, index int) error {
	if index < 0 || index >= len(txn.In) {
		return errors.New("Signature index out of range")
	}

	if len(txn.Sigs) == 0 {
		txn.Sigs = make([]cipher.Sig, len(txn.In))
	}

	if !txn.Sigs[index].Null() {
		return errors.New("Input already signed")
	}

	h := cipher.AddSHA256(txn.InnerHash, txn.In[index])
	txn.Sigs[index] = cipher.MustSignHash(h, key)

	return nil
}

// SignInputs signs all inputs in the transaction
func (txn *Transaction) SignInputs(keys []cipher.SecKey) {
	if len(keys) != len(txn.In) {
		log.Panic("Invalid number of keys")
	}
	if len(keys) > math.MaxUint16 {
		log.Panic("Too many keys")
	}
	if len(keys) == 0 {
		log.Panic("No keys")
	}
	if len(txn.Sigs) > 0 && txn.hasNonNullSignature() {
		log.Panic("Transaction has been signed")
	}

	txn.InnerHash = txn.HashInner() // update hash

	sigs := make([]cipher.Sig, len(txn.In))
	for i, k := range keys {
		h := cipher.AddSHA256(txn.InnerHash, txn.In[i]) // hash to sign
		sigs[i] = cipher.MustSignHash(h, k)
	}
	txn.Sigs = sigs
}

// Size returns the encoded byte size of the transaction
func (txn *Transaction) Size() (uint32, error) {
	buf, err := txn.Serialize()
	if err != nil {
		return 0, err
	}
	return mathutil.IntToUint32(len(buf))
}

// IsFullyUnsigned returns true if the transaction is not signed for any input.
// Unsigned transactions have a full signature array, but the signatures are null.
// Returns true if the signatures array is empty.
func (txn *Transaction) IsFullyUnsigned() bool {
	for _, s := range txn.Sigs {
		if !s.Null() {
			return false
		}
	}

	return true
}

// IsFullySigned returns true if the transaction is fully signed.
// Returns true if the signatures array is empty.
func (txn *Transaction) IsFullySigned() bool {
	if len(txn.Sigs) == 0 {
		return false
	}

	for _, s := range txn.Sigs {
		if s.Null() {
			return false
		}
	}

	return true
}

// hasNonNullSignature returns true if the transaction has at least one non-null signature
func (txn *Transaction) hasNonNullSignature() bool {
	for _, s := range txn.Sigs {
		if !s.Null() {
			return true
		}
	}

	return false
}

// hasNullSignature returns true if the transaction has at least one null signature
func (txn *Transaction) hasNullSignature() bool {
	for _, s := range txn.Sigs {
		if s.Null() {
			return true
		}
	}

	return false
}

// Hash an entire Transaction struct, including the TransactionHeader
func (txn *Transaction) Hash() cipher.SHA256 {
	b, err := txn.Serialize()
	if err != nil {
		log.Panicf("Hash: txn.Serialize failed: %v", err)
	}
	return cipher.SumSHA256(b)
}

// SizeHash returns the encoded size and the hash of it (avoids duplicate encoding)
func (txn *Transaction) SizeHash() (uint32, cipher.SHA256, error) {
	b, err := txn.Serialize()
	if err != nil {
		return 0, cipher.SHA256{}, err
	}
	s, err := mathutil.IntToUint32(len(b))
	if err != nil {
		return 0, cipher.SHA256{}, err
	}
	return s, cipher.SumSHA256(b), nil
}

// UpdateHeader saves the txn body hash to TransactionHeader.Hash
func (txn *Transaction) UpdateHeader() error {
	s, err := txn.Size()
	if err != nil {
		return err
	}
	txn.Length = s
	txn.Type = byte(0x00)
	txn.InnerHash = txn.HashInner()
	return nil
}

// HashInner hashes only the Transaction Inputs & Outputs
// This is what is signed
// Client hashes the inner hash with hash of output being spent and signs it with private key
func (txn *Transaction) HashInner() cipher.SHA256 {
	h, err := txn.hashInner()
	if err != nil {
		log.Panicf("hashInner failed: %v", err)
	}
	return h
}

func (txn *Transaction) hashInner() (cipher.SHA256, error) {
	txnInputs := &transactionInputs{
		In: txn.In,
	}
	txnOutputs := &transactionOutputs{
		Out: txn.Out,
	}
	n1 := encodeSizeTransactionInputs(txnInputs)
	n2 := encodeSizeTransactionOutputs(txnOutputs)
	buf := make([]byte, n1+n2)

	if err := encodeTransactionInputsToBuffer(buf[:n1], txnInputs); err != nil {
		return cipher.SHA256{}, fmt.Errorf("encodeTransactionInputsToBuffer failed: %v", err)
	}

	if err := encodeTransactionOutputsToBuffer(buf[n1:], txnOutputs); err != nil {
		return cipher.SHA256{}, fmt.Errorf("encodeTransactionOutputsToBuffer failed: %v", err)
	}

	return cipher.SumSHA256(buf), nil
}

// Serialize serialize the transaction
func (txn *Transaction) Serialize() ([]byte, error) {
	return encodeTransaction(txn)
}

// MustDeserializeTransaction deserialize transaction, panics on error
func MustDeserializeTransaction(b []byte) Transaction {
	t, err := DeserializeTransaction(b)
	if err != nil {
		log.Panicf("Failed to deserialize transaction: %v", err)
	}
	return t
}

// DeserializeTransaction deserialize transaction
func DeserializeTransaction(b []byte) (Transaction, error) {
	t := Transaction{}
	if err := decodeTransactionExact(b, &t); err != nil {
		return Transaction{}, fmt.Errorf("Invalid transaction: %v", err)
	}
	return t, nil
}

// OutputHours returns the coin hours sent as outputs. This does not include the fee.
func (txn *Transaction) OutputHours() (uint64, error) {
	hours := uint64(0)
	for i := range txn.Out {
		var err error
		hours, err = mathutil.AddUint64(hours, txn.Out[i].Hours)
		if err != nil {
			return 0, errors.New("Transaction output hours overflow")
		}
	}
	return hours, nil
}

// Transactions transaction slice
type Transactions []Transaction

// Fees calculates all the fees in Transactions
func (txns Transactions) Fees(calc FeeCalculator) (uint64, error) {
	total := uint64(0)
	for i := range txns {
		fee, err := calc(&txns[i])
		if err != nil {
			return 0, err
		}

		total, err = mathutil.AddUint64(total, fee)
		if err != nil {
			return 0, errors.New("Transactions fee totals overflow")
		}
	}
	return total, nil
}

// Hashes caculate transactions hashes
func (txns Transactions) Hashes() []cipher.SHA256 {
	hashes := make([]cipher.SHA256, len(txns))
	for i := range txns {
		hashes[i] = txns[i].Hash()
	}
	return hashes
}

// Size returns the sum of contained Transactions' sizes.  It is not the size if
// serialized, since that would have a length prefix.
func (txns Transactions) Size() (uint32, error) {
	var size uint32
	for i := range txns {
		s, err := txns[i].Size()
		if err != nil {
			return 0, err
		}

		size, err = mathutil.AddUint32(size, s)
		if err != nil {
			return 0, err
		}
	}

	return size, nil
}

// TruncateBytesTo returns the first n transactions whose total size is less than or equal to size
func (txns Transactions) TruncateBytesTo(size uint32) (Transactions, error) {
	var total uint32
	for i := range txns {
		pending, err := txns[i].Size()
		if err != nil {
			return nil, err
		}

		pendingTotal, err := mathutil.AddUint32(total, pending)
		if err != nil {
			return txns[:i], nil
		}

		if pendingTotal > size {
			return txns[:i], nil
		}

		total = pendingTotal
	}

	return txns, nil
}

// SortableTransactions allows sorting transactions by fee & hash
// swagger:model sortableTransactions
type SortableTransactions struct {
	Transactions Transactions
	Fees         []uint64
	Hashes       []cipher.SHA256
}

// FeeCalculator given a transaction, return its fee or an error if the fee cannot be calculated
type FeeCalculator func(*Transaction) (uint64, error)

// SortTransactions returns transactions sorted by fee per kB, and sorted by lowest hash if tied.
// Transactions that fail in fee computation are excluded
func SortTransactions(txns Transactions, feeCalc FeeCalculator) (Transactions, error) {
	sorted, err := NewSortableTransactions(txns, feeCalc)
	if err != nil {
		return nil, err
	}
	sorted.Sort()
	return sorted.Transactions, nil
}

// NewSortableTransactions returns an array of txns that can be sorted by fee.
// On creation, fees are calculated, and if any txns have invalid fee, there are removed from consideration
func NewSortableTransactions(txns Transactions, feeCalc FeeCalculator) (*SortableTransactions, error) {
	newTxns := make(Transactions, len(txns))
	fees := make([]uint64, len(txns))
	hashes := make([]cipher.SHA256, len(txns))
	j := 0
	for i := range txns {
		fee, err := feeCalc(&txns[i])
		if err != nil {
			continue
		}

		size, hash, err := txns[i].SizeHash()
		if err != nil {
			return nil, err
		}

		// Calculate fee priority based on fee per kb
		feeKB, err := mathutil.MultUint64(fee, 1024)

		// If the fee * 1024 would exceed math.MaxUint64, set it to math.MaxUint64 so that
		// this transaction can still be processed
		if err != nil {
			feeKB = math.MaxUint64
		}

		newTxns[j] = txns[i]
		hashes[j] = hash
		fees[j] = feeKB / uint64(size)
		j++
	}

	return &SortableTransactions{
		Transactions: newTxns[:j],
		Fees:         fees[:j],
		Hashes:       hashes[:j],
	}, nil
}

// Sort sorts by tx fee, and then by hash if fee equal
func (txns SortableTransactions) Sort() {
	sort.Sort(txns)
}

// Len returns length of transactions
func (txns SortableTransactions) Len() int {
	return len(txns.Transactions)
}

// Less default sorting is fees descending, hash ascending if fees equal
func (txns SortableTransactions) Less(i, j int) bool {
	if txns.Fees[i] == txns.Fees[j] {
		// If fees match, hashes are sorted ascending
		return bytes.Compare(txns.Hashes[i][:], txns.Hashes[j][:]) < 0
	}
	// Fees are sorted descending
	return txns.Fees[i] > txns.Fees[j]
}

// Swap swaps txns
func (txns SortableTransactions) Swap(i, j int) {
	txns.Transactions[i], txns.Transactions[j] = txns.Transactions[j], txns.Transactions[i]
	txns.Fees[i], txns.Fees[j] = txns.Fees[j], txns.Fees[i]
	txns.Hashes[i], txns.Hashes[j] = txns.Hashes[j], txns.Hashes[i]
}

// VerifyTransactionCoinsSpending checks that coins are not destroyed or created by the transaction
func VerifyTransactionCoinsSpending(uxIn UxArray, uxOut UxArray) error {
	coinsIn := uint64(0)
	for i := range uxIn {
		var err error
		coinsIn, err = mathutil.AddUint64(coinsIn, uxIn[i].Body.Coins)
		if err != nil {
			return errors.New("Transaction input coins overflow")
		}
	}

	coinsOut := uint64(0)
	for i := range uxOut {
		var err error
		coinsOut, err = mathutil.AddUint64(coinsOut, uxOut[i].Body.Coins)
		if err != nil {
			return errors.New("Transaction output coins overflow")
		}
	}

	if coinsIn < coinsOut {
		return errors.New("Insufficient coins")
	}
	if coinsIn > coinsOut {
		return errors.New("Transactions may not destroy coins")
	}

	return nil
}

// VerifyTransactionHoursSpending checks that hours are not created by the transaction
func VerifyTransactionHoursSpending(headTime uint64, uxIn UxArray, uxOut UxArray) error {
	hoursIn := uint64(0)
	for i := range uxIn {
		uxHours, err := uxIn[i].CoinHours(headTime)
		if err != nil {
			// If the error was specifically an overflow when adding the
			// earned coin hours to the base coin hours, treat the uxHours as 0.
			// Block 13277 spends an input which overflows in this way,
			// so the block will not sync if an error is returned.
			if err == ErrAddEarnedCoinHoursAdditionOverflow {
				uxHours = 0
			} else {
				return err
			}
		}

		hoursIn, err = mathutil.AddUint64(hoursIn, uxHours)
		if err != nil {
			return errors.New("Transaction input hours overflow")
		}
	}

	hoursOut := uint64(0)
	for i := range uxOut {
		// NOTE: addition of hours is not checked for overflow here because
		// this would invalidate existing blocks which had overflowed hours.
		// Hours overflow checks are handled as a "soft" constraint in the network
		// until those blocks are repaired.
		hoursOut += uxOut[i].Body.Hours
	}

	if hoursIn < hoursOut {
		return errors.New("Insufficient coin hours")
	}
	return nil
}<|MERGE_RESOLUTION|>--- conflicted
+++ resolved
@@ -51,20 +51,7 @@
 */
 
 // Transaction transaction struct
-// swagger:model transaction
 type Transaction struct {
-<<<<<<< HEAD
-	Length    uint32        //length prefix
-	Type      uint8         //transaction type
-	// in: body
-	InnerHash cipher.SHA256 //inner hash SHA256 of In[],Out[]
-	// in: body
-	Sigs []cipher.Sig    //list of signatures, 64+1 bytes each
-	// in: body
-	In   []cipher.SHA256 //ouputs being spent
-	// in: body
-	Out []TransactionOutput //ouputs being created
-=======
 	Length    uint32        // length prefix
 	Type      uint8         // transaction type
 	InnerHash cipher.SHA256 // inner hash SHA256 of In[],Out[]
@@ -72,22 +59,14 @@
 	Sigs []cipher.Sig        `enc:",maxlen=65535"` // list of signatures, 64+1 bytes each
 	In   []cipher.SHA256     `enc:",maxlen=65535"` // ouputs being spent
 	Out  []TransactionOutput `enc:",maxlen=65535"` // ouputs being created
->>>>>>> 21f4760a
 }
 
 // TransactionOutput hash output/name is function of Hash
 // swagger:model transactionOutput
 type TransactionOutput struct {
-<<<<<<< HEAD
-	// swagger:allOf
-	Address cipher.Address //address to send to
-	Coins   uint64         //amount to be sent in coins
-	Hours   uint64         //amount to be sent in coin hours
-=======
 	Address cipher.Address // address to send to
 	Coins   uint64         // amount to be sent in coins
 	Hours   uint64         // amount to be sent in coin hours
->>>>>>> 21f4760a
 }
 
 // Verify attempts to determine if the transaction is well formed.
