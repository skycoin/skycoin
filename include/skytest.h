
#include <stdio.h>
#include "json.h"
#include "skytypes.h"
#include "skycriterion.h"

#ifndef LIBSKY_TESTING_H
#define LIBSKY_TESTING_H

<<<<<<< HEAD
#define MaxUint64 0xFFFFFFFFFFFFFFFF
#define MaxUint16  0xFFFF

void * registerMemCleanup(void *p);

void fprintbuff(FILE *f, void *buff, size_t n);
=======
/*----------------------------------------------------------------------
 * I/O
 *----------------------------------------------------------------------
 */

void fprintbuff(FILE *f, void *buff, size_t n);

/*----------------------------------------------------------------------
 * Memory handling
 *----------------------------------------------------------------------
 */

void * registerMemCleanup(void *p);

int registerJsonFree(void *p);

void freeRegisteredJson(void *p);

int registerHandleClose(Handle handle);

void closeRegisteredHandle(Handle handle);

void freeRegisteredMemCleanup(void *p);

int registerWalletClean(Client__Handle clientHandle,
            WalletResponse__Handle walletHandle);

void cleanRegisteredWallet(
      Client__Handle client,
      WalletResponse__Handle wallet);

int copySlice(GoSlice_* pdest, GoSlice_* psource, int elem_size);

int cutSlice(GoSlice_* slice, int start, int end, int elem_size, GoSlice_* result);

int concatSlices(GoSlice_* slice1, GoSlice_* slice2, int elem_size, GoSlice_* result);

/*----------------------------------------------------------------------
 * JSON helpers
 *----------------------------------------------------------------------
 */

json_value* loadJsonFile(const char* filename);
>>>>>>> e1bf55f8

json_value* json_get_string(json_value* value, const char* key);

int json_set_string(json_value* value, const char* new_string_value);
<<<<<<< HEAD

int registerJsonFree(void *p);

void freeRegisteredJson(void *p);

int registerHandleClose(Handle handle);

void closeRegisteredHandle(Handle handle);

void freeRegisteredMemCleanup(void *p);

int registerWalletClean(Client__Handle clientHandle,
            WalletResponse__Handle walletHandle);

void cleanRegisteredWallet(
      Client__Handle client,
      WalletResponse__Handle wallet);

json_value* loadJsonFile(const char* filename);

=======

>>>>>>> e1bf55f8
int compareJsonValues(json_value* value1, json_value* value2);

json_value* get_json_value(json_value* node, const char* path,
              json_type type);

json_value* get_json_value_not_strict(json_value* node, const char* path,
              json_type type, int allow_null);

int compareJsonValuesWithIgnoreList(json_value* value1, json_value* value2, const char* ignoreList);

int parseBoolean(const char* str, int length);
<<<<<<< HEAD

int copySlice(GoSlice_* pdest, GoSlice_* psource, int elem_size);

int cutSlice(GoSlice_* slice, int start, int end, int elem_size, GoSlice_* result);

int concatSlices(GoSlice_* slice1, GoSlice_* slice2, int elem_size, GoSlice_* result);

void setup(void);
void teardown(void);

extern void toGoString(GoString_ *s, GoString *r);
extern int copyUxArraytoSlice(coin__UxArray* pdest, GoSlice* psource);

=======

/*----------------------------------------------------------------------
 * Test infrastructure
 *----------------------------------------------------------------------
 */

void setup(void);
void teardown(void);

>>>>>>> e1bf55f8
#endif<|MERGE_RESOLUTION|>--- conflicted
+++ resolved
@@ -7,14 +7,6 @@
 #ifndef LIBSKY_TESTING_H
 #define LIBSKY_TESTING_H
 
-<<<<<<< HEAD
-#define MaxUint64 0xFFFFFFFFFFFFFFFF
-#define MaxUint16  0xFFFF
-
-void * registerMemCleanup(void *p);
-
-void fprintbuff(FILE *f, void *buff, size_t n);
-=======
 /*----------------------------------------------------------------------
  * I/O
  *----------------------------------------------------------------------
@@ -58,35 +50,11 @@
  */
 
 json_value* loadJsonFile(const char* filename);
->>>>>>> e1bf55f8
 
 json_value* json_get_string(json_value* value, const char* key);
 
 int json_set_string(json_value* value, const char* new_string_value);
-<<<<<<< HEAD
 
-int registerJsonFree(void *p);
-
-void freeRegisteredJson(void *p);
-
-int registerHandleClose(Handle handle);
-
-void closeRegisteredHandle(Handle handle);
-
-void freeRegisteredMemCleanup(void *p);
-
-int registerWalletClean(Client__Handle clientHandle,
-            WalletResponse__Handle walletHandle);
-
-void cleanRegisteredWallet(
-      Client__Handle client,
-      WalletResponse__Handle wallet);
-
-json_value* loadJsonFile(const char* filename);
-
-=======
-
->>>>>>> e1bf55f8
 int compareJsonValues(json_value* value1, json_value* value2);
 
 json_value* get_json_value(json_value* node, const char* path,
@@ -98,21 +66,6 @@
 int compareJsonValuesWithIgnoreList(json_value* value1, json_value* value2, const char* ignoreList);
 
 int parseBoolean(const char* str, int length);
-<<<<<<< HEAD
-
-int copySlice(GoSlice_* pdest, GoSlice_* psource, int elem_size);
-
-int cutSlice(GoSlice_* slice, int start, int end, int elem_size, GoSlice_* result);
-
-int concatSlices(GoSlice_* slice1, GoSlice_* slice2, int elem_size, GoSlice_* result);
-
-void setup(void);
-void teardown(void);
-
-extern void toGoString(GoString_ *s, GoString *r);
-extern int copyUxArraytoSlice(coin__UxArray* pdest, GoSlice* psource);
-
-=======
 
 /*----------------------------------------------------------------------
  * Test infrastructure
@@ -122,5 +75,4 @@
 void setup(void);
 void teardown(void);
 
->>>>>>> e1bf55f8
 #endif