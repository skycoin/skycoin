--- conflicted
+++ resolved
@@ -34,12 +34,7 @@
 - Add `uxouts` to `POST /api/v1/wallet/transaction`, to allow specific unspent outputs to be used in a transaction.
 - Add Dockerfile in docker/images/dev-cli to build a docker image suitable for development.
 - Coin creator tool, `cmd/newcoin`, to quickly bootstrap a new fiber coin
-<<<<<<< HEAD
-- Install valgrind-3.12.0 package in skycoindev-cli image.
-=======
-- Install a vim plugin for providing linting ([ALE](https://github.com/w0rp/ale)) in skycoindev-cli image.
->>>>>>> dc9211d1
-- Add Dockerfile in docker/images/dev-dind to build a docker in docker image based on skycoindev-cli.
+- Add Dockerfile in docker/images/dev-dind to build a docker in docker image based on skycoindev-cli
 
 ### Fixed
 
