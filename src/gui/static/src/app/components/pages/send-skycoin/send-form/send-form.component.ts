--- conflicted
+++ resolved
@@ -194,41 +194,6 @@
   private createTransaction(passwordDialog?: any) {
     this.showBusy();
 
-<<<<<<< HEAD
-    let createTxRequest: Observable<PreviewTransaction>;
-
-    if (!this.form.value.wallet.isHardware) {
-      createTxRequest = this.walletService.createTransaction(
-        this.form.value.wallet,
-        null,
-        null,
-        [{
-          address: this.form.value.address,
-          coins: this.selectedCurrency === DoubleButtonActive.LeftButton ? this.form.value.amount : this.value.toString(),
-        }],
-        {
-          type: 'auto',
-          mode: 'share',
-          share_factor: '0.5',
-        },
-        null,
-        passwordDialog ? passwordDialog.password : null,
-      );
-    } else {
-      createTxRequest = this.walletService.createHwTransaction(
-        this.form.value.wallet,
-        this.form.value.address,
-        new BigNumber(this.form.value.amount),
-      );
-    }
-
-     this.processingSubscription = createTxRequest.subscribe(
-       transaction => {
-        if (passwordDialog) {
-          passwordDialog.close();
-        }
-
-=======
     this.processingSubscription = this.walletService.createTransaction(
       this.form.value.wallet,
       (this.form.value.wallet as Wallet).addresses.map(address => address.address),
@@ -246,7 +211,6 @@
       passwordDialog ? passwordDialog.password : null,
       this.previewTx,
     ).subscribe(transaction => {
->>>>>>> 6cdedc48
         if (!this.previewTx) {
           this.processingSubscription = this.walletService.injectTransaction(transaction.encoded)
             .subscribe(() => this.showSuccess(), error => this.showError(error));
