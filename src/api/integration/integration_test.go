// package integration_test implements API integration tests
package integration_test

import (
	"encoding/hex"
	"encoding/json"
	"flag"
	"fmt"
	"io"
	"io/ioutil"
	"math"
	"math/rand"
	"net/http"
	"net/url"
	"os"
	"path/filepath"
	"reflect"
	"sort"
	"strconv"
	"strings"
	"testing"
	"time"

	"github.com/stretchr/testify/require"

	"github.com/skycoin/skycoin/src/api"
	"github.com/skycoin/skycoin/src/cipher"
	"github.com/skycoin/skycoin/src/coin"
	"github.com/skycoin/skycoin/src/daemon"
	"github.com/skycoin/skycoin/src/testutil"
	"github.com/skycoin/skycoin/src/util/droplet" //http,json helpers
	"github.com/skycoin/skycoin/src/util/fee"
	"github.com/skycoin/skycoin/src/visor"
	"github.com/skycoin/skycoin/src/visor/historydb"
	"github.com/skycoin/skycoin/src/wallet"
)

/* Runs HTTP API tests against a running skycoin node

Set envvar SKYCOIN_INTEGRATION_TESTS=1 to enable them
Set SKYCOIN_NODE_HOST to the node's address (defaults to http://127.0.0.1:6420)
Set SKYCOIN_INTEGRATION_TEST_MODE to either "stable" or "live" (defaults to "stable")

Each test has two modes:
    1. against a stable, pinned blockchain
    2. against a live, active blockchain

When running mode 1, API responses do not change. The exact responses are compared to saved responses on disk.
Make sure the skycoin node is running against the pinned blockchain data provided in this package's folder.

When running mode 2, API responses may change (such as /coinSupply). The exact responses are not compared,
but the response is checked to be unmarshallable to a known JSON object.

When update flag is set to true all tests pass
*/

const (
	testModeStable           = "stable"
	testModeLive             = "live"
	testModeDisableWalletAPI = "disable-wallet-api"
	testModeEnableSeedAPI    = "enable-seed-api"
	testModeDisableGUI       = "disable-gui"

	testFixturesDir = "testdata"
)

type TestData struct {
	actual   interface{}
	expected interface{}
}

var update = flag.Bool("update", false, "update golden files")
var testLiveWallet = flag.Bool("test-live-wallet", false, "run live wallet tests, requires wallet envvars set")

func nodeAddress() string {
	addr := os.Getenv("SKYCOIN_NODE_HOST")
	if addr == "" {
		return "http://127.0.0.1:6420"
	}
	return addr
}

func mode(t *testing.T) string {
	mode := os.Getenv("SKYCOIN_INTEGRATION_TEST_MODE")
	switch mode {
	case "":
		mode = testModeStable
	case testModeLive,
		testModeStable,
		testModeDisableWalletAPI,
		testModeEnableSeedAPI,
		testModeDisableGUI:
	default:
		t.Fatal("Invalid test mode, must be stable, live or disable-wallet-api")
	}
	return mode
}

func enabled() bool {
	return os.Getenv("SKYCOIN_INTEGRATION_TESTS") == "1"
}

func doStable(t *testing.T) bool {
	if enabled() && mode(t) == testModeStable {
		return true
	}

	t.Skip("Stable tests disabled")
	return false
}

func doLive(t *testing.T) bool {
	if enabled() && mode(t) == testModeLive {
		return true
	}

	t.Skip("Live tests disabled")
	return false
}

func doDisableWalletAPI(t *testing.T) bool {
	if enabled() && mode(t) == testModeDisableWalletAPI {
		return true
	}

	t.Skip("DisableWalletApi tests disabled")
	return false
}

func doEnableSeedAPI(t *testing.T) bool {
	if enabled() && mode(t) == testModeEnableSeedAPI {
		return true
	}

	t.Skip("EnableSeedAPI tests disabled")
	return false
}

func doDisableGUI(t *testing.T) bool {
	if enabled() && mode(t) == testModeDisableGUI {
		return true
	}

	t.Skip("DisableGUIAPI tests disabled")
	return false
}

func doLiveOrStable(t *testing.T) bool {
	if enabled() {
		switch mode(t) {
		case testModeStable, testModeLive:
			return true
		}
	}

	t.Skip("Live and stable tests disabled")
	return false
}

func doLiveWallet(t *testing.T) bool {
	if *testLiveWallet {
		return true
	}

	t.Skip("Tests requiring wallet envvars are disabled")
	return false
}

func loadGoldenFile(t *testing.T, filename string, testData TestData) {
	require.NotEmpty(t, filename, "loadGoldenFile golden filename missing")

	goldenFile := filepath.Join(testFixturesDir, filename)

	if *update {
		updateGoldenFile(t, goldenFile, testData.actual)
	}

	f, err := os.Open(goldenFile)
	require.NoError(t, err)
	defer f.Close()

	d := json.NewDecoder(f)
	d.DisallowUnknownFields()

	err = d.Decode(testData.expected)
	require.NoError(t, err, filename)
}

func updateGoldenFile(t *testing.T, filename string, content interface{}) {
	contentJSON, err := json.MarshalIndent(content, "", "\t")
	require.NoError(t, err)
	contentJSON = append(contentJSON, '\n')
	err = ioutil.WriteFile(filename, contentJSON, 0644)
	require.NoError(t, err)
}

func checkGoldenFile(t *testing.T, goldenFile string, td TestData) {
	loadGoldenFile(t, goldenFile, td)
	require.Equal(t, reflect.Indirect(reflect.ValueOf(td.expected)).Interface(), td.actual)

	// Serialize expected to JSON and compare to the goldenFile's contents
	// This will detect field changes that could be missed otherwise
	b, err := json.MarshalIndent(td.expected, "", "\t")
	require.NoError(t, err)

	goldenFile = filepath.Join(testFixturesDir, goldenFile)

	f, err := os.Open(goldenFile)
	require.NoError(t, err)
	defer f.Close()

	c, err := ioutil.ReadAll(f)
	require.NoError(t, err)

	require.Equal(t, string(c), string(b)+"\n", "json struct output differs from golden file, was a field added to the struct?")
}

func assertResponseError(t *testing.T, err error, errCode int, errMsg string) {
	require.Error(t, err)
	require.IsType(t, api.ClientError{}, err)
	require.Equal(t, errCode, err.(api.ClientError).StatusCode)
	require.Equal(t, errMsg, err.(api.ClientError).Message)
}

func TestStableCoinSupply(t *testing.T) {
	if !doStable(t) {
		return
	}

	c := api.NewClient(nodeAddress())

	cs, err := c.CoinSupply()
	require.NoError(t, err)

	var expected api.CoinSupply
	checkGoldenFile(t, "coinsupply.golden", TestData{*cs, &expected})
}

func TestLiveCoinSupply(t *testing.T) {
	if !doLive(t) {
		return
	}

	c := api.NewClient(nodeAddress())

	cs, err := c.CoinSupply()
	require.NoError(t, err)

	require.NotEmpty(t, cs.CurrentSupply)
	require.NotEmpty(t, cs.TotalSupply)
	require.NotEmpty(t, cs.MaxSupply)
	require.Equal(t, "100000000.000000", cs.MaxSupply)
	require.NotEmpty(t, cs.CurrentCoinHourSupply)
	require.NotEmpty(t, cs.TotalCoinHourSupply)
	require.Equal(t, 100, len(cs.UnlockedAddresses)+len(cs.LockedAddresses))
}

func TestVersion(t *testing.T) {
	if !doLiveOrStable(t) {
		return
	}

	c := api.NewClient(nodeAddress())

	v, err := c.Version()
	require.NoError(t, err)

	require.NotEmpty(t, v.Version)
}

func TestVerifyAddress(t *testing.T) {
	if !doLiveOrStable(t) {
		return
	}

	c := api.NewClient(nodeAddress())

	cases := []struct {
		name    string
		golden  string
		addr    string
		errCode int
		errMsg  string
	}{
		{
			name:   "valid address",
			golden: "verify-address.golden",
			addr:   "7cpQ7t3PZZXvjTst8G7Uvs7XH4LeM8fBPD",
		},

		{
			name:    "invalid address",
			addr:    "7apQ7t3PZZXvjTst8G7Uvs7XH4LeM8fBPD",
			errCode: http.StatusUnprocessableEntity,
			errMsg:  "Invalid checksum",
		},

		{
			name:    "missing address",
			addr:    "",
			errCode: http.StatusBadRequest,
			errMsg:  "address is required",
		},
	}

	for _, tc := range cases {
		t.Run(tc.name, func(t *testing.T) {
			resp, err := c.VerifyAddress(tc.addr)

			if tc.errCode != 0 && tc.errCode != http.StatusOK {
				assertResponseError(t, err, tc.errCode, tc.errMsg)
				return
			}

			require.NoError(t, err)

			var expected api.VerifyAddressResponse
			checkGoldenFile(t, tc.golden, TestData{*resp, &expected})
		})
	}
}

func TestStableVerifyTransaction(t *testing.T) {
	if !doStable(t) {
		return
	}

	c := api.NewClient(nodeAddress())

	badSigStr := "71f2c01516fe696328e79bcf464eb0db374b63d494f7a307d1e77114f18581d7a81eed5275a9e04a336292dd2fd16977d9bef2a54ea3161d0876603d00c53bc9dd"
	badSigBytes, err := hex.DecodeString(badSigStr)
	require.NoError(t, err)
	badSig := cipher.NewSig(badSigBytes)

	inputHash := "75692aeff988ce0da734c474dbef3a1ce19a5a6823bbcd36acb856c83262261e"
	input := testutil.SHA256FromHex(t, inputHash)

	destAddrStr := "7cpQ7t3PZZXvjTst8G7Uvs7XH4LeM8fBPD"
	destAddr, err := cipher.DecodeBase58Address(destAddrStr)
	require.NoError(t, err)

	inputAddrStr := "qxmeHkwgAMfwXyaQrwv9jq3qt228xMuoT5"
	inputAddr, err := cipher.DecodeBase58Address(inputAddrStr)
	require.NoError(t, err)

	badSignatureTxn := coin.Transaction{
		Sigs: []cipher.Sig{badSig},
		In:   []cipher.SHA256{input},
		Out: []coin.TransactionOutput{
			{
				Address: destAddr,
				Coins:   1e3,
				Hours:   10,
			},
			{
				Address: inputAddr,
				Coins:   22100e6 - 1e3,
				Hours:   188761,
			},
		},
	}
	badSignatureTxn.UpdateHeader()

	cases := []struct {
		name    string
		golden  string
		txn     coin.Transaction
		errCode int
		errMsg  string
	}{
		{
			name:    "invalid transaction empty",
			txn:     coin.Transaction{},
			golden:  "verify-transaction-invalid-empty.golden",
			errCode: http.StatusUnprocessableEntity,
			errMsg:  "Transaction violates soft constraint: Transaction has zero coinhour fee",
		},

		{
			name:    "invalid transaction bad signature",
			txn:     badSignatureTxn,
			golden:  "verify-transaction-invalid-bad-sig.golden",
			errCode: http.StatusUnprocessableEntity,
			errMsg:  "Transaction violates hard constraint: Signature invalid for hash",
		},
	}

	for _, tc := range cases {
		t.Run(tc.name, func(t *testing.T) {
			encodedTxn := hex.EncodeToString(tc.txn.Serialize())

			resp, err := c.VerifyTransaction(encodedTxn)

			if tc.errCode != 0 && tc.errCode != http.StatusOK {
				assertResponseError(t, err, tc.errCode, tc.errMsg)
				if tc.errCode != http.StatusUnprocessableEntity {
					return
				}
			}

			if tc.errCode != http.StatusUnprocessableEntity {
				require.NoError(t, err)
			}

			var expected api.VerifyTxnResponse
			checkGoldenFile(t, tc.golden, TestData{*resp, &expected})
		})
	}

}

func TestStableOutputs(t *testing.T) {
	if !doStable(t) {
		return
	}

	c := api.NewClient(nodeAddress())

	cases := []struct {
		name    string
		golden  string
		addrs   []string
		hashes  []string
		errCode int
		errMsg  string
	}{
		{
			name:   "no addrs or hashes",
			golden: "outputs-noargs.golden",
		},
		{
			name: "only addrs",
			addrs: []string{
				"ALJVNKYL7WGxFBSriiZuwZKWD4b7fbV1od",
				"2THDupTBEo7UqB6dsVizkYUvkKq82Qn4gjf",
				"qxmeHkwgAMfwXyaQrwv9jq3qt228xMuoT5",
			},
			golden: "outputs-addrs.golden",
		},
		{
			name: "only hashes",
			hashes: []string{
				"9e53268a18f8d32a44b4fb183033b49bebfe9d0da3bf3ef2ad1d560500aa54c6",
				"d91e07318227651129b715d2db448ae245b442acd08c8b4525a934f0e87efce9",
				"01f9c1d6c83dbc1c993357436cdf7f214acd0bfa107ff7f1466d1b18ec03563e",
				"fe6762d753d626115c8dd3a053b5fb75d6d419a8d0fb1478c5fffc1fe41c5f20",
			},
			golden: "outputs-hashes.golden",
		},
	}

	for _, tc := range cases {
		t.Run(tc.name, func(t *testing.T) {
			require.False(t, tc.addrs != nil && tc.hashes != nil)

			var outputs *visor.ReadableOutputSet
			var err error
			switch {
			case tc.addrs == nil && tc.hashes == nil:
				outputs, err = c.Outputs()
			case tc.addrs != nil:
				outputs, err = c.OutputsForAddresses(tc.addrs)
			case tc.hashes != nil:
				outputs, err = c.OutputsForHashes(tc.hashes)
			}

			if tc.errCode != 0 && tc.errCode != http.StatusOK {
				assertResponseError(t, err, tc.errCode, tc.errMsg)
				return
			}

			require.NoError(t, err)

			var expected visor.ReadableOutputSet
			checkGoldenFile(t, tc.golden, TestData{*outputs, &expected})

			require.Equal(t, len(expected.HeadOutputs), len(outputs.HeadOutputs))
			require.Equal(t, len(expected.OutgoingOutputs), len(outputs.OutgoingOutputs))
			require.Equal(t, len(expected.IncomingOutputs), len(outputs.IncomingOutputs))

			for i, o := range expected.HeadOutputs {
				require.Equal(t, o, outputs.HeadOutputs[i], "mismatch at index %d", i)
			}
		})
	}
}

func TestLiveOutputs(t *testing.T) {
	if !doLive(t) {
		return
	}

	c := api.NewClient(nodeAddress())

	// Request all outputs and check that HeadOutputs is not empty
	// OutgoingOutputs and IncomingOutputs are variable and could be empty
	outputs, err := c.Outputs()
	require.NoError(t, err)
	require.NotEmpty(t, outputs.HeadOutputs)

	outputs, err = c.OutputsForAddresses(nil)
	require.NoError(t, err)
	require.NotEmpty(t, outputs.HeadOutputs)

	outputs, err = c.OutputsForHashes(nil)
	require.NoError(t, err)
	require.NotEmpty(t, outputs.HeadOutputs)
}

func TestStableBlock(t *testing.T) {
	if !doStable(t) {
		return
	}

	testKnownBlocks(t)
}

func TestLiveBlock(t *testing.T) {
	if !doLive(t) {
		return
	}

	testKnownBlocks(t)

	// These blocks were affected by the coinhour overflow issue, make sure that they can be queried
	blockSeqs := []uint64{11685, 11707, 11710, 11709, 11705, 11708, 11711, 11706, 11699}

	c := api.NewClient(nodeAddress())
	for _, seq := range blockSeqs {
		b, err := c.BlockBySeq(seq)
		require.NoError(t, err)
		require.Equal(t, seq, b.Head.BkSeq)
	}
}

func testKnownBlocks(t *testing.T) {
	c := api.NewClient(nodeAddress())

	cases := []struct {
		name    string
		golden  string
		hash    string
		seq     uint64
		errCode int
		errMsg  string
	}{
		{
			name:    "unknown hash",
			hash:    "80744ec25e6233f40074d35bf0bfdbddfac777869b954a96833cb89f44204444",
			errCode: http.StatusNotFound,
			errMsg:  "404 Not Found",
		},
		{
			name:   "valid hash",
			golden: "block-hash.golden",
			hash:   "70584db7fb8ab88b8dbcfed72ddc42a1aeb8c4882266dbb78439ba3efcd0458d",
		},
		{
			name:   "genesis hash",
			golden: "block-hash-genesis.golden",
			hash:   "0551a1e5af999fe8fff529f6f2ab341e1e33db95135eef1b2be44fe6981349f3",
		},
		{
			name:   "genesis seq",
			golden: "block-seq-0.golden",
			seq:    0,
		},
		{
			name:   "seq 100",
			golden: "block-seq-100.golden",
			seq:    100,
		},
	}

	for _, tc := range cases {
		t.Run(tc.name, func(t *testing.T) {
			var b *visor.ReadableBlock
			var err error

			if tc.hash != "" {
				b, err = c.BlockByHash(tc.hash)
			} else {
				b, err = c.BlockBySeq(tc.seq)
			}

			if tc.errCode != 0 && tc.errCode != http.StatusOK {
				assertResponseError(t, err, tc.errCode, tc.errMsg)
				return
			}

			require.NotNil(t, b)

			var expected visor.ReadableBlock
			checkGoldenFile(t, tc.golden, TestData{*b, &expected})
		})
	}

	t.Logf("Querying every block in the blockchain")

	// Scan every block by seq
	progress, err := c.BlockchainProgress()
	require.NoError(t, err)

	var prevBlock *visor.ReadableBlock
	for i := uint64(0); i < progress.Current; i++ {
		t.Run(fmt.Sprintf("block-seq-%d", i), func(t *testing.T) {
			b, err := c.BlockBySeq(i)
			require.NoError(t, err)
			require.NotNil(t, b)
			require.Equal(t, i, b.Head.BkSeq)

			if prevBlock != nil {
				require.Equal(t, prevBlock.Head.BlockHash, b.Head.PreviousBlockHash)
			}

			bHash, err := c.BlockByHash(b.Head.BlockHash)
			require.NoError(t, err)
			require.NotNil(t, bHash)
			require.Equal(t, b, bHash)

			prevBlock = b
		})
	}
}

func TestStableBlockchainMetadata(t *testing.T) {
	if !doStable(t) {
		return
	}

	c := api.NewClient(nodeAddress())

	metadata, err := c.BlockchainMetadata()
	require.NoError(t, err)

	var expected visor.BlockchainMetadata
	checkGoldenFile(t, "blockchain-metadata.golden", TestData{*metadata, &expected})
}

func TestLiveBlockchainMetadata(t *testing.T) {
	if !doLive(t) {
		return
	}

	c := api.NewClient(nodeAddress())

	metadata, err := c.BlockchainMetadata()
	require.NoError(t, err)

	require.NotEqual(t, uint64(0), metadata.Head.BkSeq)
}

func TestStableBlockchainProgress(t *testing.T) {
	if !doStable(t) {
		return
	}

	c := api.NewClient(nodeAddress())

	progress, err := c.BlockchainProgress()
	require.NoError(t, err)

	var expected daemon.BlockchainProgress
	checkGoldenFile(t, "blockchain-progress.golden", TestData{*progress, &expected})
}

func TestLiveBlockchainProgress(t *testing.T) {
	if !doLive(t) {
		return
	}

	c := api.NewClient(nodeAddress())

	progress, err := c.BlockchainProgress()
	require.NoError(t, err)

	require.NotEqual(t, uint64(0), progress.Current)
	require.True(t, progress.Current <= progress.Highest)
	require.NotEmpty(t, progress.Peers)
}

func TestStableBalance(t *testing.T) {
	if !doStable(t) {
		return
	}

	c := api.NewClient(nodeAddress())

	cases := []struct {
		name   string
		golden string
		addrs  []string
	}{
		{
			name:   "unknown address",
			addrs:  []string{"prRXwTcDK24hs6AFxj69UuWae3LzhrsPW9"},
			golden: "balance-noaddrs.golden",
		},
		{
			name:   "one address",
			addrs:  []string{"2THDupTBEo7UqB6dsVizkYUvkKq82Qn4gjf"},
			golden: "balance-2THDupTBEo7UqB6dsVizkYUvkKq82Qn4gjf.golden",
		},
		{
			name:   "duplicate addresses",
			addrs:  []string{"2THDupTBEo7UqB6dsVizkYUvkKq82Qn4gjf", "2THDupTBEo7UqB6dsVizkYUvkKq82Qn4gjf"},
			golden: "balance-2THDupTBEo7UqB6dsVizkYUvkKq82Qn4gjf.golden",
		},
		{
			name:   "two addresses",
			addrs:  []string{"2THDupTBEo7UqB6dsVizkYUvkKq82Qn4gjf", "qxmeHkwgAMfwXyaQrwv9jq3qt228xMuoT5"},
			golden: "balance-two-addrs.golden",
		},
	}

	for _, tc := range cases {
		t.Run(tc.name, func(t *testing.T) {
			balance, err := c.Balance(tc.addrs)
			require.NoError(t, err)

			var expected wallet.BalancePair
			checkGoldenFile(t, tc.golden, TestData{*balance, &expected})
		})
	}
}

func TestLiveBalance(t *testing.T) {
	if !doLive(t) {
		return
	}

	c := api.NewClient(nodeAddress())

	// Genesis address check, should not have a balance
	b, err := c.Balance([]string{"2jBbGxZRGoQG1mqhPBnXnLTxK6oxsTf8os6"})
	require.NoError(t, err)
	require.Equal(t, wallet.BalancePair{}, *b)

	// Balance of final distribution address. Should have the same coins balance
	// for the next 15-20 years.
	b, err = c.Balance([]string{"ejJjiCwp86ykmFr5iTJ8LxQXJ2wJPTYmkm"})
	require.NoError(t, err)
	require.Equal(t, b.Confirmed, b.Predicted)
	require.NotEmpty(t, b.Confirmed.Hours)
	require.Equal(t, uint64(1e6*1e6), b.Confirmed.Coins)

	// Check that the balance is queryable for addresses known to be affected
	// by the coinhour overflow problem
	addrs := []string{
		"n7AR1VMW1pK7F9TxhYdnr3HoXEQ3g9iTNP",
		"2aTzmXi9jyiq45oTRFCP9Y7dcvnT6Rsp7u",
		"FjFLnus2ePxuaPTXFXfpw6cVAE5owT1t3P",
		"KT9vosieyWhn9yWdY8w7UZ6tk31KH4NAQK",
	}
	for _, a := range addrs {
		_, err := c.Balance([]string{a})
		require.NoError(t, err, "Failed to get balance of address %s", a)
	}
	_, err = c.Balance(addrs)
	require.NoError(t, err)
}

func TestStableUxOut(t *testing.T) {
	if !doStable(t) {
		return
	}

	c := api.NewClient(nodeAddress())

	cases := []struct {
		name   string
		golden string
		uxID   string
	}{
		{
			name:   "valid uxID",
			golden: "uxout.golden",
			uxID:   "fe6762d753d626115c8dd3a053b5fb75d6d419a8d0fb1478c5fffc1fe41c5f20",
		},
	}

	for _, tc := range cases {
		t.Run(tc.name, func(t *testing.T) {
			ux, err := c.UxOut(tc.uxID)
			require.NoError(t, err)

			var expected historydb.UxOutJSON
			checkGoldenFile(t, tc.golden, TestData{*ux, &expected})
		})
	}

	// Scan all uxouts from the result of /outputs
	scanUxOuts(t)
}

func TestLiveUxOut(t *testing.T) {
	if !doLive(t) {
		return
	}

	c := api.NewClient(nodeAddress())

	// A spent uxout should never change
	ux, err := c.UxOut("fe6762d753d626115c8dd3a053b5fb75d6d419a8d0fb1478c5fffc1fe41c5f20")
	require.NoError(t, err)

	var expected historydb.UxOutJSON
	checkGoldenFile(t, "uxout-spent.golden", TestData{*ux, &expected})
	require.NotEqual(t, uint64(0), ux.SpentBlockSeq)

	// Scan all uxouts from the result of /outputs
	scanUxOuts(t)
}

func scanUxOuts(t *testing.T) {
	c := api.NewClient(nodeAddress())

	outputs, err := c.Outputs()
	require.NoError(t, err)

	for _, ux := range outputs.HeadOutputs {
		t.Run(ux.Hash, func(t *testing.T) {
			foundUx, err := c.UxOut(ux.Hash)
			require.NoError(t, err)

			require.Equal(t, ux.Hash, foundUx.Uxid)
			require.Equal(t, ux.Time, foundUx.Time)
			require.Equal(t, ux.BkSeq, foundUx.SrcBkSeq)
			require.Equal(t, ux.SourceTransaction, foundUx.SrcTx)
			require.Equal(t, ux.Address, foundUx.OwnerAddress)
			require.Equal(t, ux.Hours, foundUx.Hours)
			coinsStr, err := droplet.ToString(foundUx.Coins)
			require.NoError(t, err)
			require.Equal(t, ux.Coins, coinsStr)

			if foundUx.SpentBlockSeq == 0 {
				require.Equal(t, "0000000000000000000000000000000000000000000000000000000000000000", foundUx.SpentTxID)
			} else {
				require.NotEqual(t, "0000000000000000000000000000000000000000000000000000000000000000", foundUx.SpentTxID)
			}
		})
	}
}

func TestStableAddressUxOuts(t *testing.T) {
	if !doStable(t) {
		return
	}

	c := api.NewClient(nodeAddress())

	cases := []struct {
		name    string
		errCode int
		errMsg  string
		golden  string
		addr    string
	}{
		{
			name:    "no addresses",
			errCode: http.StatusBadRequest,
			errMsg:  "400 Bad Request - address is empty",
		},
		{
			name:   "unknown address",
			addr:   "prRXwTcDK24hs6AFxj69UuWae3LzhrsPW9",
			golden: "uxout-noaddr.golden",
		},
		{
			name:   "one address",
			addr:   "2THDupTBEo7UqB6dsVizkYUvkKq82Qn4gjf",
			golden: "uxout-addr.golden",
		},
	}
	for _, tc := range cases {
		t.Run(tc.name, func(t *testing.T) {
			ux, err := c.AddressUxOuts(tc.addr)
			if tc.errCode != 0 && tc.errCode != http.StatusOK {
				assertResponseError(t, err, tc.errCode, tc.errMsg)
				return
			}
			require.NoError(t, err)
			var expected []*historydb.UxOutJSON
			checkGoldenFile(t, tc.golden, TestData{ux, &expected})
		})
	}
}

func TestLiveAddressUxOuts(t *testing.T) {
	if !doLive(t) {
		return
	}

	c := api.NewClient(nodeAddress())

	cases := []struct {
		name         string
		errCode      int
		errMsg       string
		addr         string
		moreThanZero bool
	}{
		{
			name:    "no addresses",
			errCode: http.StatusBadRequest,
			errMsg:  "400 Bad Request - address is empty",
		},
		{
			name:    "invalid address length",
			errCode: http.StatusBadRequest,
			errMsg:  "400 Bad Request - Invalid address length",
			addr:    "prRXwTcDK24hs6AFxj",
		},
		{
			name: "unknown address",
			addr: "prRXwTcDK24hs6AFxj69UuWae3LzhrsPW9",
		},
		{
			name: "one address",
			addr: "2THDupTBEo7UqB6dsVizkYUvkKq82Qn4gjf",
		},
	}
	for _, tc := range cases {
		t.Run(tc.name, func(t *testing.T) {
			ux, err := c.AddressUxOuts(tc.addr)
			if tc.errCode != 0 && tc.errCode != http.StatusOK {
				assertResponseError(t, err, tc.errCode, tc.errMsg)
				return
			}
			require.NoError(t, err)
			if tc.moreThanZero {
				require.NotEqual(t, 0, len(ux))
			}
		})
	}
}

func TestStableBlocks(t *testing.T) {
	if !doStable(t) {
		return
	}

	c := api.NewClient(nodeAddress())

	progress, err := c.BlockchainProgress()
	require.NoError(t, err)

	var lastNBlocks uint64 = 10
	require.True(t, progress.Current > lastNBlocks+1)

	cases := []struct {
		name    string
		golden  string
		start   uint64
		end     uint64
		errCode int
		errMsg  string
	}{
		{
			name:   "first 10",
			golden: "blocks-first-10.golden",
			start:  1,
			end:    10,
		},
		{
			name:   "last 10",
			golden: "blocks-last-10.golden",
			start:  progress.Current - lastNBlocks,
			end:    progress.Current,
		},
		{
			name:   "first block",
			golden: "blocks-first-1.golden",
			start:  1,
			end:    1,
		},
		{
			name:   "all blocks",
			golden: "blocks-all.golden",
			start:  0,
			end:    progress.Current,
		},
		{
			name:   "start > end",
			golden: "blocks-end-less-than-start.golden",
			start:  10,
			end:    9,
		},
	}

	for _, tc := range cases {
		t.Run(tc.name, func(t *testing.T) {
			if tc.errMsg == "" {
				resp := testBlocks(t, tc.start, tc.end)

				var expected visor.ReadableBlocks
				checkGoldenFile(t, tc.golden, TestData{*resp, &expected})
			} else {
				_, err := c.Blocks(tc.start, tc.end)
				assertResponseError(t, err, tc.errCode, tc.errMsg)
			}
		})
	}
}

func TestLiveBlocks(t *testing.T) {
	if !doLive(t) {
		return
	}

	testBlocks(t, 1, 10)
}

func testBlocks(t *testing.T, start, end uint64) *visor.ReadableBlocks {
	c := api.NewClient(nodeAddress())

	blocks, err := c.Blocks(start, end)
	require.NoError(t, err)

	if start > end {
		require.Empty(t, blocks.Blocks)
	} else {
		require.Len(t, blocks.Blocks, int(end-start+1))
	}

	var prevBlock *visor.ReadableBlock
	for idx, b := range blocks.Blocks {
		if prevBlock != nil {
			require.Equal(t, prevBlock.Head.BlockHash, b.Head.PreviousBlockHash)
		}

		bHash, err := c.BlockByHash(b.Head.BlockHash)
		require.Equal(t, uint64(idx)+start, b.Head.BkSeq)
		require.NoError(t, err)
		require.NotNil(t, bHash)
		require.Equal(t, b, *bHash)

		prevBlock = &blocks.Blocks[idx]
	}

	return blocks
}

func TestStableLastBlocks(t *testing.T) {
	if !doStable(t) {
		return
	}

	c := api.NewClient(nodeAddress())

	blocks, err := c.LastBlocks(1)
	require.NoError(t, err)

	var expected *visor.ReadableBlocks
	checkGoldenFile(t, "block-last.golden", TestData{blocks, &expected})

	var prevBlock *visor.ReadableBlock
	blocks, err = c.LastBlocks(10)
	require.NoError(t, err)
	require.Equal(t, 10, len(blocks.Blocks))
	for idx, b := range blocks.Blocks {
		if prevBlock != nil {
			require.Equal(t, prevBlock.Head.BlockHash, b.Head.PreviousBlockHash)
		}

		bHash, err := c.BlockByHash(b.Head.BlockHash)
		require.NoError(t, err)
		require.NotNil(t, bHash)
		require.Equal(t, b, *bHash)

		prevBlock = &blocks.Blocks[idx]
	}

}

func TestLiveLastBlocks(t *testing.T) {
	if !doLive(t) {
		return
	}
	c := api.NewClient(nodeAddress())
	var prevBlock *visor.ReadableBlock
	blocks, err := c.LastBlocks(10)
	require.NoError(t, err)
	require.Equal(t, 10, len(blocks.Blocks))
	for idx, b := range blocks.Blocks {
		if prevBlock != nil {
			require.Equal(t, prevBlock.Head.BlockHash, b.Head.PreviousBlockHash)
		}

		bHash, err := c.BlockByHash(b.Head.BlockHash)
		require.NoError(t, err)
		require.NotNil(t, bHash)
		require.Equal(t, b, *bHash)

		prevBlock = &blocks.Blocks[idx]
	}
}

func TestStableNetworkConnections(t *testing.T) {
	if !doStable(t) {
		return
	}

	c := api.NewClient(nodeAddress())
	connections, err := c.NetworkConnections()
	require.NoError(t, err)
	require.Empty(t, connections.Connections)

	connection, err := c.NetworkConnection("127.0.0.1:4444")
	assertResponseError(t, err, http.StatusNotFound, "404 Not Found")
	require.Nil(t, connection)
}

func TestLiveNetworkConnections(t *testing.T) {
	if !doLive(t) {
		return
	}

	c := api.NewClient(nodeAddress())
	connections, err := c.NetworkConnections()
	require.NoError(t, err)
	require.NotEmpty(t, connections.Connections)

	for _, cc := range connections.Connections {
		connection, err := c.NetworkConnection(cc.Addr)
		require.NoError(t, err)
		require.NotEmpty(t, cc.Addr)
		require.Equal(t, cc.Addr, connection.Addr)
		require.Equal(t, cc.ID, connection.ID)
		require.Equal(t, cc.ListenPort, connection.ListenPort)
		require.Equal(t, cc.Mirror, connection.Mirror)
		require.Equal(t, cc.Introduced, connection.Introduced)
		require.Equal(t, cc.Outgoing, connection.Outgoing)
		require.True(t, cc.LastReceived <= connection.LastReceived)
		require.True(t, cc.LastSent <= connection.LastSent)
		require.True(t, cc.Height >= 0)
	}
}

func TestNetworkDefaultConnections(t *testing.T) {
	if !doLiveOrStable(t) {
		return
	}

	c := api.NewClient(nodeAddress())
	connections, err := c.NetworkDefaultConnections()
	require.NoError(t, err)
	require.NotEmpty(t, connections)
	sort.Strings(connections)

	var expected []string
	checkGoldenFile(t, "network-default-connections.golden", TestData{connections, &expected})
}

func TestNetworkTrustedConnections(t *testing.T) {
	if !doLiveOrStable(t) {
		return
	}

	c := api.NewClient(nodeAddress())
	connections, err := c.NetworkTrustedConnections()
	require.NoError(t, err)
	require.NotEmpty(t, connections)
	sort.Strings(connections)

	var expected []string
	checkGoldenFile(t, "network-trusted-connections.golden", TestData{connections, &expected})
}

func TestStableNetworkExchangeableConnections(t *testing.T) {
	if !doStable(t) {
		return
	}

	c := api.NewClient(nodeAddress())
	connections, err := c.NetworkExchangeableConnections()
	require.NoError(t, err)

	var expected []string
	checkGoldenFile(t, "network-exchangeable-connections.golden", TestData{connections, &expected})
}

func TestLiveNetworkExchangeableConnections(t *testing.T) {
	if !doLive(t) {
		return
	}

	c := api.NewClient(nodeAddress())
	_, err := c.NetworkExchangeableConnections()
	require.NoError(t, err)
}

func TestLiveTransaction(t *testing.T) {
	if !doLive(t) {
		return
	}

	cases := []struct {
		name       string
		txID       string
		err        api.ClientError
		goldenFile string
	}{
		{
			name: "invalid txID",
			txID: "abcd",
			err: api.ClientError{
				Status:     "400 Bad Request",
				StatusCode: http.StatusBadRequest,
				Message:    "400 Bad Request - Invalid hex length",
			},
		},
		{
			name: "empty txID",
			txID: "",
			err: api.ClientError{
				Status:     "400 Bad Request",
				StatusCode: http.StatusBadRequest,
				Message:    "400 Bad Request - txid is empty",
			},
		},
		{
			name:       "OK",
			txID:       "76ecbabc53ea2a3be46983058433dda6a3cf7ea0b86ba14d90b932fa97385de7",
			goldenFile: "./transaction.golden",
		},
	}

	c := api.NewClient(nodeAddress())
	for _, tc := range cases {
		t.Run(tc.name, func(t *testing.T) {
			tx, err := c.Transaction(tc.txID)
			if err != nil {
				require.Equal(t, tc.err, err)
				return
			}

			// tx.Status.Height is how many blocks are above this transaction,
			// make sure it is past some checkpoint height
			require.True(t, tx.Status.Height >= 50836)

			// daemon.TransactionResult.Status.Height is not stable
			tx.Status.Height = 0

			var expected daemon.TransactionResult
			loadGoldenFile(t, tc.goldenFile, TestData{tx, &expected})
			require.Equal(t, &expected, tx)
		})
	}
}

func TestStableTransaction(t *testing.T) {
	if !doStable(t) {
		return
	}

	cases := []struct {
		name       string
		txID       string
		err        api.ClientError
		goldenFile string
	}{
		{
			name: "invalid txId",
			txID: "abcd",
			err: api.ClientError{
				Status:     "400 Bad Request",
				StatusCode: http.StatusBadRequest,
				Message:    "400 Bad Request - Invalid hex length",
			},
			goldenFile: "",
		},
		{
			name: "not exist",
			txID: "701d23fd513bad325938ba56869f9faba19384a8ec3dd41833aff147eac53947",
			err: api.ClientError{
				Status:     "404 Not Found",
				StatusCode: http.StatusNotFound,
				Message:    "404 Not Found",
			},
			goldenFile: "",
		},
		{
			name: "empty txId",
			txID: "",
			err: api.ClientError{
				Status:     "400 Bad Request",
				StatusCode: http.StatusBadRequest,
				Message:    "400 Bad Request - txid is empty",
			},
			goldenFile: "",
		},
		{
			name:       "genesis transaction",
			txID:       "d556c1c7abf1e86138316b8c17183665512dc67633c04cf236a8b7f332cb4add",
			goldenFile: "genesis-transaction.golden",
		},
	}

	c := api.NewClient(nodeAddress())
	for _, tc := range cases {
		t.Run(tc.name, func(t *testing.T) {
			tx, err := c.Transaction(tc.txID)
			if err != nil {
				require.Equal(t, tc.err, err)
				return
			}

			var expected daemon.TransactionResult
			loadGoldenFile(t, tc.goldenFile, TestData{tx, &expected})
			require.Equal(t, &expected, tx)
		})
	}
}

func TestLiveTransactions(t *testing.T) {
	if !doLive(t) {
		return
	}

	c := api.NewClient(nodeAddress())
	addrs := []string{
		"2kvLEyXwAYvHfJuFCkjnYNRTUfHPyWgVwKt",
	}
	txns, err := c.Transactions(addrs)
	require.NoError(t, err)
	require.True(t, len(*txns) > 0)
}

func TestStableTransactions(t *testing.T) {
	if !doStable(t) {
		return
	}

	cases := []struct {
		name       string
		addrs      []string
		err        api.ClientError
		goldenFile string
	}{
		{
			name:  "invalid addr length",
			addrs: []string{"abcd"},
			err: api.ClientError{
				Status:     "400 Bad Request",
				StatusCode: http.StatusBadRequest,
				Message:    "400 Bad Request - parse parameter: 'addrs' failed: Invalid address length",
			},
		},
		{
			name:  "invalid addr character",
			addrs: []string{"701d23fd513bad325938ba56869f9faba19384a8ec3dd41833aff147eac53947"},
			err: api.ClientError{
				Status:     "400 Bad Request",
				StatusCode: http.StatusBadRequest,
				Message:    "400 Bad Request - parse parameter: 'addrs' failed: Invalid base58 character",
			},
		},
		{
			name:  "invalid checksum",
			addrs: []string{"2kvLEyXwAYvHfJuFCkjnYNRTUfHPyWgVwKk"},
			err: api.ClientError{
				Status:     "400 Bad Request",
				StatusCode: http.StatusBadRequest,
				Message:    "400 Bad Request - parse parameter: 'addrs' failed: Invalid checksum",
			},
		},
		{
			name:  "empty addrs",
			addrs: []string{},
			err: api.ClientError{
				Status:     "400 Bad Request",
				StatusCode: http.StatusBadRequest,
				Message:    "400 Bad Request - txId is empty",
			},
			goldenFile: "./empty-addrs.golden",
		},
		{
			name:       "single addr",
			addrs:      []string{"2kvLEyXwAYvHfJuFCkjnYNRTUfHPyWgVwKt"},
			goldenFile: "./single-addr.golden",
		},
	}

	c := api.NewClient(nodeAddress())
	for _, tc := range cases {
		t.Run(tc.name, func(t *testing.T) {
			txResult, err := c.Transactions(tc.addrs)
			if err != nil {
				require.Equal(t, tc.err, err, "case: "+tc.name)
				return
			}

			var expected *[]daemon.TransactionResult
			checkGoldenFile(t, tc.goldenFile, TestData{txResult, &expected})
		})
	}
}

func TestLiveConfirmedTransactions(t *testing.T) {
	if !doLive(t) {
		return
	}
	c := api.NewClient(nodeAddress())

	ctxsSingle, err := c.ConfirmedTransactions([]string{"2kvLEyXwAYvHfJuFCkjnYNRTUfHPyWgVwKt"})
	require.NoError(t, err)
	require.True(t, len(*ctxsSingle) > 0)

	ctxsAll, err := c.ConfirmedTransactions([]string{})
	require.NoError(t, err)
	require.True(t, len(*ctxsAll) > 0)
	require.True(t, len(*ctxsAll) > len(*ctxsSingle))
}

func TestStableConfirmedTransactions(t *testing.T) {
	if !doStable(t) {
		return
	}
	cases := []struct {
		name       string
		addrs      []string
		err        api.ClientError
		goldenFile string
	}{
		{
			name:  "invalid addr length",
			addrs: []string{"abcd"},
			err: api.ClientError{
				Status:     "400 Bad Request",
				StatusCode: http.StatusBadRequest,
				Message:    "400 Bad Request - parse parameter: 'addrs' failed: Invalid address length",
			},
		},
		{
			name:  "invalid addr character",
			addrs: []string{"701d23fd513bad325938ba56869f9faba19384a8ec3dd41833aff147eac53947"},
			err: api.ClientError{
				Status:     "400 Bad Request",
				StatusCode: http.StatusBadRequest,
				Message:    "400 Bad Request - parse parameter: 'addrs' failed: Invalid base58 character",
			},
		},
		{
			name:  "invalid checksum",
			addrs: []string{"2kvLEyXwAYvHfJuFCkjnYNRTUfHPyWgVwKk"},
			err: api.ClientError{
				Status:     "400 Bad Request",
				StatusCode: http.StatusBadRequest,
				Message:    "400 Bad Request - parse parameter: 'addrs' failed: Invalid checksum",
			},
		},
		{
			name:       "empty addrs",
			addrs:      []string{},
			goldenFile: "./empty-addrs.golden",
		},
		{
			name:       "single addr",
			addrs:      []string{"2kvLEyXwAYvHfJuFCkjnYNRTUfHPyWgVwKt"},
			goldenFile: "./single-addr.golden",
		},
	}

	c := api.NewClient(nodeAddress())
	for _, tc := range cases {
		t.Run(tc.name, func(t *testing.T) {
			txResult, err := c.ConfirmedTransactions(tc.addrs)
			if err != nil {
				require.Equal(t, tc.err, err, "case: "+tc.name)
				return
			}

			var expected *[]daemon.TransactionResult
			checkGoldenFile(t, tc.goldenFile, TestData{txResult, &expected})
		})
	}
}

func TestStableUnconfirmedTransactions(t *testing.T) {
	if !doStable(t) {
		return
	}
	cases := []struct {
		name       string
		addrs      []string
		err        api.ClientError
		goldenFile string
	}{
		{
			name:  "invalid addr length",
			addrs: []string{"abcd"},
			err: api.ClientError{
				Status:     "400 Bad Request",
				StatusCode: http.StatusBadRequest,
				Message:    "400 Bad Request - parse parameter: 'addrs' failed: Invalid address length",
			},
		},
		{
			name:  "invalid addr character",
			addrs: []string{"701d23fd513bad325938ba56869f9faba19384a8ec3dd41833aff147eac53947"},
			err: api.ClientError{
				Status:     "400 Bad Request",
				StatusCode: http.StatusBadRequest,
				Message:    "400 Bad Request - parse parameter: 'addrs' failed: Invalid base58 character",
			},
		},
		{
			name:  "invalid checksum",
			addrs: []string{"2kvLEyXwAYvHfJuFCkjnYNRTUfHPyWgVwKk"},
			err: api.ClientError{
				Status:     "400 Bad Request",
				StatusCode: http.StatusBadRequest,
				Message:    "400 Bad Request - parse parameter: 'addrs' failed: Invalid checksum",
			},
		},
		{
			name:       "empty addrs",
			addrs:      []string{},
			goldenFile: "./empty-addrs-unconfirmed-txs.golden",
		},
	}

	c := api.NewClient(nodeAddress())
	for _, tc := range cases {
		t.Run(tc.name, func(t *testing.T) {
			txResult, err := c.UnconfirmedTransactions(tc.addrs)
			if err != nil {
				require.Equal(t, tc.err, err, "case: "+tc.name)
				return
			}

			var expected *[]daemon.TransactionResult
			checkGoldenFile(t, tc.goldenFile, TestData{txResult, &expected})
		})
	}
}

func TestLiveUnconfirmedTransactions(t *testing.T) {
	if !doLive(t) {
		return
	}
	c := api.NewClient(nodeAddress())

	cTxsSingle, err := c.UnconfirmedTransactions([]string{"2kvLEyXwAYvHfJuFCkjnYNRTUfHPyWgVwKt"})
	require.NoError(t, err)
	require.True(t, len(*cTxsSingle) >= 0)

	cTxsAll, err := c.UnconfirmedTransactions([]string{})
	require.NoError(t, err)
	require.True(t, len(*cTxsAll) >= 0)
	require.True(t, len(*cTxsAll) >= len(*cTxsSingle))
}

func TestStableResendUnconfirmedTransactions(t *testing.T) {
	if !doStable(t) {
		return
	}
	c := api.NewClient(nodeAddress())
	res, err := c.ResendUnconfirmedTransactions()
	require.NoError(t, err)
	require.True(t, len(res.Txids) == 0)
}

func TestLiveResendUnconfirmedTransactions(t *testing.T) {
	if !doLive(t) {
		return
	}
	c := api.NewClient(nodeAddress())
	_, err := c.ResendUnconfirmedTransactions()
	require.NoError(t, err)
}

func TestStableRawTransaction(t *testing.T) {
	if !doStable(t) {
		return
	}

	cases := []struct {
		name  string
		txID  string
		err   api.ClientError
		rawTx string
	}{
		{
			name: "invalid hex length",
			txID: "abcd",
			err: api.ClientError{
				Status:     "400 Bad Request",
				StatusCode: http.StatusBadRequest,
				Message:    "400 Bad Request - Invalid hex length",
			},
		},
		{
			name: "not found",
			txID: "701d23fd513bad325938ba56869f9faba19384a8ec3dd41833aff147eac53947",
			err: api.ClientError{
				Status:     "404 Not Found",
				StatusCode: http.StatusNotFound,
				Message:    "404 Not Found",
			},
		},
		{
			name: "odd length hex string",
			txID: "abcdeffedca",
			err: api.ClientError{
				Status:     "400 Bad Request",
				StatusCode: http.StatusBadRequest,
				Message:    "400 Bad Request - encoding/hex: odd length hex string",
			},
		},
		{
			name:  "OK",
			txID:  "d556c1c7abf1e86138316b8c17183665512dc67633c04cf236a8b7f332cb4add",
			rawTx: "0000000000000000000000000000000000000000000000000000000000000000000000000000000000000000000100000000f8f9c644772dc5373d85e11094e438df707a42c900407a10f35a000000407a10f35a0000",
		},
	}

	c := api.NewClient(nodeAddress())
	for _, tc := range cases {
		t.Run(tc.name, func(t *testing.T) {
			txResult, err := c.RawTransaction(tc.txID)
			if err != nil {
				require.Equal(t, tc.err, err, "case: "+tc.name)
				return
			}
			require.Equal(t, tc.rawTx, txResult, "case: "+tc.name)
		})
	}
}

func TestLiveRawTransaction(t *testing.T) {
	if !doLive(t) {
		return
	}

	cases := []struct {
		name  string
		txID  string
		err   api.ClientError
		rawTx string
	}{
		{
			name: "invalid hex length",
			txID: "abcd",
			err: api.ClientError{
				Status:     "400 Bad Request",
				StatusCode: http.StatusBadRequest,
				Message:    "400 Bad Request - Invalid hex length",
			},
		},
		{
			name: "odd length hex string",
			txID: "abcdeffedca",
			err: api.ClientError{
				Status:     "400 Bad Request",
				StatusCode: http.StatusBadRequest,
				Message:    "400 Bad Request - encoding/hex: odd length hex string",
			},
		},
		{
			name:  "OK - genesis tx",
			txID:  "d556c1c7abf1e86138316b8c17183665512dc67633c04cf236a8b7f332cb4add",
			rawTx: "0000000000000000000000000000000000000000000000000000000000000000000000000000000000000000000100000000f8f9c644772dc5373d85e11094e438df707a42c900407a10f35a000000407a10f35a0000",
		},
		{
			name:  "OK",
			txID:  "701d23fd513bad325938ba56869f9faba19384a8ec3dd41833aff147eac53947",
			rawTx: "dc00000000f8293dbfdddcc56a97664655ceee650715d35a0dda32a9f0ce0e2e99d4899124010000003981061c7275ae9cc936e902a5367fdd87ef779bbdb31e1e10d325d17a129abb34f6e597ceeaf67bb051774b41c58276004f6a63cb81de61d4693bc7a5536f320001000000fe6762d753d626115c8dd3a053b5fb75d6d419a8d0fb1478c5fffc1fe41c5f2002000000003be2537f8c0893fddcddc878518f38ea493d949e008988068d0000002739570000000000009037ff169fbec6db95e2537e4ff79396c050aeeb00e40b54020000002739570000000000",
		},
	}

	c := api.NewClient(nodeAddress())
	for _, tc := range cases {
		t.Run(tc.name, func(t *testing.T) {
			txResult, err := c.RawTransaction(tc.txID)
			if err != nil {
				require.Equal(t, tc.err, err, "case: "+tc.name)
				return
			}
			require.Equal(t, tc.rawTx, txResult, "case: "+tc.name)
		})
	}
}

func TestWalletNewSeed(t *testing.T) {
	if !doLiveOrStable(t) {
		return
	}

	cases := []struct {
		name     string
		entropy  int
		numWords int
		errCode  int
		errMsg   string
	}{
		{
			name:     "entropy 128",
			entropy:  128,
			numWords: 12,
		},
		{
			name:     "entropy 256",
			entropy:  256,
			numWords: 24,
		},
		{
			name:    "entropy 100",
			entropy: 100,
			errCode: http.StatusBadRequest,
			errMsg:  "400 Bad Request - entropy length must be 128 or 256",
		},
	}

	c := api.NewClient(nodeAddress())
	for _, tc := range cases {
		t.Run(tc.name, func(t *testing.T) {
			seed, err := c.NewSeed(tc.entropy)
			if tc.errMsg != "" {
				assertResponseError(t, err, tc.errCode, tc.errMsg)
				return
			}

			require.NoError(t, err)
			words := strings.Split(seed, " ")
			require.Len(t, words, tc.numWords)

			// no extra whitespace on the seed
			require.Equal(t, seed, strings.TrimSpace(seed))

			// should generate a different seed each time
			seed2, err := c.NewSeed(tc.entropy)
			require.NoError(t, err)
			require.NotEqual(t, seed, seed2)
		})
	}
}

type addressTransactionsTestCase struct {
	name    string
	address string
	golden  string
	errCode int
	errMsg  string
}

func TestStableAddressTransactions(t *testing.T) {
	if !doStable(t) {
		return
	}

	cases := []addressTransactionsTestCase{
		{
			name:    "address with transactions",
			address: "ALJVNKYL7WGxFBSriiZuwZKWD4b7fbV1od",
			golden:  "address-transactions-ALJVNKYL7WGxFBSriiZuwZKWD4b7fbV1od.golden",
		},
		{
			name:    "address without transactions",
			address: "2b8ourW8fbTkC1yQBSLseVt6srhXvNMHvn9",
			golden:  "address-transactions-2b8ourW8fbTkC1yQBSLseVt6srhXvNMHvn9.golden",
		},
		{
			name:    "invalid address",
			address: "prRXwTcDK24hs6AFxj",
			errCode: http.StatusBadRequest,
			errMsg:  "400 Bad Request - invalid address",
		},
	}

	c := api.NewClient(nodeAddress())
	for _, tc := range cases {
		t.Run(tc.name, func(t *testing.T) {
			txns, err := c.AddressTransactions(tc.address)
			if tc.errMsg != "" {
				assertResponseError(t, err, tc.errCode, tc.errMsg)
				return
			}

			require.NoError(t, err)

			var expected []daemon.ReadableTransaction
			checkGoldenFile(t, tc.golden, TestData{txns, &expected})
		})
	}
}

func TestLiveAddressTransactions(t *testing.T) {
	if !doLive(t) {
		return
	}

	cases := []addressTransactionsTestCase{
		{
			name: "address with transactions",
			// This is the first distribution address which has spent all of its coins
			// It's transactions list should not change, unless someone sends coins to it
			address: "R6aHqKWSQfvpdo2fGSrq4F1RYXkBWR9HHJ",
			golden:  "address-transactions-R6aHqKWSQfvpdo2fGSrq4F1RYXkBWR9HHJ.golden",
		},
		{
			name: "address without transactions",
			// This is a randomly generated address, never used
			// It should never see new transactions
			// (if it ever does, somebody managed to generate this address for use and there is a serious bug)
			address: "2RRpfMDmPHEyG4LWmNYT6eWj5VcmUfCJY6D",
			golden:  "address-transactions-2RRpfMDmPHEyG4LWmNYT6eWj5VcmUfCJY6D.golden",
		},
		{
			name:    "invalid address",
			address: "prRXwTcDK24hs6AFxj",
			errCode: http.StatusBadRequest,
			errMsg:  "400 Bad Request - invalid address",
		},
	}

	c := api.NewClient(nodeAddress())
	// Get current blockchain height
	bp, err := c.BlockchainProgress()
	require.NoError(t, err)
	for _, tc := range cases {
		t.Run(tc.name, func(t *testing.T) {
			txns, err := c.AddressTransactions(tc.address)
			if tc.errMsg != "" {
				assertResponseError(t, err, tc.errCode, tc.errMsg)
				return
			}

			require.NoError(t, err)

			var expected []daemon.ReadableTransaction
			loadGoldenFile(t, tc.golden, TestData{txns, &expected})

			// Recaculate the height if it's live test
			for i := range expected {
				expected[i].Status.Height = bp.Current - expected[i].Status.BlockSeq + 1
			}

			require.Equal(t, expected, txns)
		})
	}
}

func TestStableRichlist(t *testing.T) {
	if !doStable(t) {
		return
	}

	c := api.NewClient(nodeAddress())

	richlist, err := c.Richlist(nil)
	require.NoError(t, err)

	var expected api.Richlist
	checkGoldenFile(t, "richlist-default.golden", TestData{*richlist, &expected})

	richlist, err = c.Richlist(&api.RichlistParams{
		N:                   0,
		IncludeDistribution: false,
	})
	require.NoError(t, err)

	expected = api.Richlist{}
	checkGoldenFile(t, "richlist-all.golden", TestData{*richlist, &expected})

	richlist, err = c.Richlist(&api.RichlistParams{
		N:                   0,
		IncludeDistribution: true,
	})
	require.NoError(t, err)

	expected = api.Richlist{}
	checkGoldenFile(t, "richlist-all-include-distribution.golden", TestData{*richlist, &expected})

	richlist, err = c.Richlist(&api.RichlistParams{
		N:                   8,
		IncludeDistribution: false,
	})
	require.NoError(t, err)

	expected = api.Richlist{}
	checkGoldenFile(t, "richlist-8.golden", TestData{*richlist, &expected})

	richlist, err = c.Richlist(&api.RichlistParams{
		N:                   150,
		IncludeDistribution: true,
	})
	require.NoError(t, err)

	expected = api.Richlist{}
	checkGoldenFile(t, "richlist-150-include-distribution.golden", TestData{*richlist, &expected})
}

func TestLiveRichlist(t *testing.T) {
	if !doLive(t) {
		return
	}

	c := api.NewClient(nodeAddress())

	richlist, err := c.Richlist(nil)
	require.NoError(t, err)

	require.NotEmpty(t, richlist.Richlist)
	require.Len(t, richlist.Richlist, 20)

	richlist, err = c.Richlist(&api.RichlistParams{
		N:                   150,
		IncludeDistribution: true,
	})
	require.NoError(t, err)

	require.Len(t, richlist.Richlist, 150)
}

func TestStableAddressCount(t *testing.T) {
	if !doStable(t) {
		return
	}

	c := api.NewClient(nodeAddress())

	count, err := c.AddressCount()
	require.NoError(t, err)

	require.Equal(t, uint64(155), count)
}

func TestLiveAddressCount(t *testing.T) {
	if !doLive(t) {
		return
	}

	c := api.NewClient(nodeAddress())

	count, err := c.AddressCount()
	require.NoError(t, err)

	// 5296 addresses as of 2018-03-06, the count could decrease but is unlikely to
	require.True(t, count > 5000)
}

func TestStablePendingTransactions(t *testing.T) {
	if !doStable(t) {
		return
	}

	c := api.NewClient(nodeAddress())

	txns, err := c.PendingTransactions()
	require.NoError(t, err)
	require.Empty(t, txns)
}

func TestLivePendingTransactions(t *testing.T) {
	if !doLive(t) {
		return
	}

	c := api.NewClient(nodeAddress())

	_, err := c.PendingTransactions()
	require.NoError(t, err)
}

func TestLiveWalletSpend(t *testing.T) {
	if !doLive(t) {
		return
	}

	requireWalletEnv(t)

	c := api.NewClient(nodeAddress())
	w, totalCoins, _, password := prepareAndCheckWallet(t, c, 2e6, 2)

	tt := []struct {
		name    string
		to      string
		coins   uint64
		errMsg  []byte
		checkTx func(t *testing.T, tx *daemon.TransactionResult)
	}{
		{
			name:  "send all coins to the first address",
			to:    w.Entries[0].Address.String(),
			coins: totalCoins,
			checkTx: func(t *testing.T, tx *daemon.TransactionResult) {
				// Confirms the total output coins are equal to the totalCoins
				var coins uint64
				for _, o := range tx.Transaction.Out {
					c, err := droplet.FromString(o.Coins)
					require.NoError(t, err)
					coins, err = coin.AddUint64(coins, c)
					require.NoError(t, err)
				}

				// Confirms the address balance are equal to the totalCoins
				coins, _ = getAddressBalance(t, c, w.Entries[0].Address.String())
				require.Equal(t, totalCoins, coins)
			},
		},
		{
			// send 0.003 coin to the second address,
			// this amount is chosen to not interfere with TestLiveWalletCreateTransaction
			name:  "send 0.003 coin to second address",
			to:    w.Entries[1].Address.String(),
			coins: 3e3,
			checkTx: func(t *testing.T, tx *daemon.TransactionResult) {
				// Confirms there're two outputs, one to the second address, one as change output to the first address.
				require.Len(t, tx.Transaction.Out, 2)

				// Gets the output of the second address in the transaction
				getAddrOutputInTx := func(t *testing.T, tx *daemon.TransactionResult, addr string) *visor.ReadableTransactionOutput {
					for _, output := range tx.Transaction.Out {
						if output.Address == addr {
							return &output
						}
					}
					t.Fatalf("transaction doesn't have output to address: %v", addr)
					return nil
				}

				out := getAddrOutputInTx(t, tx, w.Entries[1].Address.String())

				// Confirms the second address has 0.003 coin
				require.Equal(t, out.Coins, "0.003000")
				require.Equal(t, out.Address, w.Entries[1].Address.String())

				coin, err := droplet.FromString(out.Coins)
				require.NoError(t, err)

				// Gets the expected change coins
				expectChangeCoins := totalCoins - coin

				// Gets the real change coins
				changeOut := getAddrOutputInTx(t, tx, w.Entries[0].Address.String())
				changeCoins, err := droplet.FromString(changeOut.Coins)
				require.NoError(t, err)
				// Confirms the change coins are matched.
				require.Equal(t, expectChangeCoins, changeCoins)
			},
		},
	}

	for _, tc := range tt {
		t.Run(tc.name, func(t *testing.T) {
			result, err := c.Spend(w.Filename(), tc.to, tc.coins, password)
			if err != nil {
				t.Fatalf("spend failed: %v", err)
			}

			tk := time.NewTicker(time.Second)
			var tx *daemon.TransactionResult
		loop:
			for {
				select {
				case <-time.After(30 * time.Second):
					t.Fatal("Waiting for transaction to be confirmed timeout")
				case <-tk.C:
					tx = getTransaction(t, c, result.Transaction.Hash)
					if tx.Status.Confirmed {
						break loop
					}
				}
			}
			tc.checkTx(t, tx)
		})
	}

	// Return if wallet is encrypted, cause the rest of the tests will spend a lot of time.
	if w.IsEncrypted() {
		return
	}

	// Confirms sending coins less than 0.001 is not allowed
	errMsg := "500 Internal Server Error - Transaction violates soft constraint: invalid amount, too many decimal places"
	for i := uint64(1); i < uint64(1000); i++ {
		cs, err := droplet.ToString(i)
		require.NoError(t, err)
		name := fmt.Sprintf("send invalid coin %v", cs)
		t.Run(name, func(t *testing.T) {
			result, err := c.Spend(w.Filename(), w.Entries[0].Address.String(), i, password)
			if w.IsEncrypted() && len(password) == 0 {
				assertResponseError(t, err, http.StatusBadRequest, "400 Bad Request - missing password")
				return
			}
			assertResponseError(t, err, http.StatusInternalServerError, errMsg)
			require.Nil(t, result)
		})
	}
}

func TestLiveWalletCreateTransactionSpecific(t *testing.T) {
	if !doLive(t) {
		return
	}

	requireWalletEnv(t)

	c := api.NewClient(nodeAddress())

	w, totalCoins, totalHours, password := prepareAndCheckWallet(t, c, 2e6, 20)

	remainingHours := fee.RemainingHours(totalHours)
	require.True(t, remainingHours > 1)

	addresses := make([]string, len(w.Entries))
	addressMap := make(map[string]struct{}, len(w.Entries))
	for i, e := range w.Entries {
		addresses[i] = e.Address.String()
		addressMap[e.Address.String()] = struct{}{}
	}

	// Get all outputs
	outputs, err := c.Outputs()
	require.NoError(t, err)

	// Split outputs into those held by the wallet and those not
	var walletOutputHashes []string
	var walletOutputs visor.ReadableOutputs
	walletAuxs := make(map[string][]string)
	var nonWalletOutputs visor.ReadableOutputs
	for _, o := range outputs.HeadOutputs {
		if _, ok := addressMap[o.Address]; ok {
			walletOutputs = append(walletOutputs, o)
			walletOutputHashes = append(walletOutputHashes, o.Hash)
			walletAuxs[o.Address] = append(walletAuxs[o.Address], o.Hash)
		} else {
			nonWalletOutputs = append(nonWalletOutputs, o)
		}
	}

	require.NotEmpty(t, walletOutputs)
	require.NotEmpty(t, nonWalletOutputs)

	unknownOutput := testutil.RandSHA256(t)

	toDropletString := func(i uint64) string {
		x, err := droplet.ToString(i)
		require.NoError(t, err)
		return x
	}

	defaultChangeAddress := w.Entries[0].Address.String()

	type testCase struct {
		name                 string
		req                  api.CreateTransactionRequest
		outputs              []coin.TransactionOutput
		outputsSubset        []coin.TransactionOutput
		err                  string
		code                 int
		ignoreHours          bool
		additionalRespVerify func(t *testing.T, r *api.CreateTransactionResponse)
	}

	cases := []testCase{
		{
			name: "invalid decimals",
			req: api.CreateTransactionRequest{
				HoursSelection: api.HoursSelection{
					Type: wallet.HoursSelectionTypeManual,
				},
				Wallet: api.CreateTransactionRequestWallet{
					ID:       w.Filename(),
					Password: password,
				},
				ChangeAddress: &defaultChangeAddress,
				To: []api.Receiver{
					{
						Address: w.Entries[0].Address.String(),
						Coins:   "0.0001",
						Hours:   "1",
					},
				},
			},
			err:  "400 Bad Request - to[0].coins has too many decimal places",
			code: http.StatusBadRequest,
		},

		{
			name: "overflowing hours",
			req: api.CreateTransactionRequest{
				HoursSelection: api.HoursSelection{
					Type: wallet.HoursSelectionTypeManual,
				},
				Wallet: api.CreateTransactionRequestWallet{
					ID:       w.Filename(),
					Password: password,
				},
				ChangeAddress: &defaultChangeAddress,
				To: []api.Receiver{
					{
						Address: w.Entries[0].Address.String(),
						Coins:   "0.001",
						Hours:   "1",
					},
					{
						Address: w.Entries[0].Address.String(),
						Coins:   "0.001",
						Hours:   fmt.Sprint(uint64(math.MaxUint64)),
					},
					{
						Address: w.Entries[0].Address.String(),
						Coins:   "0.001",
						Hours:   fmt.Sprint(uint64(math.MaxUint64) - 1),
					},
				},
			},
			err:  "400 Bad Request - total output hours error: uint64 addition overflow",
			code: http.StatusBadRequest,
		},

		{
			name: "insufficient coins",
			req: api.CreateTransactionRequest{
				HoursSelection: api.HoursSelection{
					Type: wallet.HoursSelectionTypeManual,
				},
				Wallet: api.CreateTransactionRequestWallet{
					ID:       w.Filename(),
					Password: password,
				},
				ChangeAddress: &defaultChangeAddress,
				To: []api.Receiver{
					{
						Address: w.Entries[0].Address.String(),
						Coins:   fmt.Sprint(totalCoins + 1),
						Hours:   "1",
					},
				},
			},
			err:  "400 Bad Request - balance is not sufficient",
			code: http.StatusBadRequest,
		},

		{
			name: "insufficient hours",
			req: api.CreateTransactionRequest{
				HoursSelection: api.HoursSelection{
					Type: wallet.HoursSelectionTypeManual,
				},
				Wallet: api.CreateTransactionRequestWallet{
					ID:       w.Filename(),
					Password: password,
				},
				ChangeAddress: &defaultChangeAddress,
				To: []api.Receiver{
					{
						Address: w.Entries[0].Address.String(),
						Coins:   toDropletString(totalCoins),
						Hours:   fmt.Sprint(totalHours + 1),
					},
				},
			},
			err:  "400 Bad Request - hours are not sufficient",
			code: http.StatusBadRequest,
		},

		{
			// NOTE: this test will fail if "totalCoins - 1e3" does not require
			// all of the outputs to be spent, e.g. if there is an output with
			// "totalCoins - 1e3" coins in it.
			// TODO -- Check that the wallet does not have an output of 0.001,
			// because then this test cannot be performed, since there is no
			// way to use all outputs and produce change in that case.
			name: "valid request, manual one output with change, spend all",
			req: api.CreateTransactionRequest{
				HoursSelection: api.HoursSelection{
					Type: wallet.HoursSelectionTypeManual,
				},
				Wallet: api.CreateTransactionRequestWallet{
					ID:       w.Filename(),
					Password: password,
				},
				ChangeAddress: &defaultChangeAddress,
				To: []api.Receiver{
					{
						Address: w.Entries[1].Address.String(),
						Coins:   toDropletString(totalCoins - 1e3),
						Hours:   "1",
					},
				},
			},
			outputs: []coin.TransactionOutput{
				{
					Address: w.Entries[1].Address,
					Coins:   totalCoins - 1e3,
					Hours:   1,
				},
				{
					Address: w.Entries[0].Address,
					Coins:   1e3,
					Hours:   remainingHours - 1,
				},
			},
		},

		{
			// NOTE: this test will fail if "totalCoins - 1e3" does not require
			// all of the outputs to be spent, e.g. if there is an output with
			// "totalCoins - 1e3" coins in it.
			// TODO -- Check that the wallet does not have an output of 0.001,
			// because then this test cannot be performed, since there is no
			// way to use all outputs and produce change in that case.
			name: "valid request, manual one output with change, spend all, unspecified change address",
			req: api.CreateTransactionRequest{
				HoursSelection: api.HoursSelection{
					Type: wallet.HoursSelectionTypeManual,
				},
				Wallet: api.CreateTransactionRequestWallet{
					ID:       w.Filename(),
					Password: password,
				},
				To: []api.Receiver{
					{
						Address: w.Entries[1].Address.String(),
						Coins:   toDropletString(totalCoins - 1e3),
						Hours:   "1",
					},
				},
			},
			outputs: []coin.TransactionOutput{
				{
					Address: w.Entries[1].Address,
					Coins:   totalCoins - 1e3,
					Hours:   1,
				},
				{
					// Address omitted -- will be check later in the test body
					Coins: 1e3,
					Hours: remainingHours - 1,
				},
			},
		},

		{
			name: "valid request, manual one output with change, don't spend all",
			req: api.CreateTransactionRequest{
				HoursSelection: api.HoursSelection{
					Type: wallet.HoursSelectionTypeManual,
				},
				Wallet: api.CreateTransactionRequestWallet{
					ID:       w.Filename(),
					Password: password,
				},
				ChangeAddress: &defaultChangeAddress,
				To: []api.Receiver{
					{
						Address: w.Entries[1].Address.String(),
						Coins:   toDropletString(1e3),
						Hours:   "1",
					},
				},
			},
			outputsSubset: []coin.TransactionOutput{
				{
					Address: w.Entries[1].Address,
					Coins:   1e3,
					Hours:   1,
				},
				// NOTE: change omitted,
				// change is too difficult to predict in this case, we are
				// just checking that not all uxouts get spent in the transaction
			},
		},

		{
			name: "valid request, manual one output no change",
			req: api.CreateTransactionRequest{
				HoursSelection: api.HoursSelection{
					Type: wallet.HoursSelectionTypeManual,
				},
				Wallet: api.CreateTransactionRequestWallet{
					ID:       w.Filename(),
					Password: password,
				},
				ChangeAddress: &defaultChangeAddress,
				To: []api.Receiver{
					{
						Address: w.Entries[1].Address.String(),
						Coins:   toDropletString(totalCoins),
						Hours:   "1",
					},
				},
			},
			outputs: []coin.TransactionOutput{
				{
					Address: w.Entries[1].Address,
					Coins:   totalCoins,
					Hours:   1,
				},
			},
		},

		{
			// NOTE: no reliable way to test the ignore unconfirmed behavior,
			// this test only checks that if IgnoreUnconfirmed is specified,
			// the API doesn't throw up some parsing error
			name: "valid request, manual one output no change, ignore unconfirmed",
			req: api.CreateTransactionRequest{
				IgnoreUnconfirmed: true,
				HoursSelection: api.HoursSelection{
					Type: wallet.HoursSelectionTypeManual,
				},
				Wallet: api.CreateTransactionRequestWallet{
					ID:       w.Filename(),
					Password: password,
				},
				ChangeAddress: &defaultChangeAddress,
				To: []api.Receiver{
					{
						Address: w.Entries[1].Address.String(),
						Coins:   toDropletString(totalCoins),
						Hours:   "1",
					},
				},
			},
			outputs: []coin.TransactionOutput{
				{
					Address: w.Entries[1].Address,
					Coins:   totalCoins,
					Hours:   1,
				},
			},
		},

		{
			name: "valid request, auto one output no change, share factor recalculates to 1.0",
			req: api.CreateTransactionRequest{
				HoursSelection: api.HoursSelection{
					Type:        wallet.HoursSelectionTypeAuto,
					Mode:        wallet.HoursSelectionModeShare,
					ShareFactor: "0.5",
				},
				Wallet: api.CreateTransactionRequestWallet{
					ID:       w.Filename(),
					Password: password,
				},
				ChangeAddress: &defaultChangeAddress,
				To: []api.Receiver{
					{
						Address: w.Entries[1].Address.String(),
						Coins:   toDropletString(totalCoins),
					},
				},
			},
			outputs: []coin.TransactionOutput{
				{
					Address: w.Entries[1].Address,
					Coins:   totalCoins,
					Hours:   remainingHours,
				},
			},
		},

		{
			name: "valid request, auto two outputs with change",
			req: api.CreateTransactionRequest{
				HoursSelection: api.HoursSelection{
					Type:        wallet.HoursSelectionTypeAuto,
					Mode:        wallet.HoursSelectionModeShare,
					ShareFactor: "0.5",
				},
				Wallet: api.CreateTransactionRequestWallet{
					ID:       w.Filename(),
					Password: password,
				},
				ChangeAddress: &defaultChangeAddress,
				To: []api.Receiver{
					{
						Address: w.Entries[1].Address.String(),
						Coins:   toDropletString(1e3),
					},
					{
						Address: w.Entries[1].Address.String(),
						Coins:   toDropletString(totalCoins - 2e3),
					},
				},
			},
			outputs: []coin.TransactionOutput{
				{
					Address: w.Entries[1].Address,
					Coins:   1e3,
				},
				{
					Address: w.Entries[1].Address,
					Coins:   totalCoins - 2e3,
				},
				{
					Address: w.Entries[0].Address,
					Coins:   1e3,
				},
			},
			ignoreHours: true, // the hours are too unpredictable
		},

		{
			name: "uxout does not exist",
			req: api.CreateTransactionRequest{
				HoursSelection: api.HoursSelection{
					Type: wallet.HoursSelectionTypeManual,
				},
				Wallet: api.CreateTransactionRequestWallet{
					ID:       w.Filename(),
					Password: password,
					UxOuts:   []string{unknownOutput.Hex()},
				},
				ChangeAddress: &defaultChangeAddress,
				To: []api.Receiver{
					{
						Address: w.Entries[1].Address.String(),
						Coins:   toDropletString(totalCoins),
						Hours:   "1",
					},
				},
			},
			err:  fmt.Sprintf("400 Bad Request - unspent output of %s does not exist", unknownOutput.Hex()),
			code: http.StatusBadRequest,
		},

		{
			name: "uxout not held by the wallet",
			req: api.CreateTransactionRequest{
				HoursSelection: api.HoursSelection{
					Type: wallet.HoursSelectionTypeManual,
				},
				Wallet: api.CreateTransactionRequestWallet{
					ID:       w.Filename(),
					Password: password,
					UxOuts:   []string{nonWalletOutputs[0].Hash},
				},
				ChangeAddress: &defaultChangeAddress,
				To: []api.Receiver{
					{
						Address: w.Entries[1].Address.String(),
						Coins:   toDropletString(totalCoins),
						Hours:   "1",
					},
				},
			},
			err:  "400 Bad Request - uxout is not owned by any address in the wallet",
			code: http.StatusBadRequest,
		},

		{
			name: "insufficient balance with uxouts",
			req: api.CreateTransactionRequest{
				HoursSelection: api.HoursSelection{
					Type: wallet.HoursSelectionTypeManual,
				},
				Wallet: api.CreateTransactionRequestWallet{
					ID:       w.Filename(),
					Password: password,
					UxOuts:   []string{walletOutputs[0].Hash},
				},
				ChangeAddress: &defaultChangeAddress,
				To: []api.Receiver{
					{
						Address: w.Entries[1].Address.String(),
						Coins:   toDropletString(totalCoins + 1e3),
						Hours:   "1",
					},
				},
			},
			err:  "400 Bad Request - balance is not sufficient",
			code: http.StatusBadRequest,
		},

		{
			// NOTE: expects wallet to have multiple outputs with non-zero coins
			name: "insufficient hours with uxouts",
			req: api.CreateTransactionRequest{
				HoursSelection: api.HoursSelection{
					Type: wallet.HoursSelectionTypeManual,
				},
				Wallet: api.CreateTransactionRequestWallet{
					ID:       w.Filename(),
					Password: password,
					UxOuts:   []string{walletOutputs[0].Hash},
				},
				ChangeAddress: &defaultChangeAddress,
				To: []api.Receiver{
					{
						Address: w.Entries[1].Address.String(),
						Coins:   toDropletString(1e3),
						Hours:   fmt.Sprint(totalHours + 1),
					},
				},
			},
			err:  "400 Bad Request - hours are not sufficient",
			code: http.StatusBadRequest,
		},

		{
			name: "valid request, uxouts specified",
			req: api.CreateTransactionRequest{
				HoursSelection: api.HoursSelection{
					Type: wallet.HoursSelectionTypeManual,
				},
				Wallet: api.CreateTransactionRequestWallet{
					ID:       w.Filename(),
					Password: password,
					// NOTE: all uxouts are provided, which has the same behavior as
					// not providing any uxouts or addresses.
					// Using a subset of uxouts makes the wallet setup very
					// difficult, especially to make deterministic, in the live test
					// More complex cases should be covered by unit tests
					UxOuts: walletOutputHashes,
				},
				ChangeAddress: &defaultChangeAddress,
				To: []api.Receiver{
					{
						Address: w.Entries[1].Address.String(),
						Coins:   toDropletString(totalCoins - 1e3),
						Hours:   "1",
					},
				},
			},
			outputs: []coin.TransactionOutput{
				{
					Address: w.Entries[1].Address,
					Coins:   totalCoins - 1e3,
					Hours:   1,
				},
				{
					Address: w.Entries[0].Address,
					Coins:   1e3,
					Hours:   remainingHours - 1,
				},
			},
			additionalRespVerify: func(t *testing.T, r *api.CreateTransactionResponse) {
				require.Equal(t, len(walletOutputHashes), len(r.Transaction.In))
			},
		},

		{
			name: "specified addresses not in wallet",
			req: api.CreateTransactionRequest{
				HoursSelection: api.HoursSelection{
					Type: wallet.HoursSelectionTypeManual,
				},
				Wallet: api.CreateTransactionRequestWallet{
					ID:        w.Filename(),
					Password:  password,
					Addresses: []string{testutil.MakeAddress().String()},
				},
				ChangeAddress: &defaultChangeAddress,
				To: []api.Receiver{
					{
						Address: w.Entries[1].Address.String(),
						Coins:   toDropletString(totalCoins),
						Hours:   "1",
					},
				},
			},
			err:  "400 Bad Request - address not found in wallet",
			code: http.StatusBadRequest,
		},

		{
			name: "valid request, addresses specified",
			req: api.CreateTransactionRequest{
				HoursSelection: api.HoursSelection{
					Type: wallet.HoursSelectionTypeManual,
				},
				Wallet: api.CreateTransactionRequestWallet{
					ID:       w.Filename(),
					Password: password,
					// NOTE: all addresses are provided, which has the same behavior as
					// not providing any addresses.
					// Using a subset of addresses makes the wallet setup very
					// difficult, especially to make deterministic, in the live test
					// More complex cases should be covered by unit tests
					Addresses: addresses,
				},
				ChangeAddress: &defaultChangeAddress,
				To: []api.Receiver{
					{
						Address: w.Entries[1].Address.String(),
						Coins:   toDropletString(totalCoins - 1e3),
						Hours:   "1",
					},
				},
			},
			outputs: []coin.TransactionOutput{
				{
					Address: w.Entries[1].Address,
					Coins:   totalCoins - 1e3,
					Hours:   1,
				},
				{
					Address: w.Entries[0].Address,
					Coins:   1e3,
					Hours:   remainingHours - 1,
				},
			},
		},
	}

	if w.IsEncrypted() {
		cases = append(cases, testCase{
			name: "invalid password",
			req: api.CreateTransactionRequest{
				HoursSelection: api.HoursSelection{
					Type: wallet.HoursSelectionTypeManual,
				},
				Wallet: api.CreateTransactionRequestWallet{
					ID:       w.Filename(),
					Password: password + "foo",
				},
				ChangeAddress: &defaultChangeAddress,
				To: []api.Receiver{
					{
						Address: w.Entries[0].Address.String(),
						Coins:   "1000",
						Hours:   "1",
					},
				},
			},
			err:  "401 Unauthorized - invalid password",
			code: http.StatusUnauthorized,
		})

		cases = append(cases, testCase{
			name: "password not provided",
			req: api.CreateTransactionRequest{
				HoursSelection: api.HoursSelection{
					Type: wallet.HoursSelectionTypeManual,
				},
				Wallet: api.CreateTransactionRequestWallet{
					ID:       w.Filename(),
					Password: "",
				},
				ChangeAddress: &defaultChangeAddress,
				To: []api.Receiver{
					{
						Address: w.Entries[0].Address.String(),
						Coins:   "1000",
						Hours:   "1",
					},
				},
			},
			err:  "400 Bad Request - missing password",
			code: http.StatusBadRequest,
		})

	} else {
		cases = append(cases, testCase{
			name: "password provided for unencrypted wallet",
			req: api.CreateTransactionRequest{
				HoursSelection: api.HoursSelection{
					Type: wallet.HoursSelectionTypeManual,
				},
				Wallet: api.CreateTransactionRequestWallet{
					ID:       w.Filename(),
					Password: password + "foo",
				},
				ChangeAddress: &defaultChangeAddress,
				To: []api.Receiver{
					{
						Address: w.Entries[0].Address.String(),
						Coins:   "1000",
						Hours:   "1",
					},
				},
			},
			err:  "400 Bad Request - wallet is not encrypted",
			code: http.StatusBadRequest,
		})
	}

	for _, tc := range cases {
		t.Run(tc.name, func(t *testing.T) {
			require.False(t, len(tc.outputs) != 0 && len(tc.outputsSubset) != 0, "outputs and outputsSubset can't both be set")

			result, err := c.CreateTransaction(tc.req)
			if tc.err != "" {
				assertResponseError(t, err, tc.code, tc.err)
				return
			}

			require.NoError(t, err)

			d, err := json.MarshalIndent(result, "", "    ")
			require.NoError(t, err)
			fmt.Println(string(d))

			if len(tc.outputsSubset) == 0 {
				require.Equal(t, len(tc.outputs), len(result.Transaction.Out))
			}

			for i, o := range tc.outputs {
				// The final change output may not have the address specified,
				// if the ChangeAddress was not specified in the wallet params.
				// Calculate it automatically based upon the transaction inputs
				if o.Address.Null() {
					require.Equal(t, i, len(tc.outputs)-1)
					require.Nil(t, tc.req.ChangeAddress)

					changeAddr := result.Transaction.Out[i].Address
					// The changeAddr must be associated with one of the transaction inputs
					changeAddrFound := false
					for _, x := range result.Transaction.In {
						require.NotNil(t, x.Address)
						if changeAddr == x.Address {
							changeAddrFound = true
							break
						}
					}

					require.True(t, changeAddrFound)
				} else {
					require.Equal(t, o.Address.String(), result.Transaction.Out[i].Address)
				}

				coins, err := droplet.FromString(result.Transaction.Out[i].Coins)
				require.NoError(t, err)
				require.Equal(t, o.Coins, coins, "[%d] %d != %d", i, o.Coins, coins)

				if !tc.ignoreHours {
					hours, err := strconv.ParseUint(result.Transaction.Out[i].Hours, 10, 64)
					require.NoError(t, err)
					require.Equal(t, o.Hours, hours, "[%d] %d != %d", i, o.Hours, hours)
				}
			}

			assertEncodeTxnMatchesTxn(t, result)
			assertRequestedCoins(t, tc.req.To, result.Transaction.Out)
			assertCreatedTransactionValid(t, result.Transaction)

			if tc.req.HoursSelection.Type == wallet.HoursSelectionTypeManual {
				assertRequestedHours(t, tc.req.To, result.Transaction.Out)
			}

			if tc.additionalRespVerify != nil {
				tc.additionalRespVerify(t, result)
			}
		})
	}
}

func TestLiveWalletCreateTransactionRandom(t *testing.T) {
	if !doLive(t) {
		return
	}

	requireWalletEnv(t)

	c := api.NewClient(nodeAddress())

	w, totalCoins, totalHours, password := prepareAndCheckWallet(t, c, 2e6, 20)

	if w.IsEncrypted() {
		t.Skip("Skipping TestLiveWalletCreateTransactionRandom tests with encrypted wallet")
		return
	}

	remainingHours := fee.RemainingHours(totalHours)
	require.True(t, remainingHours > 1)

	assertTxnOutputCount := func(t *testing.T, changeAddress string, nOutputs int, result *api.CreateTransactionResponse) {
		nResultOutputs := len(result.Transaction.Out)
		require.True(t, nResultOutputs == nOutputs || nResultOutputs == nOutputs+1)
		hasChange := nResultOutputs == nOutputs+1
		changeOutput := result.Transaction.Out[nResultOutputs-1]
		if hasChange {
			require.Equal(t, changeOutput.Address, changeAddress)
		}

		t.Log("hasChange", hasChange)
		if hasChange {
			t.Log("changeCoins", changeOutput.Coins)
			t.Log("changeHours", changeOutput.Hours)
		}
	}

	iterations := 250
	maxOutputs := 10
	destAddrs := make([]cipher.Address, maxOutputs)
	for i := range destAddrs {
		destAddrs[i] = testutil.MakeAddress()
	}

	for i := 0; i < iterations; i++ {
		t.Log("iteration", i)
		t.Log("totalCoins", totalCoins)
		t.Log("totalHours", totalHours)

		spendableHours := fee.RemainingHours(totalHours)
		t.Log("spendableHours", spendableHours)

		coins := rand.Intn(int(totalCoins)) + 1
		coins -= coins % int(visor.MaxDropletDivisor())
		if coins == 0 {
			coins = int(visor.MaxDropletDivisor())
		}
		hours := rand.Intn(int(spendableHours + 1))
		nOutputs := rand.Intn(maxOutputs) + 1

		t.Log("sendCoins", coins)
		t.Log("sendHours", hours)

		changeAddress := w.Entries[0].Address.String()

		shareFactor := strconv.FormatFloat(rand.Float64(), 'f', 8, 64)

		t.Log("shareFactor", shareFactor)

		to := make([]api.Receiver, 0, nOutputs)
		remainingHours := hours
		remainingCoins := coins
		for i := 0; i < nOutputs; i++ {
			if remainingCoins == 0 {
				break
			}

			receiver := api.Receiver{}
			receiver.Address = destAddrs[rand.Intn(len(destAddrs))].String()

			if i == nOutputs-1 {
				var err error
				receiver.Coins, err = droplet.ToString(uint64(remainingCoins))
				require.NoError(t, err)
				receiver.Hours = fmt.Sprint(remainingHours)

				remainingCoins = 0
				remainingHours = 0
			} else {
				receiverCoins := rand.Intn(remainingCoins) + 1
				receiverCoins -= receiverCoins % int(visor.MaxDropletDivisor())
				if receiverCoins == 0 {
					receiverCoins = int(visor.MaxDropletDivisor())
				}

				var err error
				receiver.Coins, err = droplet.ToString(uint64(receiverCoins))
				require.NoError(t, err)
				remainingCoins -= receiverCoins

				receiverHours := rand.Intn(remainingHours + 1)
				receiver.Hours = fmt.Sprint(receiverHours)
				remainingHours -= receiverHours
			}

			to = append(to, receiver)
		}

		// Remove duplicate outputs
		dup := make(map[api.Receiver]struct{}, len(to))
		newTo := make([]api.Receiver, 0, len(dup))
		for _, o := range to {
			if _, ok := dup[o]; !ok {
				dup[o] = struct{}{}
				newTo = append(newTo, o)
			}
		}
		to = newTo

		nOutputs = len(to)
		t.Log("nOutputs", nOutputs)

		rand.Shuffle(len(to), func(i, j int) {
			to[i], to[j] = to[j], to[i]
		})

		for i, o := range to {
			t.Logf("to[%d].Hours %s\n", i, o.Hours)
		}

		autoTo := make([]api.Receiver, len(to))
		for i, o := range to {
			autoTo[i] = api.Receiver{
				Address: o.Address,
				Coins:   o.Coins,
				Hours:   "",
			}
		}

		// Remove duplicate outputs
		dup = make(map[api.Receiver]struct{}, len(autoTo))
		newAutoTo := make([]api.Receiver, 0, len(dup))
		for _, o := range autoTo {
			if _, ok := dup[o]; !ok {
				dup[o] = struct{}{}
				newAutoTo = append(newAutoTo, o)
			}
		}
		autoTo = newAutoTo

		nAutoOutputs := len(autoTo)
		t.Log("nAutoOutputs", nAutoOutputs)

		for i, o := range autoTo {
			t.Logf("autoTo[%d].Coins %s\n", i, o.Coins)
		}

		// Auto, random share factor

		result, err := c.CreateTransaction(api.CreateTransactionRequest{
			HoursSelection: api.HoursSelection{
				Type:        wallet.HoursSelectionTypeAuto,
				Mode:        wallet.HoursSelectionModeShare,
				ShareFactor: shareFactor,
			},
			ChangeAddress: &changeAddress,
			Wallet: api.CreateTransactionRequestWallet{
				ID:       w.Filename(),
				Password: password,
			},
			To: autoTo,
		})
		require.NoError(t, err)

		assertEncodeTxnMatchesTxn(t, result)
		assertTxnOutputCount(t, changeAddress, nAutoOutputs, result)
		assertRequestedCoins(t, autoTo, result.Transaction.Out)
		assertCreatedTransactionValid(t, result.Transaction)

		// Auto, share factor 0

		result, err = c.CreateTransaction(api.CreateTransactionRequest{
			HoursSelection: api.HoursSelection{
				Type:        wallet.HoursSelectionTypeAuto,
				Mode:        wallet.HoursSelectionModeShare,
				ShareFactor: "0",
			},
			ChangeAddress: &changeAddress,
			Wallet: api.CreateTransactionRequestWallet{
				ID:       w.Filename(),
				Password: password,
			},
			To: autoTo,
		})
		require.NoError(t, err)

		assertEncodeTxnMatchesTxn(t, result)
		assertTxnOutputCount(t, changeAddress, nAutoOutputs, result)
		assertRequestedCoins(t, autoTo, result.Transaction.Out)
		assertCreatedTransactionValid(t, result.Transaction)

		// Check that the non-change outputs have 0 hours
		for _, o := range result.Transaction.Out[:nAutoOutputs] {
			require.Equal(t, "0", o.Hours)
		}

		// Auto, share factor 1

		result, err = c.CreateTransaction(api.CreateTransactionRequest{
			HoursSelection: api.HoursSelection{
				Type:        wallet.HoursSelectionTypeAuto,
				Mode:        wallet.HoursSelectionModeShare,
				ShareFactor: "1",
			},
			ChangeAddress: &changeAddress,
			Wallet: api.CreateTransactionRequestWallet{
				ID:       w.Filename(),
				Password: password,
			},
			To: autoTo,
		})
		require.NoError(t, err)

		assertEncodeTxnMatchesTxn(t, result)
		assertTxnOutputCount(t, changeAddress, nAutoOutputs, result)
		assertRequestedCoins(t, autoTo, result.Transaction.Out)
		assertCreatedTransactionValid(t, result.Transaction)

		// Check that the change output has 0 hours
		if len(result.Transaction.Out) > nAutoOutputs {
			require.Equal(t, "0", result.Transaction.Out[nAutoOutputs].Hours)
		}

		// Manual

		result, err = c.CreateTransaction(api.CreateTransactionRequest{
			HoursSelection: api.HoursSelection{
				Type: wallet.HoursSelectionTypeManual,
			},
			ChangeAddress: &changeAddress,
			Wallet: api.CreateTransactionRequestWallet{
				ID:       w.Filename(),
				Password: password,
			},
			To: to,
		})
		require.NoError(t, err)

		assertEncodeTxnMatchesTxn(t, result)
		assertTxnOutputCount(t, changeAddress, nOutputs, result)
		assertRequestedCoins(t, to, result.Transaction.Out)
		assertRequestedHours(t, to, result.Transaction.Out)
		assertCreatedTransactionValid(t, result.Transaction)
	}
}

func assertEncodeTxnMatchesTxn(t *testing.T, result *api.CreateTransactionResponse) {
	require.NotEmpty(t, result.EncodedTransaction)
	emptyTxn := &coin.Transaction{}
	require.NotEqual(t, hex.EncodeToString(emptyTxn.Serialize()), result.EncodedTransaction)
	txn, err := result.Transaction.ToTransaction()
	require.NoError(t, err)

	serializedTxn := txn.Serialize()
	require.Equal(t, hex.EncodeToString(serializedTxn), result.EncodedTransaction)

	require.Equal(t, int(txn.Length), len(serializedTxn))
}

func assertRequestedCoins(t *testing.T, to []api.Receiver, out []api.CreatedTransactionOutput) {
	var requestedCoins uint64
	for _, o := range to {
		c, err := droplet.FromString(o.Coins)
		require.NoError(t, err)
		requestedCoins += c
	}

	var sentCoins uint64
	for _, o := range out[:len(to)] { // exclude change output
		c, err := droplet.FromString(o.Coins)
		require.NoError(t, err)
		sentCoins += c
	}

	require.Equal(t, requestedCoins, sentCoins)
}

func assertRequestedHours(t *testing.T, to []api.Receiver, out []api.CreatedTransactionOutput) {
	for i, o := range out[:len(to)] { // exclude change output
		toHours, err := strconv.ParseUint(to[i].Hours, 10, 64)
		require.NoError(t, err)

		outHours, err := strconv.ParseUint(o.Hours, 10, 64)

		require.Equal(t, toHours, outHours)
	}
}

func assertCreatedTransactionValid(t *testing.T, r api.CreatedTransaction) {
	require.NotEmpty(t, r.In)
	require.NotEmpty(t, r.Out)

	fee, err := strconv.ParseUint(r.Fee, 10, 64)
	require.NoError(t, err)

	require.NotEqual(t, uint64(0), fee)

	var inputHours uint64
	var inputCoins uint64
	for _, in := range r.In {
		require.NotNil(t, in.CalculatedHours)
		calculatedHours, err := strconv.ParseUint(in.CalculatedHours, 10, 64)
		require.NoError(t, err)
		inputHours, err = coin.AddUint64(inputHours, calculatedHours)
		require.NoError(t, err)

		require.NotNil(t, in.Hours)
		hours, err := strconv.ParseUint(in.Hours, 10, 64)
		require.NoError(t, err)

		require.True(t, hours <= calculatedHours)

		require.NotNil(t, in.Coins)
		coins, err := droplet.FromString(in.Coins)
		require.NoError(t, err)
		inputCoins, err = coin.AddUint64(inputCoins, coins)
		require.NoError(t, err)
	}

	var outputHours uint64
	var outputCoins uint64
	for _, out := range r.Out {
		hours, err := strconv.ParseUint(out.Hours, 10, 64)
		require.NoError(t, err)
		outputHours, err = coin.AddUint64(outputHours, hours)
		require.NoError(t, err)

		coins, err := droplet.FromString(out.Coins)
		require.NoError(t, err)
		outputCoins, err = coin.AddUint64(outputCoins, coins)
		require.NoError(t, err)
	}

	require.True(t, inputHours > outputHours)
	require.Equal(t, inputHours-outputHours, fee)

	require.Equal(t, inputCoins, outputCoins)

	require.Equal(t, uint8(0), r.Type)
	require.NotEmpty(t, r.Length)
}

func TestCreateWallet(t *testing.T) {
	if !doLiveOrStable(t) {
		return
	}

	c := api.NewClient(nodeAddress())

	w, seed, clean := createWallet(t, c, false, "", "")
	defer clean()
	require.False(t, w.Meta.Encrypted)

	walletDir := getWalletDir(t, c)

	// Confirms the wallet does exist
	walletPath := filepath.Join(walletDir, w.Meta.Filename)
	_, err := os.Stat(walletPath)
	require.NoError(t, err)

	// Loads the wallet and confirms that the wallet has the same seed
	lw, err := wallet.Load(walletPath)
	require.NoError(t, err)
	require.False(t, lw.IsEncrypted())
	require.Equal(t, seed, lw.Meta["seed"])
	require.Equal(t, len(w.Entries), len(lw.Entries))

	for i := range w.Entries {
		require.Equal(t, w.Entries[i].Address, lw.Entries[i].Address.String())
		require.Equal(t, w.Entries[i].Public, lw.Entries[i].Public.Hex())
	}

	// Creates wallet with encryption
	encW, _, encWClean := createWallet(t, c, true, "pwd", "")
	defer encWClean()
	require.True(t, encW.Meta.Encrypted)

	walletPath = filepath.Join(walletDir, encW.Meta.Filename)
	encLW, err := wallet.Load(walletPath)
	require.NoError(t, err)

	// Confirms the loaded wallet is encrypted and has the same address entries
	require.True(t, encLW.IsEncrypted())
	require.Equal(t, len(encW.Entries), len(encLW.Entries))

	for i := range encW.Entries {
		require.Equal(t, encW.Entries[i].Address, encLW.Entries[i].Address.String())
		require.Equal(t, encW.Entries[i].Public, encLW.Entries[i].Public.Hex())
	}
}

func TestGetWallet(t *testing.T) {
	if !doLiveOrStable(t) {
		return
	}

	c := api.NewClient(nodeAddress())

	// Create a wallet
	w, _, clean := createWallet(t, c, false, "", "")
	defer clean()

	// Confirms the wallet can be acquired
	w1, err := c.Wallet(w.Meta.Filename)
	require.NoError(t, err)
	require.Equal(t, *w, *w1)
}

func TestGetWallets(t *testing.T) {
	if !doLiveOrStable(t) {
		return
	}

	c := api.NewClient(nodeAddress())

	// Creates 2 new wallets
	var ws []api.WalletResponse
	for i := 0; i < 2; i++ {
		w, _, clean := createWallet(t, c, false, "", "")
		defer clean()
		// cleaners = append(cleaners, clean)
		ws = append(ws, *w)
	}

	// Gets wallet from node
	wlts, err := c.Wallets()
	require.NoError(t, err)

	// Create the wallet map
	walletMap := make(map[string]api.WalletResponse)
	for _, w := range wlts {
		walletMap[w.Meta.Filename] = *w
	}

	// Confirms the returned wallets contains the wallet we created.
	for _, w := range ws {
		retW, ok := walletMap[w.Meta.Filename]
		require.True(t, ok)
		require.Equal(t, w, retW)
	}
}

// TestWalletNewAddress will generate 30 wallets for testing, and they will
// be removed automatically after testing.
func TestWalletNewAddress(t *testing.T) {
	if !doLiveOrStable(t) {
		return
	}

	// We only test 30 cases, cause the more addresses we generate, the longer
	// it takes, we don't want to spend much time here.
	for i := 1; i <= 30; i++ {
		name := fmt.Sprintf("generate %v addresses", i)
		t.Run(name, func(t *testing.T) {
			c := api.NewClient(nodeAddress())
			var encrypt bool
			var password string
			// Test wallet with encryption only when i == 2, so that
			// the tests won't time out.
			if i == 2 {
				encrypt = true
				password = "pwd"
			}

			w, seed, clean := createWallet(t, c, encrypt, password, "")
			defer clean()

			addrs, err := c.NewWalletAddress(w.Meta.Filename, i, password)
			if err != nil {
				t.Fatalf("%v", err)
				return
			}
			require.NoError(t, err)

			seckeys := cipher.GenerateDeterministicKeyPairs([]byte(seed), i+1)
			var as []string
			for _, k := range seckeys {
				as = append(as, cipher.AddressFromSecKey(k).String())
			}

			// Confirms thoses new generated addresses are the same.
			require.Equal(t, len(addrs), len(as)-1)
			for i := range addrs {
				require.Equal(t, as[i+1], addrs[i])
			}
		})
	}
}

func TestStableWalletBalance(t *testing.T) {
	if !doStable(t) {
		return
	}

	c := api.NewClient(nodeAddress())
	w, _, clean := createWallet(t, c, false, "", "casino away claim road artist where blossom warrior demise royal still palm")
	defer clean()

	bp, err := c.WalletBalance(w.Meta.Filename)
	require.NoError(t, err)

	var expect api.BalanceResponse
	checkGoldenFile(t, "wallet-balance.golden", TestData{*bp, &expect})
}

func TestLiveWalletBalance(t *testing.T) {
	if !doLive(t) {
		return
	}

	requireWalletEnv(t)

	c := api.NewClient(nodeAddress())
	_, walletName, _ := getWalletFromEnv(t, c)
	bp, err := c.WalletBalance(walletName)
	require.NoError(t, err)
	require.NotNil(t, bp)
	require.NotNil(t, bp.Addresses)
}

func TestWalletUpdate(t *testing.T) {
	if !doLiveOrStable(t) {
		return
	}

	c := api.NewClient(nodeAddress())
	w, _, clean := createWallet(t, c, false, "", "")
	defer clean()

	err := c.UpdateWallet(w.Meta.Filename, "new wallet")
	require.NoError(t, err)

	// Confirms the wallet has label of "new wallet"
	w1, err := c.Wallet(w.Meta.Filename)
	require.NoError(t, err)
	require.Equal(t, w1.Meta.Label, "new wallet")
}

func TestStableWalletTransactions(t *testing.T) {
	if !doStable(t) {
		return
	}

	c := api.NewClient(nodeAddress())
	w, _, clean := createWallet(t, c, false, "", "")
	defer clean()

	txns, err := c.WalletTransactions(w.Meta.Filename)
	require.NoError(t, err)

	var expect api.UnconfirmedTxnsResponse
	checkGoldenFile(t, "wallet-transactions.golden", TestData{*txns, &expect})
}

func TestLiveWalletTransactions(t *testing.T) {
	if !doLive(t) {
		return
	}

	requireWalletEnv(t)

	c := api.NewClient(nodeAddress())
	w, _, _, _ := prepareAndCheckWallet(t, c, 1e6, 1)
	txns, err := c.WalletTransactions(w.Filename())
	require.NoError(t, err)

	bp, err := c.WalletBalance(w.Filename())
	require.NoError(t, err)
	// There's pending transactions if predicted coins are not the same as confirmed coins
	if bp.Predicted.Coins != bp.Confirmed.Coins {
		require.NotEmpty(t, txns.Transactions)
		return
	}

	require.Empty(t, txns.Transactions)
}

func TestWalletFolderName(t *testing.T) {
	if !doLiveOrStable(t) {
		return
	}

	c := api.NewClient(nodeAddress())
	folderName, err := c.WalletFolderName()
	require.NoError(t, err)

	require.NotNil(t, folderName)
	require.NotEmpty(t, folderName.Address)
}

func TestEncryptWallet(t *testing.T) {
	if !doLiveOrStable(t) {
		return
	}

	c := api.NewClient(nodeAddress())

	// Create a unencrypted wallet
	w, _, clean := createWallet(t, c, false, "", "")
	defer clean()

	// Encrypts the wallet
	rlt, err := c.EncryptWallet(w.Meta.Filename, "pwd")
	require.NoError(t, err)
	require.NotEmpty(t, rlt.Meta.CryptoType)
	require.True(t, rlt.Meta.Encrypted)

	//  Encrypt the wallet again, should returns error
	_, err = c.EncryptWallet(w.Meta.Filename, "pwd")
	assertResponseError(t, err, http.StatusBadRequest, "400 Bad Request - wallet is encrypted")

	// Confirms that no sensitive data do exist in wallet file
	wf, err := c.WalletFolderName()
	require.NoError(t, err)
	wltPath := filepath.Join(wf.Address, w.Meta.Filename)
	lw, err := wallet.Load(wltPath)
	require.NoError(t, err)
	require.Empty(t, lw.Meta["seed"])
	require.Empty(t, lw.Meta["lastSeed"])
	require.NotEmpty(t, lw.Meta["secrets"])

	// Decrypts the wallet, and confirms that the
	// seed and address entries are the same as it was before being encrypted.
	dw, err := c.DecryptWallet(w.Meta.Filename, "pwd")
	require.NoError(t, err)
	require.Equal(t, w, dw)
}

func TestDecryptWallet(t *testing.T) {
	if !doLiveOrStable(t) {
		return
	}

	c := api.NewClient(nodeAddress())
	w, seed, clean := createWallet(t, c, true, "pwd", "")
	defer clean()

	// Decrypt wallet with different password, must fail
	_, err := c.DecryptWallet(w.Meta.Filename, "pwd1")
	assertResponseError(t, err, http.StatusUnauthorized, "401 Unauthorized - invalid password")

	// Decrypt wallet with no password, must fail
	_, err = c.DecryptWallet(w.Meta.Filename, "")
	assertResponseError(t, err, http.StatusBadRequest, "400 Bad Request - missing password")

	// Decrypts wallet with correct password
	dw, err := c.DecryptWallet(w.Meta.Filename, "pwd")
	require.NoError(t, err)

	// Confirms that no sensitive data are returned
	require.Empty(t, dw.Meta.CryptoType)
	require.False(t, dw.Meta.Encrypted)

	// Loads wallet from file
	wf, err := c.WalletFolderName()
	require.NoError(t, err)
	wltPath := filepath.Join(wf.Address, w.Meta.Filename)
	lw, err := wallet.Load(wltPath)
	require.NoError(t, err)

	require.Equal(t, lw.Meta["seed"], seed)
	require.Len(t, lw.Entries, 1)

	// Confirms the last seed is matched
	lseed, seckeys := cipher.GenerateDeterministicKeyPairsSeed([]byte(seed), 1)
	require.Equal(t, hex.EncodeToString(lseed), lw.Meta["lastSeed"])

	// Confirms that the first address is derivied from the private key
	pubkey := cipher.PubKeyFromSecKey(seckeys[0])
	require.Equal(t, w.Entries[0].Address, cipher.AddressFromPubKey(pubkey).String())
	require.Equal(t, lw.Entries[0].Address.String(), w.Entries[0].Address)
}

func TestGetWalletSeedDisabledAPI(t *testing.T) {
	if !doLiveOrStable(t) {
		return
	}

	c := api.NewClient(nodeAddress())

	// Create an encrypted wallet
	w, _, clean := createWallet(t, c, true, "pwd", "")
	defer clean()

	_, err := c.GetWalletSeed(w.Meta.Filename, "pwd")
	assertResponseError(t, err, http.StatusForbidden, "403 Forbidden")
}

func TestGetWalletSeedEnabledAPI(t *testing.T) {
	if !doEnableSeedAPI(t) {
		return
	}

	c := api.NewClient(nodeAddress())

	// Create an encrypted wallet
	w, seed, clean := createWallet(t, c, true, "pwd", "")
	defer clean()

	require.NotEmpty(t, seed)

	sd, err := c.GetWalletSeed(w.Meta.Filename, "pwd")
	require.NoError(t, err)

	// Confirms the seed are matched
	require.Equal(t, seed, sd)

	// Get seed of wrong wallet id
	_, err = c.GetWalletSeed("w.wlt", "pwd")
	assertResponseError(t, err, http.StatusNotFound, "404 Not Found")

	// Check with invalid password
	_, err = c.GetWalletSeed(w.Meta.Filename, "wrong password")
	assertResponseError(t, err, http.StatusUnauthorized, "401 Unauthorized - invalid password")

	// Check with missing password
	_, err = c.GetWalletSeed(w.Meta.Filename, "")
	assertResponseError(t, err, http.StatusBadRequest, "400 Bad Request - missing password")

	// Create unencrypted wallet to check against
	nw, _, nclean := createWallet(t, c, false, "", "")
	defer nclean()
	_, err = c.GetWalletSeed(nw.Meta.Filename, "pwd")
	assertResponseError(t, err, http.StatusBadRequest, "400 Bad Request - wallet is not encrypted")
}

// prepareAndCheckWallet gets wallet from environment, and confirms:
// 1. The minimal coins and coin hours requirements are met.
// 2. The wallet has at least two address entry.
// Returns the loaded wallet, total coins, total coin hours and password of the wallet.
func prepareAndCheckWallet(t *testing.T, c *api.Client, miniCoins, miniCoinHours uint64) (*wallet.Wallet, uint64, uint64, string) {
	walletDir, walletName, password := getWalletFromEnv(t, c)
	walletPath := filepath.Join(walletDir, walletName)

	// Checks if the wallet does exist
	if _, err := os.Stat(walletPath); os.IsNotExist(err) {
		t.Fatalf("Wallet %v doesn't exist", walletPath)
	}

	w, err := wallet.Load(walletPath)
	if err != nil {
		t.Fatalf("Load wallet %v failed: %v", walletPath, err)
	}

	if w.IsEncrypted() && password == "" {
		t.Fatalf("Wallet is encrypted, must set WALLET_PASSWORD env var")
	}

	// Generate more addresses if address entries less than 2.
	if len(w.Entries) < 2 {
		_, err := c.NewWalletAddress(w.Filename(), 2-len(w.Entries), password)
		if err != nil {
			t.Fatalf("New wallet address failed: %v", err)
		}

		w, err = wallet.Load(walletPath)
		if err != nil {
			t.Fatalf("Reload wallet %v failed: %v", walletPath, err)
		}
	}

	coins, hours := getWalletBalance(t, c, walletName)
	if coins < miniCoins {
		t.Fatalf("Wallet must have at least %d coins", miniCoins)
	}

	if hours < miniCoinHours {
		t.Fatalf("Wallet must have at least %d coin hours", miniCoinHours)
	}

	if err := w.Save(walletDir); err != nil {
		t.Fatalf("%v", err)
	}

	return w, coins, hours, password
}

// getWalletFromEnv loads wallet from envrionment variables.
// Returns wallet dir, wallet name and wallet password is any.
func getWalletFromEnv(t *testing.T, c *api.Client) (string, string, string) {
	walletDir := getWalletDir(t, c)

	walletName := os.Getenv("WALLET_NAME")
	if walletName == "" {
		t.Fatal("Missing WALLET_NAME environment value")
	}

	walletPassword := os.Getenv("WALLET_PASSWORD")
	return walletDir, walletName, walletPassword
}

func requireWalletEnv(t *testing.T) {
	if !doLiveWallet(t) {
		return
	}

	walletName := os.Getenv("WALLET_NAME")
	if walletName == "" {
		t.Fatal("missing WALLET_NAME environment value")
	}
}

// getWalletBalance gets wallet balance.
// Returns coins and hours
func getWalletBalance(t *testing.T, c *api.Client, walletName string) (uint64, uint64) {
	wp, err := c.WalletBalance(walletName)
	if err != nil {
		t.Fatalf("Get wallet balance of %v failed: %v", walletName, err)
	}

	return wp.Confirmed.Coins, wp.Confirmed.Hours
}

func getTransaction(t *testing.T, c *api.Client, txid string) *daemon.TransactionResult {
	tx, err := c.Transaction(txid)
	if err != nil {
		t.Fatalf("%v", err)
	}

	return tx
}

// getAddressBalance gets balance of given address.
// Returns coins and coin hours.
func getAddressBalance(t *testing.T, c *api.Client, addr string) (uint64, uint64) { // nolint: unparam
	bp, err := c.Balance([]string{addr})
	if err != nil {
		t.Fatalf("%v", err)
	}
	return bp.Confirmed.Coins, bp.Confirmed.Hours
}

// createWallet creates a wallet with rand seed.
// Returns the generated wallet, seed and clean up function.
func createWallet(t *testing.T, c *api.Client, encrypt bool, password string, seed string) (*api.WalletResponse, string, func()) {
	if seed == "" {
		seed = hex.EncodeToString(cipher.RandByte(32))
	}
	// Use the first 6 letter of the seed as label.
	var w *api.WalletResponse
	var err error
	if encrypt {
		w, err = c.CreateEncryptedWallet(seed, seed[:6], password, 0)
	} else {
		w, err = c.CreateUnencryptedWallet(seed, seed[:6], 0)
	}

	require.NoError(t, err)

	walletDir := getWalletDir(t, c)

	return w, seed, func() {
		// Cleaner function to delete the wallet and bak wallet
		walletPath := filepath.Join(walletDir, w.Meta.Filename)
		err = os.Remove(walletPath)
		require.NoError(t, err)

		bakWalletPath := walletPath + ".bak"
		if _, err := os.Stat(bakWalletPath); !os.IsNotExist(err) {
			// Return directly if no .bak file does exist
			err = os.Remove(bakWalletPath)
		}

		require.NoError(t, err)

		// Removes the wallet from memory
		c.UnloadWallet(w.Meta.Filename)
	}
}

func getWalletDir(t *testing.T, c *api.Client) string {
	wf, err := c.WalletFolderName()
	if err != nil {
		t.Fatalf("%v", err)
	}
	return wf.Address
}

func TestDisableWalletApi(t *testing.T) {
	if !doDisableWalletAPI(t) {
		return
	}

	changeAddress := testutil.MakeAddress().String()

	type testCase struct {
		name        string
		method      string
		endpoint    string
		contentType string
		body        func() io.Reader
		json        func() interface{}
		expectErr   string
		code        int
	}

	tt := []testCase{
		{
			name:      "get wallet",
			method:    http.MethodGet,
			endpoint:  "/api/v1/wallet?id=test.wlt",
			expectErr: "403 Forbidden",
			code:      http.StatusForbidden,
		},
		{
			name:     "create wallet",
			method:   http.MethodPost,
			endpoint: "/api/v1/wallet/create",
			body: func() io.Reader {
				v := url.Values{}
				v.Add("seed", "seed")
				v.Add("label", "label")
				v.Add("scan", "1")
				return strings.NewReader(v.Encode())
			},
			expectErr: "403 Forbidden",
			code:      http.StatusForbidden,
		},
		{
			name:     "generate new address",
			method:   http.MethodPost,
			endpoint: "/api/v1/wallet/newAddress",
			body: func() io.Reader {
				v := url.Values{}
				v.Add("id", "test.wlt")
				return strings.NewReader(v.Encode())
			},
			expectErr: "403 Forbidden",
			code:      http.StatusForbidden,
		},
		{
			name:      "get wallet balance",
			method:    http.MethodGet,
			endpoint:  "/api/v1/wallet/balance?id=test.wlt",
			expectErr: "403 Forbidden",
			code:      http.StatusForbidden,
		},
		{
			name:     "wallet spending",
			method:   http.MethodPost,
			endpoint: "/api/v1/wallet/spend",
			body: func() io.Reader {
				v := url.Values{}
				v.Add("id", "test.wlt")
				v.Add("coins", "100000") // 1e5
				v.Add("dst", "2jBbGxZRGoQG1mqhPBnXnLTxK6oxsTf8os6")
				return strings.NewReader(v.Encode())
			},
			expectErr: "403 Forbidden",
			code:      http.StatusForbidden,
		},
		{
			name:      "get wallet unconfirmed transactions",
			method:    http.MethodGet,
			endpoint:  "/api/v1/wallet/transactions?id=test.wlt",
			expectErr: "403 Forbidden",
			code:      http.StatusForbidden,
		},
		{
			name:     "update wallet label",
			method:   http.MethodPost,
			endpoint: "/api/v1/wallet/update",
			body: func() io.Reader {
				v := url.Values{}
				v.Add("id", "test.wlt")
				v.Add("label", "label")
				return strings.NewReader(v.Encode())
			},
			expectErr: "403 Forbidden",
			code:      http.StatusForbidden,
		},
		{
			name:      "new seed",
			method:    http.MethodGet,
			endpoint:  "/api/v1/wallet/newSeed",
			expectErr: "403 Forbidden",
			code:      http.StatusForbidden,
		},
		{
			name:      "get wallets",
			method:    http.MethodGet,
			endpoint:  "/api/v1/wallets",
			expectErr: "403 Forbidden",
			code:      http.StatusForbidden,
		},
		{
			name:      "get wallets folder name",
			method:    http.MethodGet,
			endpoint:  "/api/v1/wallets/folderName",
			expectErr: "403 Forbidden",
			code:      http.StatusForbidden,
		},
		{
			name:      "main index.html 404 not found",
			method:    http.MethodGet,
			endpoint:  "/api/v1/",
			expectErr: "404 Not Found",
			code:      http.StatusNotFound,
		},
		{
			name:     "encrypt wallet",
			method:   http.MethodPost,
			endpoint: "/api/v1/wallet/encrypt",
			body: func() io.Reader {
				v := url.Values{}
				v.Add("id", "test.wlt")
				v.Add("password", "pwd")
				return strings.NewReader(v.Encode())
			},
			expectErr: "403 Forbidden",
			code:      http.StatusForbidden,
		},
		{
			name:     "decrypt wallet",
			method:   http.MethodPost,
			endpoint: "/api/v1/wallet/decrypt",
			body: func() io.Reader {
				v := url.Values{}
				v.Add("id", "test.wlt")
				v.Add("password", "pwd")
				return strings.NewReader(v.Encode())
			},
			expectErr: "403 Forbidden",
			code:      http.StatusForbidden,
		},
		{
			name:     "get wallet seed",
			method:   http.MethodPost,
			endpoint: "/api/v1/wallet/seed",
			body: func() io.Reader {
				v := url.Values{}
				v.Add("id", "test.wlt")
				v.Add("password", "pwd")
				return strings.NewReader(v.Encode())
			},
			expectErr: "403 Forbidden",
			code:      http.StatusForbidden,
		},
		{
			name:        "create transaction",
			method:      http.MethodPost,
			endpoint:    "/api/v1/wallet/transaction",
			contentType: "application/json",
			json: func() interface{} {
				return api.CreateTransactionRequest{
					HoursSelection: api.HoursSelection{
						Type: wallet.HoursSelectionTypeManual,
					},
					Wallet: api.CreateTransactionRequestWallet{
						ID: "test.wlt",
					},
					ChangeAddress: &changeAddress,
					To: []api.Receiver{
						{
							Address: changeAddress,
							Coins:   "0.001",
							Hours:   "1",
						},
					},
				}
			},
			expectErr: "403 Forbidden",
			code:      http.StatusForbidden,
		},
	}

	c := api.NewClient(nodeAddress())
	for _, tc := range tt {
		f := func(tc testCase) func(t *testing.T) {
			return func(t *testing.T) {
				var err error
				switch tc.method {
				case http.MethodGet:
					err = c.Get(tc.endpoint, nil)
				case http.MethodPost:
					switch tc.contentType {
					case "application/json":
						err = c.PostJSON(tc.endpoint, tc.json(), nil)
					default:
						err = c.PostForm(tc.endpoint, tc.body(), nil)
					}
				}
				assertResponseError(t, err, tc.code, tc.expectErr)
			}
		}

		t.Run(tc.name, f(tc))

		if strings.HasPrefix(tc.endpoint, "/api/v1") {
			tc.endpoint = strings.TrimPrefix(tc.endpoint, "/api/v1")
			t.Run(tc.name, f(tc))
		}
	}

	// Confirms that no new wallet is created
	// WALLET_DIR environment variable is set in ci-script/integration-test-disable-wallet-api.sh
	walletDir := os.Getenv("WALLET_DIR")
	if walletDir == "" {
		t.Fatal("WALLET_DIR is not set")
	}

	// Confirms that the wallet directory does not exist
	_, err := os.Stat(walletDir)
	require.True(t, os.IsNotExist(err))
}

func checkHealthResponse(t *testing.T, r *api.HealthResponse) {
	require.NotEmpty(t, r.BlockchainMetadata.Unspents)
	require.NotEmpty(t, r.BlockchainMetadata.Head.BkSeq)
	require.NotEmpty(t, r.BlockchainMetadata.Head.Time)
	require.NotEmpty(t, r.Version.Version)
	require.True(t, r.Uptime.Duration > time.Duration(0))
}

func TestStableHealth(t *testing.T) {
	if !doStable(t) {
		return
	}

	c := api.NewClient(nodeAddress())

	r, err := c.Health()
	require.NoError(t, err)

	checkHealthResponse(t, r)

	require.Equal(t, 0, r.OpenConnections)

	require.True(t, r.BlockchainMetadata.TimeSinceLastBlock.Duration > time.Duration(0))

	// The stable node is always run with the commit and branch ldflags, so they should appear
	require.NotEmpty(t, r.Version.Commit)
	require.NotEmpty(t, r.Version.Branch)
}

func TestLiveHealth(t *testing.T) {
	if !doLive(t) {
		return
	}

	c := api.NewClient(nodeAddress())

	r, err := c.Health()
	require.NoError(t, err)

	checkHealthResponse(t, r)

	require.NotEqual(t, 0, r.OpenConnections)

	// The TimeSinceLastBlock can be any value, including negative values, due to clock skew
	// The live node is not necessarily run with the commit and branch ldflags, so don't check them
}

func TestDisableGUIAPI(t *testing.T) {
	if !doDisableGUI(t) {
		return
	}

	c := api.NewClient(nodeAddress())
	err := c.Get("/", nil)
<<<<<<< HEAD
	assertResponseError(t, err, http.StatusNotFound, "404 Not Found")
=======
	assertResponseError(t, err, http.StatusNotFound, "404 Not Found\n")
}

/*
* api/v2 tests
 */

func TestKnownBlocksV2(t *testing.T) {
	if !doStable(t) {
		return
	}

	c := api.NewClientV2(nodeAddress())

	cases := []struct {
		name    string
		golden  string
		hash    string
		seq     uint64
		errCode int
		errMsg  string
	}{
		{
			name:    "unknown hash",
			hash:    "80744ec25e6233f40074d35bf0bfdbddfac777869b954a96833cb89f44204444",
			errCode: http.StatusNotFound,
			errMsg:  "404 Not Found\n",
		},
		{
			name:   "valid hash",
			golden: "block-hash-v2.golden",
			hash:   "70584db7fb8ab88b8dbcfed72ddc42a1aeb8c4882266dbb78439ba3efcd0458d",
		},
		{
			name:   "genesis hash",
			golden: "block-hash-genesis-v2.golden",
			hash:   "0551a1e5af999fe8fff529f6f2ab341e1e33db95135eef1b2be44fe6981349f3",
		},
		{
			name:   "genesis seq",
			golden: "block-seq-0-v2.golden",
			seq:    0,
		},
		{
			name:   "seq 100",
			golden: "block-seq-100-v2.golden",
			seq:    100,
		},
	}

	for _, tc := range cases {
		t.Run(tc.name, func(t *testing.T) {
			var b *visor.ReadableBlockV2
			var err error

			if tc.hash != "" {
				b, err = c.BlockByHash(tc.hash)
			} else {
				b, err = c.BlockBySeq(tc.seq)
			}
			if tc.errCode != 0 && tc.errCode != http.StatusOK {
				require.Error(t, err)
				require.IsType(t, api.ClientError{}, err)
				require.Equal(t, tc.errCode, err.(api.ClientError).StatusCode)
			} else {
				require.NoError(t, err)
				require.NotNil(t, b)
				var expected *visor.ReadableBlockV2
				checkGoldenFile(t, tc.golden, TestData{b, &expected})
			}
		})
	}
}

func TestBlocksV2(t *testing.T) {
	if !doStable(t) {
		return
	}
	c := api.NewClientV2(nodeAddress())
	blocks, err := c.Blocks(0, 1)
	require.NoError(t, err)
	var expected *visor.ReadableBlocksV2
	checkGoldenFile(t, "blocks-0-1-v2.golden", TestData{blocks, &expected})
}

func TestLastBlocksV2(t *testing.T) {
	if !doStable(t) {
		return
	}
	c := api.NewClientV2(nodeAddress())
	blocks, err := c.LastBlocks(10)
	require.NoError(t, err)
	var expected *visor.ReadableBlocksV2
	checkGoldenFile(t, "lastblocks-v2.golden", TestData{blocks, &expected})
}

func TestStableTransactionV2(t *testing.T) {
	if !doStable(t) {
		return
	}

	cases := []struct {
		name       string
		txID       string
		err        api.ClientError
		goldenFile string
	}{
		{
			name: "invalid txId",
			txID: "abcd",
			err: api.ClientError{
				Status:     "400 Bad Request",
				StatusCode: http.StatusBadRequest,
				Message:    "400 Bad Request - Invalid hex length\n",
			},
			goldenFile: "",
		},
		{
			name: "not exist",
			txID: "701d23fd513bad325938ba56869f9faba19384a8ec3dd41833aff147eac53947",
			err: api.ClientError{
				Status:     "404 Not Found",
				StatusCode: http.StatusNotFound,
				Message:    "404 Not Found\n",
			},
			goldenFile: "",
		},
		{
			name: "empty txId",
			txID: "",
			err: api.ClientError{
				Status:     "400 Bad Request",
				StatusCode: http.StatusBadRequest,
				Message:    "400 Bad Request - txid is empty\n",
			},
			goldenFile: "",
		},
		{
			name:       "genesis transaction",
			txID:       "d556c1c7abf1e86138316b8c17183665512dc67633c04cf236a8b7f332cb4add",
			goldenFile: "genesis-transaction-v2.golden",
		},
	}

	c := api.NewClientV2(nodeAddress())
	for _, tc := range cases {
		t.Run(tc.name, func(t *testing.T) {
			tx, err := c.Transaction(tc.txID)
			if err != nil {
				require.Equal(t, tc.err.StatusCode, err.(api.ClientError).StatusCode)
				return
			}
			var expected *visor.TransactionResultV2
			checkGoldenFile(t, tc.goldenFile, TestData{tx, &expected})
		})
	}
}

func TestStableTransactionsV2(t *testing.T) {
	if !doStable(t) {
		return
	}

	cases := []struct {
		name       string
		addrs      []string
		err        api.ClientError
		goldenFile string
	}{
		{
			name:  "invalid addr length",
			addrs: []string{"abcd"},
			err: api.ClientError{
				Status:     "400 Bad Request",
				StatusCode: http.StatusBadRequest,
				Message:    "400 Bad Request - parse parameter: 'addrs' failed: Invalid address length\n",
			},
		},
		{
			name:  "invalid addr character",
			addrs: []string{"701d23fd513bad325938ba56869f9faba19384a8ec3dd41833aff147eac53947"},
			err: api.ClientError{
				Status:     "400 Bad Request",
				StatusCode: http.StatusBadRequest,
				Message:    "400 Bad Request - parse parameter: 'addrs' failed: Invalid base58 character\n",
			},
		},
		{
			name:  "invalid checksum",
			addrs: []string{"2kvLEyXwAYvHfJuFCkjnYNRTUfHPyWgVwKk"},
			err: api.ClientError{
				Status:     "400 Bad Request",
				StatusCode: http.StatusBadRequest,
				Message:    "400 Bad Request - parse parameter: 'addrs' failed: Invalid checksum\n",
			},
		},
		{
			name:  "empty addrs",
			addrs: []string{},
			err: api.ClientError{
				Status:     "400 Bad Request",
				StatusCode: http.StatusBadRequest,
				Message:    "400 Bad Request - txId is empty\n",
			},
			goldenFile: "./empty-addrs-v2.golden",
		},
		{
			name:       "single addr",
			addrs:      []string{"2kvLEyXwAYvHfJuFCkjnYNRTUfHPyWgVwKt"},
			goldenFile: "./single-addr-v2.golden",
		},
	}

	c := api.NewClientV2(nodeAddress())
	for _, tc := range cases {
		t.Run(tc.name, func(t *testing.T) {
			txResult, err := c.Transactions(tc.addrs)
			if err != nil {
				require.Equal(t, tc.err.StatusCode, err.(api.ClientError).StatusCode, "case: "+tc.name)
				return
			}
			var expected *visor.TransactionResultsV2
			checkGoldenFile(t, tc.goldenFile, TestData{txResult, &expected})
		})
	}
}

func TestStableConfirmedTransactionsV2(t *testing.T) {
	if !doStable(t) {
		return
	}
	cases := []struct {
		name       string
		addrs      []string
		err        api.ClientError
		goldenFile string
	}{
		{
			name:  "invalid addr length",
			addrs: []string{"abcd"},
			err: api.ClientError{
				Status:     "400 Bad Request",
				StatusCode: http.StatusBadRequest,
				Message:    "400 Bad Request - parse parameter: 'addrs' failed: Invalid address length\n",
			},
		},
		{
			name:  "invalid addr character",
			addrs: []string{"701d23fd513bad325938ba56869f9faba19384a8ec3dd41833aff147eac53947"},
			err: api.ClientError{
				Status:     "400 Bad Request",
				StatusCode: http.StatusBadRequest,
				Message:    "400 Bad Request - parse parameter: 'addrs' failed: Invalid base58 character\n",
			},
		},
		{
			name:  "invalid checksum",
			addrs: []string{"2kvLEyXwAYvHfJuFCkjnYNRTUfHPyWgVwKk"},
			err: api.ClientError{
				Status:     "400 Bad Request",
				StatusCode: http.StatusBadRequest,
				Message:    "400 Bad Request - parse parameter: 'addrs' failed: Invalid checksum\n",
			},
		},
		{
			name:       "empty addrs",
			addrs:      []string{},
			goldenFile: "./empty-addrs-confirmed-v2.golden",
		},
		{
			name:       "single addr",
			addrs:      []string{"2kvLEyXwAYvHfJuFCkjnYNRTUfHPyWgVwKt"},
			goldenFile: "./single-addr-confirmed-v2.golden",
		},
	}

	c := api.NewClientV2(nodeAddress())
	for _, tc := range cases {
		t.Run(tc.name, func(t *testing.T) {
			txResult, err := c.ConfirmedTransactions(tc.addrs)
			if err != nil {
				require.Equal(t, tc.err.StatusCode, err.(api.ClientError).StatusCode, "case: "+tc.name)
				return
			}
			var expected *visor.TransactionResultsV2
			checkGoldenFile(t, tc.goldenFile, TestData{txResult, &expected})
		})
	}
}

func TestStableUnconfirmedTransactionsV2(t *testing.T) {
	if !doStable(t) {
		return
	}
	cases := []struct {
		name       string
		addrs      []string
		err        api.ClientError
		goldenFile string
	}{
		{
			name:  "invalid addr length",
			addrs: []string{"abcd"},
			err: api.ClientError{
				Status:     "400 Bad Request",
				StatusCode: http.StatusBadRequest,
				Message:    "400 Bad Request - parse parameter: 'addrs' failed: Invalid address length\n",
			},
		},
		{
			name:  "invalid addr character",
			addrs: []string{"701d23fd513bad325938ba56869f9faba19384a8ec3dd41833aff147eac53947"},
			err: api.ClientError{
				Status:     "400 Bad Request",
				StatusCode: http.StatusBadRequest,
				Message:    "400 Bad Request - parse parameter: 'addrs' failed: Invalid base58 character\n",
			},
		},
		{
			name:  "invalid checksum",
			addrs: []string{"2kvLEyXwAYvHfJuFCkjnYNRTUfHPyWgVwKk"},
			err: api.ClientError{
				Status:     "400 Bad Request",
				StatusCode: http.StatusBadRequest,
				Message:    "400 Bad Request - parse parameter: 'addrs' failed: Invalid checksum\n",
			},
		},
		{
			name:       "empty addrs",
			addrs:      []string{},
			goldenFile: "./empty-addrs-unconfirmed-txs-v2.golden",
		},
	}

	c := api.NewClientV2(nodeAddress())
	for _, tc := range cases {
		t.Run(tc.name, func(t *testing.T) {
			txResult, err := c.UnconfirmedTransactions(tc.addrs)
			if err != nil {
				require.Equal(t, tc.err.StatusCode, err.(api.ClientError).StatusCode, "case: "+tc.name)
				return
			}

			var expected *visor.TransactionResultsV2
			checkGoldenFile(t, tc.goldenFile, TestData{txResult, &expected})
		})
	}
}

func TestStablePendingTransactionsV2(t *testing.T) {
	if !doStable(t) {
		return
	}
	c := api.NewClientV2(nodeAddress())
	txns, err := c.PendingTransactions()
	require.NoError(t, err)
	require.Empty(t, txns.Txns)
>>>>>>> 01174dc8
}<|MERGE_RESOLUTION|>--- conflicted
+++ resolved
@@ -4009,10 +4009,7 @@
 
 	c := api.NewClient(nodeAddress())
 	err := c.Get("/", nil)
-<<<<<<< HEAD
 	assertResponseError(t, err, http.StatusNotFound, "404 Not Found")
-=======
-	assertResponseError(t, err, http.StatusNotFound, "404 Not Found\n")
 }
 
 /*
@@ -4369,5 +4366,4 @@
 	txns, err := c.PendingTransactions()
 	require.NoError(t, err)
 	require.Empty(t, txns.Txns)
->>>>>>> 01174dc8
 }