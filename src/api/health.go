--- conflicted
+++ resolved
@@ -11,34 +11,13 @@
 )
 
 // BlockchainMetadata extends visor.BlockchainMetadata to include the time since the last block
-// swagger:model blockchainMetadata
 type BlockchainMetadata struct {
-	// swagger:allOf
 	readable.BlockchainMetadata
 	TimeSinceLastBlock wh.Duration `json:"time_since_last_block"`
 }
 
 // HealthResponse is returned by the /health endpoint
 type HealthResponse struct {
-<<<<<<< HEAD
-
-	BlockchainMetadata BlockchainMetadata `json:"blockchain"`
-	Version             readable.BuildInfo `json:"version"`
-	CoinName            string             `json:"coin"`
-	DaemonUserAgent     string             `json:"user_agent"`
-	OpenConnections     int                `json:"open_connections"`
-	OutgoingConnections int                `json:"outgoing_connections"`
-	IncomingConnections int                `json:"incoming_connections"`
-	Uptime                wh.Duration `json:"uptime"`
-	CSRFEnabled           bool        `json:"csrf_enabled"`
-	CSPEnabled            bool        `json:"csp_enabled"`
-	WalletAPIEnabled      bool        `json:"wallet_api_enabled"`
-	GUIEnabled            bool        `json:"gui_enabled"`
-	UnversionedAPIEnabled bool        `json:"unversioned_api_enabled"`
-	JSON20RPCEnabled      bool        `json:"json_rpc_enabled"`
-
-	UserVerifyTxn readable.VerifyTxn `json:"user_verify_transaction"`
-=======
 	BlockchainMetadata   BlockchainMetadata `json:"blockchain"`
 	Version              readable.BuildInfo `json:"version"`
 	CoinName             string             `json:"coin"`
@@ -53,7 +32,6 @@
 	WalletAPIEnabled     bool               `json:"wallet_api_enabled"`
 	GUIEnabled           bool               `json:"gui_enabled"`
 	UserVerifyTxn        readable.VerifyTxn `json:"user_verify_transaction"`
->>>>>>> 21f4760a
 	UnconfirmedVerifyTxn readable.VerifyTxn `json:"unconfirmed_verify_transaction"`
 	StartedAt            int64              `json:"started_at"`
 }
