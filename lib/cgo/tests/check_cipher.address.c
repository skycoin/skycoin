--- conflicted
+++ resolved
@@ -27,81 +27,56 @@
   cr_assert(SKY_cipher_AddressFromPubKey(&p, &a) == SKY_OK);
   cr_assert(SKY_cipher_Address_Verify(&a, &p) == SKY_OK);
 
-<<<<<<< HEAD
   cipher__Address addr;
   GoString strAddr = {SKYCOIN_ADDRESS_VALID, 35};
   cr_assert(SKY_cipher_DecodeBase58Address(strAddr, &addr) == SKY_OK,
             "accept valid address");
-=======
-  char tempStr[50];
+
   int errorcode;
->>>>>>> defb578d
-
   char tempStr[50];
   // preceding whitespace is invalid
   strcpy(tempStr, " ");
   strcat(tempStr, SKYCOIN_ADDRESS_VALID);
   strAddr.p = tempStr;
   strAddr.n = strlen(tempStr);
-<<<<<<< HEAD
-  cr_assert(SKY_cipher_DecodeBase58Address(strAddr, &addr) == SKY_ERROR,
-            "preceding whitespace is invalid");
-=======
   errorcode = SKY_cipher_DecodeBase58Address(strAddr, &addr);
   cr_assert(
       errorcode == SKY_ErrInvalidBase58Char,
       "preceding whitespace is invalid"
   );
->>>>>>> defb578d
 
   // preceding zeroes are invalid
   strcpy(tempStr, "000");
   strcat(tempStr, SKYCOIN_ADDRESS_VALID);
   strAddr.p = tempStr;
   strAddr.n = strlen(tempStr);
-<<<<<<< HEAD
-  cr_assert(SKY_cipher_DecodeBase58Address(strAddr, &addr) == SKY_ERROR,
-            "leading zeroes prefix are invalid");
-=======
   errorcode = SKY_cipher_DecodeBase58Address(strAddr, &addr);
   cr_assert(
       errorcode == SKY_ErrInvalidBase58Char,
       "leading zeroes prefix are invalid"
   );
->>>>>>> defb578d
 
   // trailing whitespace is invalid
   strcpy(tempStr, SKYCOIN_ADDRESS_VALID);
   strcat(tempStr, " ");
   strAddr.p = tempStr;
   strAddr.n = strlen(tempStr);
-<<<<<<< HEAD
-  cr_assert(SKY_cipher_DecodeBase58Address(strAddr, &addr) == SKY_ERROR,
-            " trailing whitespace is invalid");
-=======
   errorcode = SKY_cipher_DecodeBase58Address(strAddr, &addr);
   cr_assert(
       errorcode == SKY_ErrInvalidBase58Char,
       "trailing whitespace is invalid"
   );
->>>>>>> defb578d
 
   // trailing zeroes are invalid
   strcpy(tempStr, SKYCOIN_ADDRESS_VALID);
   strcat(tempStr, "000");
   strAddr.p = tempStr;
   strAddr.n = strlen(tempStr);
-<<<<<<< HEAD
-  cr_assert(SKY_cipher_DecodeBase58Address(strAddr, &addr) == SKY_ERROR,
-            " trailing zeroes suffix are invalid");
-=======
   errorcode = SKY_cipher_DecodeBase58Address(strAddr, &addr);
   cr_assert(
       errorcode == SKY_ErrInvalidBase58Char,
       "trailing zeroes suffix are invalid"
   );
-
->>>>>>> defb578d
 }
 
 Test(cipher_address, TestAddressFromBytes) {
@@ -124,23 +99,11 @@
   int bytes_len = bytes.len;
 
   bytes.len = bytes.len - 2;
-<<<<<<< HEAD
-  cr_assert(SKY_cipher_BitcoinAddressFromBytes(bytes, &addr2) ==
-                SKY_ErrInvalidLength,
-            "no SKY address due to short bytes length");
-
-  bytes.len = bytes_len;
-  ((char *)bytes.data)[bytes.len - 1] = '2';
-  cr_assert(SKY_cipher_BitcoinAddressFromBytes(bytes, &addr2) ==
-                SKY_ErrInvalidChecksum,
-            "no SKY address due to corrupted bytes");
-=======
   cr_assert(SKY_cipher_BitcoinAddressFromBytes(bytes, &addr2) == SKY_ErrAddressInvalidLength, "no SKY address due to short bytes length");
 
   bytes.len = bytes_len;
   ((char *) bytes.data)[bytes.len - 1] = '2';
   cr_assert(SKY_cipher_BitcoinAddressFromBytes(bytes, &addr2) == SKY_ErrAddressInvalidChecksum, "no SKY address due to corrupted bytes");
->>>>>>> defb578d
 }
 
 Test(cipher_address, TestAddressVerify) {
@@ -160,21 +123,11 @@
 
   SKY_cipher_GenerateKeyPair(&pubkey, &seckey2);
   //   // Invalid pubkey
-<<<<<<< HEAD
-  cr_assert(SKY_cipher_Address_Verify(&addr, &pubkey) == SKY_ErrInvalidPubKey,
-            " Invalid pubkey");
-
-  // Bad version
-  addr.Version = 0x01;
-  cr_assert(SKY_cipher_Address_Verify(&addr, &pubkey) == SKY_ErrInvalidVersion,
-            "  Bad version");
-=======
   cr_assert( SKY_cipher_Address_Verify(&addr,&pubkey) == SKY_ErrAddressInvalidPubKey," Invalid pubkey");
 
   // Bad version
   addr.Version = 0x01;
   cr_assert( SKY_cipher_Address_Verify(&addr,&pubkey) == SKY_ErrAddressInvalidVersion,"  Bad version");
->>>>>>> defb578d
 }
 
 Test(cipher_address, TestAddressString) {
@@ -456,14 +409,14 @@
   cipher__Address addr2;
   GoSlice b_convert = {b.data, b.len, b.cap};
   cr_assert(SKY_cipher_BitcoinAddressFromBytes(b_convert, &addr2) ==
-                SKY_ErrInvalidLength,
+                SKY_ErrAddressInvalidLength,
             "Invalid address length");
 
   // Invalid checksum
   b_convert.len = b_len;
   (((char *)b_convert.data)[b_convert.len - 1])++;
   cr_assert(SKY_cipher_BitcoinAddressFromBytes(b_convert, &addr2) ==
-                SKY_ErrInvalidChecksum,
+                SKY_ErrAddressInvalidChecksum,
             "Invalid checksum");
 
   result = SKY_cipher_AddressFromPubKey(&p, &a);
@@ -475,7 +428,7 @@
   cr_assert(result == SKY_OK, "SKY_cipher_Address_BitcoinBytes failed");
   GoSlice b1_convert = {b1.data, b1.len, b1.cap};
   result = SKY_cipher_BitcoinAddressFromBytes(b1_convert, &addr2);
-  cr_assert(result == SKY_ErrInvalidVersion, "Invalid version");
+  cr_assert(result == SKY_ErrAddressInvalidVersion, "Invalid version");
 }
 
 Test(cipher_address, TestMustDecodeBase58Address) {
