import { Component, Inject } from '@angular/core';
import { MAT_DIALOG_DATA, MatDialogRef } from '@angular/material/dialog';
<<<<<<< HEAD
import { Transaction } from '../../../../app.datatypes';
import { PriceService } from '../../../../services/price.service';
import { ISubscription } from 'rxjs/Subscription';
=======
import { NormalTransaction } from '../../../../app.datatypes';
>>>>>>> 6a42ac37

@Component({
  selector: 'app-transaction-detail',
  templateUrl: './transaction-detail.component.html',
  styleUrls: ['./transaction-detail.component.scss'],
})
<<<<<<< HEAD
export class TransactionDetailComponent implements OnInit, OnDestroy {
  price: number;

  private priceSubscription: ISubscription;

=======
export class TransactionDetailComponent {
>>>>>>> 6a42ac37
  constructor(
    @Inject(MAT_DIALOG_DATA) public transaction: NormalTransaction,
    public dialogRef: MatDialogRef<TransactionDetailComponent>,
  ) {}

  closePopup() {
    this.dialogRef.close();
  }
}<|MERGE_RESOLUTION|>--- conflicted
+++ resolved
@@ -1,27 +1,13 @@
 import { Component, Inject } from '@angular/core';
 import { MAT_DIALOG_DATA, MatDialogRef } from '@angular/material/dialog';
-<<<<<<< HEAD
-import { Transaction } from '../../../../app.datatypes';
-import { PriceService } from '../../../../services/price.service';
-import { ISubscription } from 'rxjs/Subscription';
-=======
 import { NormalTransaction } from '../../../../app.datatypes';
->>>>>>> 6a42ac37
 
 @Component({
   selector: 'app-transaction-detail',
   templateUrl: './transaction-detail.component.html',
   styleUrls: ['./transaction-detail.component.scss'],
 })
-<<<<<<< HEAD
-export class TransactionDetailComponent implements OnInit, OnDestroy {
-  price: number;
-
-  private priceSubscription: ISubscription;
-
-=======
 export class TransactionDetailComponent {
->>>>>>> 6a42ac37
   constructor(
     @Inject(MAT_DIALOG_DATA) public transaction: NormalTransaction,
     public dialogRef: MatDialogRef<TransactionDetailComponent>,
