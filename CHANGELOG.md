# Changelog
All notable changes to this project will be documented in this file.

The format is based on [Keep a Changelog](http://keepachangelog.com/en/1.0.0/)
and this project adheres to [Semantic Versioning](http://semver.org/spec/v2.0.0.html).

## [Unreleased]

### Added

- Document the daemon's CLI options
- Add the ability to save transaction notes
<<<<<<< HEAD
- Add CLI `encodeJsonTransaction` command to retrieve raw transaction given its JSON representation
=======
- Add `package bip44`, implementing the bip44 spec https://github.com/bitcoin/bips/blob/master/bip-0044.mediawiki
>>>>>>> 37509be9

### Fixed

- #2287 A `Content-Type` with a `charset` specified, for example `application/json; charset=utf-8`, will not return an HTTP 415 error anymore
- Fix `fiber.toml` transaction verification parameters ignored by newcoin
- #2373 Fix and clean-up further panics with various `skycoin-cli` commands (lastBlocks, checkdb) which were not correctly handling arguments.

### Changed

- Add `display_name`, `ticker`, `coin_hours_display_name`, `coin_hours_ticker`, `explorer_url` to the `/health` endpoint response

### Removed

- Remove `-arbitrating` option from the daemon CLI options
- Remove `-print-web-interface-address` option from the daemon CLI options

## [0.26.0] - 2019-05-21

### Added

- When sending coins in the UI, the user can choose to send in SKY, or the equivalent amount of SKY in USD
- Add the option for changing the language of the GUI.
- Add Spanish and Simplified Chinese language options
- Add genesis block hash in `INTR` message
- Add `bip32` package for preliminary HD wallet support
- Add CLI `checkDBDecoding` command to verify the `skyencoder`-generated binary decoders match the reflect-based decoder
- Add CLI `addresscount` command to return the count of addresses that currently have unspent outputs (coins) associated with them.
- Add `-max-inc-msg-len` and `-max-out-msg-len` options to control the size of incoming and outgoing wire messages
- Add `-disable-header-check` flag to disable Host/Origin/Referer header checks for the node APIs
- Add `header_check_enabled` parameter in the `/health` endpoint response
- Add `unsigned` option to `POST /api/v1/wallet/transaction` to create unsigned transactions from a wallet
- Add `unsigned` option to `POST /api/v2/transaction/verify` for verifying an unsigned transaction
- Add `POST /api/v2/wallet/transaction/sign` to sign an unsigned transaction with a wallet
- Add `POST /api/v2/transaction` to create an unsigned transaction from addresses or unspent outputs without a wallet
- Add `/api/v2/data` APIs for transaction notes and generic key-value storage.
- Update `/metrics` endpoint to add metrics from `/health`: `unspent_outputs`, `unconfirmed_txns`, `time_since_last_block_seconds`, `open_connections`, `outgoing_connections`, `incoming_connections`, `start_at`, `uptime_seconds`, `last_block_seq`.
- Add to the GUI the ability to choose specific unspent outputs to spend

### Fixed

- Return a v2-style error for disabled API endpoints
- #2172 Fix electron build failure for linux systems
- Don't send wire protocol messages that exceed the configured 256kB limit, which caused peers to disconnect from the sender
- #2348 Fix panic in `skycoin-cli` `transaction` command if no (zero) arguments are passed. Exactly one argument is expected.

### Changed

- Duplicate wallets in the wallets folder will prevent the application from starting
- An empty wallet in the wallets folder will prevent the application from starting
- Use [`skyencoder`](https://github.com/skycoin/skyencoder)-generated binary encoders/decoders for network and database data, instead of the reflect-based encoders/decoders in `cipher/encoder`.
- Add `/api/v1/resendUnconfirmedTxns` to the `WALLET` API set
- In `POST /api/v1/wallet/transaction`, moved `wallet` parameters to the top level of the object
- Incoming wire message size limit increased to 1024kB
- Clients restrict the maximum number of blocks they will send in a `GiveBlocksMessage` to 20
- `POST /api/v2/wallet/seed/verify` returns an error if the seed's checksum is invalid
- Increase the detail of error messages for invalid seeds sent to `POST /api/v2/wallet/seed/verify`
- Move package `github.com/skycoin/skycoin/src/cipher/go-bip39` to `github.com/skycoin/skycoin/src/cipher/bip39`
- The `Content-Security-Policy` header was modified to make it stricter
- Update `INTR` message verify logic to reject connection if blockchain pubkey not matched or provided
- Change the coinhour burn rate to 10%

### Removed

- `/api/v1/explorer/address` endpoint (use `GET /api/v1/transactions?verbose=1` instead). See https://github.com/skycoin/skycoin/blob/develop/src/api/README.md#migrating-from--api-v1-explorer-address
- The unversioned REST API (the `-enable-unversioned-api` is removed, prefix your API requests with `/api/v1` if they don't have an `/api/vx` prefix already). See https://github.com/skycoin/skycoin/blob/develop/src/api/README.md#migrating-from-the-unversioned-api
- JSON-RPC 2.0 interface (this is no longer used by the CLI tool, and the REST API supports everything the JSON-RPC 2.0 API does). See https://github.com/skycoin/skycoin/blob/develop/src/api/README.md#migrating-from-the-jsonrpc-api
- `/api/v1/wallet/spend` endpoint (use `POST /api/v1/wallet/transaction` followed by `POST /api/v1/injectTransaction` instead). See https://github.com/skycoin/skycoin/blob/develop/src/api/README.md#migrating-from--api-v1-spend
- Remove shell autocomplete files

## [0.25.1] - 2019-02-08

### Added

- Add CLI `addressTransactions` command
- Add `/api/v2/wallet/seed/verify` to verify if seed is a valid bip39 mnemonic seed
- Filter transactions in the History view in the UI

### Fixed

- `/api/v1/health` will return correct build info when running Docker containers based on `skycoin/skycoin` mainnet image.
- #2083, Windows desktop wallet sometimes shows "Error#1" on start

### Changed

- Extend URI specification to allow plain addresses (i.e. without a `skycoin:` prefix)
- Switch `skycoin-cli` from `urfave/cli` to `spf13/cobra`.
  Now all options of a cli command must only use `--` prefix instead of a mix of `--` and `-` prefixes.
  `-` prefix is only allowed when using shorthand notation.
- Use an optimized `base58` library for faster address decoding and encoding.
- `/api/v1/injectTransaction` will return 400 error for invalid transactions.

### Removed

- Remove libskycoin source code. Migrated to https://github.com/skycoin/libskycoin

## [0.25.0] - 2018-12-19

### Upcoming deprecated method removal notice

In the v0.26.0 these features and functions will be removed.  If you have a need for any of these features, let us know.

- JSON-RPC 2.0 interface (this is no longer used by the CLI tool, and the REST API supports everything the JSON-RPC 2.0 API does). See https://github.com/skycoin/skycoin/blob/develop/src/api/README.md#migrating-from-the-jsonrpc-api
- `/api/v1/wallet/spend` endpoint (use `POST /api/v1/wallet/transaction` followed by `POST /api/v1/injectTransaction` instead). See https://github.com/skycoin/skycoin/blob/develop/src/api/README.md#migrating-from--api-v1-spend
- The unversioned REST API (the `-enable-unversioned-api` option will be removed, prefix your API requests with `/api/v1`). See https://github.com/skycoin/skycoin/blob/develop/src/api/README.md#migrating-from-the-unversioned-api
- `/api/v1/explorer/address` endpoint (use `GET /api/v1/transactions?verbose=1` instead). See https://github.com/skycoin/skycoin/blob/develop/src/api/README.md#migrating-from--api-v1-explorer-address

### Notice

Nodes v0.23.0 and earlier will not be able to connect to v0.25.0 due to a change in the introduction packet message.

Nodes v0.24.1 and earlier will not be able to connect to v0.26.0 due to a similar change.

Make sure to upgrade to v0.25.0 so that your node will continue to connect once v0.26.0 is released.

### Added

- Add `-csv` option to `cli send` and `cli createRawTransaction`, which will send coins to multiple addresses defined in a csv file
- Add `-disable-default-peers` option to disable the default hardcoded peers and mark all cached peers as untrusted
- Add `-custom-peers-file` to load peers from disk. This peers file is a newline separate list of `ip:port` strings
- Add `user_agent`, `coin`, `csrf_enabled`, `csp_enabled`, `wallet_api_enabled`, `unversioned_api_enabled`, `gui_enabled` and `json_rpc_enabled`, `coinhour_burn_factor` configuration settings and `started_at` timestamp to the `/api/v1/health` endpoint response
- Add `verbose` flag to `/api/v1/block`, `/api/v1/blocks`, `/api/v1/last_blocks`, `/api/v1/pendingTxs`, `/api/v1/transaction`, `/api/v1/transactions`, `/api/v1/wallet/transactions` to return verbose block data, which includes the address, coins, hours and calculcated_hours of the block's transaction's inputs
- Add `encoded` flag to `/api/v1/transaction` to return an encoded transaction
- Add `-http-prof-host` option to choose the HTTP profiler's bind hostname (defaults to `localhost:6060`)
- Add `-enable-api-sets`, `-disable-api-sets`, `-enable-all-api-sets` options to choose which sets of API endpoints to enable. Options are `READ`, `STATUS`, `TXN`, `WALLET`, `PROMETHEUS`, `INSECURE_WALLET_SEED`, `DEPRECATED_WALLET_SPEND`. Multiple values must be comma separated.
- `/api/v1/wallet/spend` is deprecated and requires `-enable-api-set=DEPRECATED_WALLET_SPEND` to enable it. Use `/api/v1/wallet/transaction` and `/api/v1/injectTransaction` instead.
- Add `-host-whitelist` option to specify alternate allowed hosts when communicating with the API bound to a localhost interface
- Add the head block header to the response of `GET /api/v1/outputs`
- Add `"ux_hash"` to block headers in API responses
- Database verification will only be performed once when upgrading to the next version. Verification will not be performed on subsequent upgrades unless necessary. To force verification, use `-verify-db=true`. Note that it is unsafe to downgrade the skycoin node without erasing the database first.
- Add `seqs` parameter to `/api/v1/blocks` to query multiple blocks by sequences
- Add `/api/v2/wallet/recover` to recover an encrypted wallet by providing the seed
- Add HTTP Basic Auth options `-web-interface-username` and `-web-interface-password`. Auth is only available when using `-web-interface-https` unless `-web-interface-plaintext-auth` is also used.
- Go application metrics exported at `/api/v2/metrics` (API set `PROMETHEUS`) in Prometheus format
- Add `/api/v2/wallet/recover` to recover an encrypted wallet by providing the seed
- Add `fiberAddressGen` CLI command to generate distribution addresses for fiber coins
- Coinhour burn factor when creating transactions can be configured at runtime with `USER_BURN_FACTOR` envvar
- Max transaction size when creating transactions can be configured at runtime with `USER_MAX_TXN_SIZE` envvar
- Max decimals allowed when creating transactions can be configured at runtime with `USER_MAX_DECIMALS` envvar
- Daemon configured builds will be available on the [releases](https://github.com/skycoin/skycoin/releases) page. The builds available for previous versions are configured for desktop client use.
- `skycoin-cli` builds will be available on the [releases](https://github.com/skycoin/skycoin/releases) page.
- A user agent string is sent in the wire protocol's introduction packet
- `-max-connections` option to control total max connections
- `/api/v1/network/disconnect` to disconnect a peer
- Complete support for `cipher` package in `libskycoin` C API.
- Add `coin`, `wallet`, `util/droplet` and `util/fee` methods as part of `libskycoin` C API
- Add `make update-golden-files` to `Makefile`
- Add CLI `richlist` command
- Add `util/droplet` and `util/fee` API's as part of `libskycoin`
- Implement SWIG interfaces in order to generate client libraries for multiple programming languages

### Fixed

- Fix hanging process caused when the p2p listener port is already in use
- Fix exit status of CLI tool when wallet file cannot be loaded
- Fix `calculated_hours` and `fee` in `/api/v1/explorer/address` responses
- Fix `calculated_hours` and `fee` in `/api/v2/transaction/verify` responses for confirmed transactions
- `/api/v1/blocks` and `/api/v1/last_blocks` return `500` instead of `400` on database errors
- `POST /api/v1/wallet` returns `500` instead of `400` for internal errors
- Fix unspent output hashes in the `cli decodeRawTransaction` result
- `POST /api/v1/wallet/newAddress` and `POST /api/v1/wallet/spend` will correctly fail if the wallet is not encrypted but a password is provided
- Return `503` error for `/api/v1/injectTransaction` for all message broadcast failures (note that it is still possible for broadcast to fail but no error to be returned, in certain conditions)
- Fixed autogenerated HTTPS certs. Certs are now self-signed ECDSA certs, valid for 10 years, valid for localhost and all public interfaces found on the machine. The default cert and key are renamed from cert.pem, key.pem to skycoind.cert, skycoind.key
- `/api/v1/resendUnconfirmedTxns` will return `503 Service Unavailable` is no connections are available for broadcast
- #1979, Fix header check to allow `localhost:6420`

### Changed

- Add blockchain pubkey in introduction message, it would close the connection if the pubkey is not matched, but would accept it if pubkey is not provided.
- CLI tool uses the REST API instead of the deprecated webrpc API to communicate with the node
- `cli status` return value is now the response from `GET /api/v1/health`, which changes some fields
- `/api/v1/network/` endpoints will return an empty array for array values instead of `null`
- `/api/v1/blocks` will return an empty array for `"blocks"` instead of `null`
- `/api/v1/blockchain/progress` will return an empty array for `"peers"` instead of `null`
- `go run cmd/skycoin/skycoin.go` will have exit status 1 on failure and exit status 2 on panic
- The deprecated JSON 2.0 RPC interface is disabled by default for all run modes, since it is no longer needed for the CLI tool
- Remove `"unknown"` from the `"status"` field in responses from `/api/v1/explorer/address`, `/api/v1/transaction`, `/api/v1/transactions`
- `cli decodeRawTransaction` output format changed, see the [CLI README](./src/cli/README.md)
- `/api/v1/wallet/spend` is deprecated, disabled by default and requires `-enable-api-sets=DEPRECATED_WALLET_SPEND` to enable it. Use `/api/v1/wallet/transaction` and `/api/v1/injectTransaction` instead.
- Invalid password in `/api/v1/wallet` requests now return `400` instead of `401`
- Replace `cmd/address_gen/` and `cmd/address_gen2` with `go run cmd/cli/cli.go addressGen`
- `cli addressGen` arguments have changed
- `cli generateWallet` renamed to `cli walletCreate`
- `cli generateAddresses` renamed to `cli walletAddAddresses`
- `/api/v1/explorer/address` is deprecated in favor of `/api/v1/transactions?verbose=1`
- `/api/v1/balance`, `/api/v1/transactions`, `/api/v1/outputs` and `/api/v1/blocks` accept the `POST` method so that large request bodies can be sent to the server, which would not fit in a `GET` query string
- Send new `DISC` disconnect packet to peer before disconnecting
- `/api/v1/health` `"open_connections"` value now includes incoming connections. Added `"outgoing_connections"` and `"incoming_connections"` fields to separate the two.
- `run.sh` is now `run-client.sh` and a new `run-daemon.sh` script is added for running in server daemon mode
- `/api/v1/network/connection*` connection object's field `"introduced"` replaced with field `"state"` which may have the values `"pending"`, `"connected"` or `"introduced"`
- `/api/v1/network/connection*` field `"is_trusted_peer"` added to connection object to indicate if the peer is in the hardcoded list of default peers
- `/api/v1/network/connection*` field `"connected_at"`, `"unconfirmed_burn_factor"` and `"unconfirmed_max_transaction_size"` added to connection object
- `/api/v1/network/connections` now includes incoming connections. Filters are added to query connections by state and direction
- `/api/v1/resendUnconfirmedTxns` is now a `POST` method, previously was a `GET` method
- Transactions that violation soft constraints will propagate through the network
- Node will send more peers before disconnecting due to a full peer list
- Refactor CSRF to use HMAC tokens.
- Add transaction verification parameters to the `GET /health` response

### Removed

- Remove `USE_CSRF` envvar from the CLI tool. It uses the REST API client now, which will automatically detect CSRF as needed, so no additional configuration is necessary.  Operators may still wish to disable CSRF on their remote node to reduce request overhead.
- Remove `-enable-wallet-api` and `-enable-seed-api` in place of including `WALLET` and `INSECURE_WALLET_SEED` in `-enable-api-sets`.
- Copies of the source code removed from release builds due to build artifact size

## [0.24.1] - 2018-07-30

### Added

- Add Content-Security-Policy header to http responses

### Fixed

- Fix portable browser version opening to blank page

### Changed

- Increase visor db timeout to 5000 `ms`
- Change `InitTransaction` to accept parameters for distributing genesis coin to distribution wallets

### Removed

## [0.24.0] - 2018-07-06

### Added

- Minimum go version is go1.10
- Add environment variable `DATA_DIR` in CLI
- `USE_CSRF` environment variable for CLI, if the remote node has CSRF enabled (CSRF is enabled by default, use `-disable-csrf` to disable)
- `cli showConfig` command to echo the cli's configuration back to the user
- Option to generate 12/24 word seed when creating new wallet
- libskycoin 0.0.1 released with bindings for cipher/address, cipher/hash, cipher/crypto, cli/create_rawtx
- Add `-version` flag to show node version
- Add transaction verification step to "Send" page
- Add more details about transaction in transaction history
- Add advanced spend UI
- Add CLI `encryptWallet` command
- Add CLI `decryptWallet` command
- Add CLI `showSeed` command
- Add `password` argument to the CLI commands of `addPrivateKey`, `createRawTransaction`, `generateAddresses`, `generateWallet`, `send`
- Support for decoding map values in cipher binary encoder
- Expose known block height of peer in brand new `height` field added in responses of `GET /api/v1/network/connections` API endpoints
- `-verify-db` option (default true), will verify the database integrity during startup and exit if a problem is found
- `-reset-corrupt-db` option (default false) will verify the database integrity during startup and reset the db if a problem is found
- `GET /explorer/address`: add `fee` to transaction objects and `calculated_hours` to transaction inputs
- Test data generator and test suite for verification of alternative `cipher` implementations
- Begin `/api/v2` API endpoints. These endpoints are in beta and subject to change.
- Add `POST /api/v2/transaction/verify` API endpoint
- Add `POST /api/v2/address/verify` API endpoint
- Add `ignore_unconfirmed` option to `POST /api/v1/wallet/transaction` to allow transactions to be created or spent even if there are unspent outputs in the unconfirmed pool.
- Add `uxouts` to `POST /api/v1/wallet/transaction`, to allow specific unspent outputs to be used in a transaction.
- Add Dockerfile in docker/images/dev-cli to build a docker image suitable for development.
- Coin creator tool, `cmd/newcoin`, to quickly bootstrap a new fiber coin
- Add Dockerfile in `docker/images/dev-dind` to build a docker in docker image based on skycoindev-cli.

### Fixed

- Reduce connection disconnects, improves syncing
- Fix #1171, update CLI to support wallet encryption
- Use `bolt.Tx` correctly for read operations
- Docker images for `arm32v5` and `ar32v7` architectures by using busybox as base in docker/images/mainnet/Dockerfile and docker/images/mainnet/hooks/

### Changed

- JSON 2.0 RPC interface (used by the CLI tool) is now served on the same host interface as the REST API, port `6420`. The additional listener has been removed.
- CLI's `RPC_ADDR` environment variable must now start with a scheme e.g. `http://127.0.0.1:6420`, previously it did not use a scheme.
- API response will be gzip compressed if client sends request with 'Accept-Encoding' contains 'gzip' in the header.
- `GET /api/v1/wallet/balance` and `GET /api/v1/balance` now return an address balance list as well.
- API endpoints are prefixed with `/api/v1/`. API endpoints without the `/api/v1/` prefix are deprecated but can be enabled with `-enable-unversioned-api`. Please migrate to use `/api/v1/` prefix in URLs.
- Enable message protocol upgrade
- `change_address` is no longer required in `POST /api/v1/wallet/transaction`. If not provided, `change_address` will default to one of the addresses being spent from.
- In `POST /api/v1/wallet/transaction`, for `auto` type `share` mode requests, if extra coinhours remain after applying the `share_factor` but change cannot be made due to insufficient coins, the `share_factor` will switch to `1.0`.
- Support automatic port allocation of the API interface by specifying port 0
- The web interface / API port is randomly allocated for the precompiled standalone client and electron client released on the website.
  If you are using the CLI tool or another API client to communicate with the standalone client, use `-web-interface-port=6420` to continue using port 6420.
  If the program is run from source (e.g. `go run`, `run.sh`, `make run`) there is no change, the API will still be on port 6420.
- Change number of outgoing connections to 8 from 16
- Transaction history shows transactions between own addresses
- Client will only maintain one connection to the default hardcoded peers, instead of all of them

### Removed

- Remove `-rpc-interface-addr`, `-rpc-interface-port` options.  The RPC interface is now on default port `6420` with the REST API.
- Remove `-rpc-thread-num` option
- Remove `-connect-to` option
- Remove `-print-web-interface-address` option
- Remove support for go1.9

## [0.23.0] - 2018-04-22

### Added

- Add wallet setup wizard
- Add wallet encryption, using chacha20+poly1305 for encryption and authentication and scrypt for key derivation. Encrypted data is stored in the wallet file in a `"secrets"` metadata field
- Add `GET /health` endpoint
- Add `POST /wallet/transaction` API endpoint, creates a transaction, allowing control of spending address and multiple destinations
- Add `POST /wallet/encrypt` API endpoint, encrypts wallet and returns encrypted wallet without sensitive data
- Add `POST /wallet/decrypt` API endpoint, decrypts wallet and returns decrypted wallet without sensitive data
- Add `POST /wallet/seed` API endpoint, returns the seed of an encrypted wallet. Unencrypted wallets will not expose their seeds over the API. Requires `-enable-seed-api` option
- `-enable-seed-api` option to enable `POST /wallet/seed`
- Add `"size"` to block API response data (affects `GET /block`, `GET /blocks` and `GET /last_blocks`)
- Write [specification for skycoin URIs](https://github.com/skycoin/skycoin#uri-specification) (based upon bip21)

### Fixed

- #1309, Float imprecision error in frontend malformed some spend amounts, preventing the spend
- Fix one aspect of sync stalling caused by a 5-second blocking channel write by switching it to a non-blocking write, decreasing timeouts and increasing buffer sizes

### Changed

- `GET /wallet` API endpoint, remove sensitive data from the response, and fix the data format to be the same as `POST /wallet/create`
- `GET /wallets` API endpoint, remove sensitive data from the response
- `POST /wallet/create` API endpoint, add `encrypt(bool)` and `password` argument
- `POST /wallet/newAddress` API endpoint, add `password` argument
- `POST /wallet/spend` API endpoint, add `password` argument
- Change `-disable-wallet-api` to `-enable-wallet-api`, and disable the wallet API by default
- `-launch-browser` is set to false by default
- A default wallet will not be created on startup if there is no wallet. Instead, the wallet setup wizard will run
- Replace [op/go-logging](https://github.com/op/go-logging) with [logrus](https://github.com/sirupsen/logrus)
- Disable JSON-RPC 2.0 interface when running the application with `run.sh` and electron
- Whitespace will be trimmed from the seed string by the frontend client before creating or loading a wallet
- Notify the user when their wallets have unconfirmed transactions
- Return an error when providing a transaction that spends to the null address in `POST /injectTransaction`
- Change accepted `-log-level` values to `debug`, `info`, `warn`, `error`, `fatal` and `panic` (previously were `debug`, `info`, `notice`, `warning`, `error` and `critical`)
- Default log level is `info`

### Removed

- Remove `"seed"`, `"lastSeed"` and `"secret_key"` in address entries from wallet API responses. A wallet's seed can be accessed through `POST /wallet/seed` only if the wallet is encrypted and the node is run with `-enable-seed-api`
- Remove unused `-logtogui` and `-logbufsize` options

## [0.22.0] - 2018-03-20

### Added

- go1.10 support
- Add Dockerfile
- Add libskycoin C API wrapper
- New wallet UI
- Notify the user when a new version is available
- CLI and GUI integration tests against a stable and live blockchain
- #877, Add `-disable-wallet-api` CLI option
- HTTP API client
- `/richlist` API method, returns top n address balances
- `/addresscount` API method, returns the number of addresses that have any amount of coins
- `/transactions` API method, returns transactions of addresses
- `/wallet/unload` API method, removes the wallet of given id from wallet services

### Fixed

- #1021, remove `SendOr404` and `SendOr500` as they do not work properly due to typed nils
- Add Read, Write and Idle timeouts to the HTTP listener, preventing file descriptor leaks
- Support absolute and relative paths for `-data-dir` option
- Prevent creating transactions whose size exceeds the maximum block size
- Check addition and multiplication uint64 overflow
- Keep trusted peers in the peerlist permanently, even if they are unreachable
- #885, Add `Host` header check to localhost HTTP interfaces to prevent DNS rebinding attacks
- #896, Add CSRF check to wallet API
- Fix base58 address parsing, which allowed leading invalid characters and treated unknown characters as a '1'
- Fix occasional error which causes blockchain progress not to be shown in front-end

### Changed

- #1080, `/wallet/transactions` now returns a proper json object with pending transactions under `transactions` key
- #951, cap cli createRawTransaction and send command coinhour distribution, coinhours are capped to a maximum of receiving coins for the address with a minimum of 1 coinhour
- Upgrade to Angular 5
- Add `total_coinhour_supply` and `current_coinhour_supply` to `/coinSupply` endpoint
- #800, Add entropy parameter to `/wallet/newSeed` endpoint. Entropy can be 128 (default) or 256, corresponding to 12- and 24-word seeds respectively
- #866, Include coins and hours in `/explorer/address` inputs
- Rename cached `peers.txt` file to `peers.json`

### Removed

- Remove `/lastTxs` API endpoint
- Remove `/logs` and log buffering due to possible crash
- Remove `/wallets/reload` endpoint
- Remove deprecated `/api/getEffectiveOutputs`, use `/coinSupply`.

## [0.21.1] - 2017-12-14

### Fixed

- Fix blank page issue in windows gui wallet, which was caused by misusing the flag of -download-peers-list in electron.

## [0.21.0] - 2017-12-10

### Added

- Require transactions to have an input with non-zero coinhours
- Add `-peerlist-size` and `-max-outgoing-connections` CLI options
- Add `-download-peerlist` and `-peerlist-url` CLI options, to get peers from a URL
- For electron clients, download a list of peers from https://downloads.skycoin.net/blockchain/peers.txt by default

### Fixed

- Fix change hours calculation. Previous gave 1/8 to change and destination addresses; now gives 1/4 to each
- #653, the peerlist size was too small and could be easily filled up; default changed to 65535 from 1000

### Changed

- CLI's `walletBalance` and `addressBalance` commands return aggregate balances for confirmed, spendable and expected balances. Coins are formatted as droplet strings. Hours added as strings.
- When splitting an odd number of hours in a spend, give the extra hour to the fee
- Add `block_seq` to `get_outputs` and `/outputs` API response
- Improve UxOut spend selection. Previously, they were spent oldest first. Now they are spent to ensure a non-zero coinhour input and otherwise minimize coinhours.
- `create_rawtx` will try to minimize the number of UxOuts used to create a transaction.
- `/wallet/spend` will try to maximize the number of UxOuts used to create a transaction.
- Update the default peerlist size to 65535 from 1000
- When loading a wallet, 100 addresses will be scanned ahead to find one with a balance

## [0.20.4] - 2017-11-22

### Added

- Add `/logs` api to filter skycoin logs, so that we can add a debug panel to the GUI wallet to show logs

## [0.20.3] - 2017-10-23

### Fixed

- Fix block sync stall (mostly affected Windows users, but any OS was potentially affected)

## [0.20.2] - 2017-10-12

### Fixed

- Fixed Linux .AppImage missing "Category" field
- Clean up electron build script, switch to yarn and remove gulp

## [0.20.1] - 2017-10-12

### Fixed

- Fixed app icon padding

## [0.20.0] - 2017-10-10

### Added

- New wallet frontend in angular4. This is a complete rewrite and fixes many of the old wallet issues.
- New wallet has preliminary support for OTC functionality
- Create `webrpc.Client` for JSON-2.0 RPC calls.
- Add this CHANGELOG.md file.
- Add Installation.md file, with install instructions for go.
- Timelock distribution addresses. The first 25% of the distribution is spendable. After that 25% is spent, a timestamp will be added to the code to enable further distribution.
- Add `/coinSupply` endpoint. Correctly returns total, locked and unlocked coin amounts.
- `testutil` package for common test setup methods.
- `/version` endpoint, which will return the current node version number and the HEAD commit id when build the node
- `-no-ping-log` option to disable ping/pong log output
- Check for invalid block signatures during startup and recreate the database if they are corrupted.
- Add methods for converting fixed-point decimal strings to droplets and vice versa.
- Add `make run`, `make test`, `make lint`, `make check` to `Makefile`

### Changed

- Flag peers as incoming or outgoing.
- Refactor to decouple `wallet` and `visor` package.
- Refactor `cli` package for use as a library.
- `README` improvements.
- Set default wallet's label as "Your Wallet"
- Use BIP32 mnemomic seeds by default in `address_gen`.
- Add `-x` option to `address_gen`, to generate a random base64-encoded 128-bit seed instead of a BIP32 mnemomic seed.
- Add `-v` option to `address_gen` to print all address information (pubkey, seckey, address, seed) to stdout as JSON.
- All API and CLI methods with "coin"-related arguments must be a string and can use decimal notation to specify coin amounts.
- CLI's `walletHistory` command prints amounts as fixed-point decimal strings. Previously, it printed amounts as integers representing whole skycoin amounts, and did not support droplets / fractional skycoins.
- A user is prevented from broadcasting a new transaction with unspent outputs that they have already sent as an unconfirmed transaction.

### Deprecated

- `/api/getEffectiveOutputs` is deprecated in favor of `/coinSupply`.

### Removed

- Old wallet
- `/api/create-address` endpoint (use the `address_gen` tool)

### Fixed

- Wallet folder path loading.
- #371 Fix `/wallet/spend`, will return only when pending transaction is confirmed.
- #443 Fix predicted balance in `/wallet/spend` API call.
- #444 Fix bug in `/blockchain/progress` API call.
- Removed globals in `gui` package that caused race condition with wallet API calls.
- #494 Clean invalid unconfirmed transactions during startup.
- Various race conditions around the bolt.DB blockchain DB
- Missing `strand()` call in `daemon.Visor.AnnounceTxns`.

### Security

## [0.19.1] - 2017-08-26

### Fixed

- #459 dist folder in repo out of date, wallet gui does not load

## [0.19.0] - 2017-07-11

### Added

- Add synchronize indicator when downloading blocks.
- #352 Store unspent pool in db for quick recovery when node restart
- Speed up the time the node start the browser
- Cache unspent pool in memory to speed up query action
- #411 Add button to hide seed
- #380 Move anything with heavy imports into util sub package

### Fixed

- #421 Sort wallet transaction history by time
- #398 Remove seeds from DOM
- #390 Make `go test ./src/...` work
- #383 Error during installation from skycoin source code
- #375 Node can't recovery from zero connections
- #376 Explorer api `/explorer/address` does not return spend transactions
- #373 Block publisher node will be closed if there're no transactions need to execute
- #360 Node will crash when do ctrl+c while downloading blocks
- #350 Wallet name always 'undefined' after loading wallet from seed

[Unreleased]: https://github.com/skycoin/skycoin/compare/master...develop
[0.26.0]: https://github.com/skycoin/skycoin/compare/v0.25.1...v0.26.0
[0.25.1]: https://github.com/skycoin/skycoin/compare/v0.25.0...v0.25.1
[0.25.0]: https://github.com/skycoin/skycoin/compare/v0.24.1...v0.25.0
[0.24.1]: https://github.com/skycoin/skycoin/compare/v0.24.0...v0.24.1
[0.24.0]: https://github.com/skycoin/skycoin/compare/v0.23.0...v0.24.0
[0.23.0]: https://github.com/skycoin/skycoin/compare/v0.22.0...v0.23.0
[0.22.0]: https://github.com/skycoin/skycoin/compare/v0.21.1...v0.22.0
[0.21.1]: https://github.com/skycoin/skycoin/compare/v0.21.0...v0.21.1
[0.21.0]: https://github.com/skycoin/skycoin/compare/v0.20.4...v0.21.0
[0.20.4]: https://github.com/skycoin/skycoin/compare/v0.20.3...v0.20.4
[0.20.3]: https://github.com/skycoin/skycoin/compare/v0.20.2...v0.20.3
[0.20.2]: https://github.com/skycoin/skycoin/compare/v0.20.1...v0.20.2
[0.20.1]: https://github.com/skycoin/skycoin/compare/v0.20.0...v0.20.1
[0.20.0]: https://github.com/skycoin/skycoin/compare/v0.19.1...v0.20.0
[0.19.1]: https://github.com/skycoin/skycoin/compare/v0.19.0...v0.19.1
[0.19.0]: https://github.com/skycoin/skycoin/commit/dd924e1f2de8fab945e05b3245dbeabf267f2910<|MERGE_RESOLUTION|>--- conflicted
+++ resolved
@@ -10,11 +10,8 @@
 
 - Document the daemon's CLI options
 - Add the ability to save transaction notes
-<<<<<<< HEAD
 - Add CLI `encodeJsonTransaction` command to retrieve raw transaction given its JSON representation
-=======
 - Add `package bip44`, implementing the bip44 spec https://github.com/bitcoin/bips/blob/master/bip-0044.mediawiki
->>>>>>> 37509be9
 
 ### Fixed
 
