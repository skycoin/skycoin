#ifndef LIBSKY_STRING_H
#define LIBSKY_STRING_H

#include <stdio.h>
#include <stdlib.h>
#include "libskycoin.h"

extern void randBytes(GoSlice *bytes, size_t n);

extern void strnhex(unsigned char* buf, char *str, int n);

extern void strhex(unsigned char* buf, char *str);

extern int hexnstr(const char* hex, unsigned char* str, int n);

<<<<<<< HEAD
extern int cmpGoSlice_GoSlice(GoSlice *slice1, GoSlice_ *slice2);

=======
extern void bin2hex(unsigned char* buf, char *str, int n);
>>>>>>> 2262eb1c

#endif //LIBSKY_STRING_H<|MERGE_RESOLUTION|>--- conflicted
+++ resolved
@@ -13,11 +13,10 @@
 
 extern int hexnstr(const char* hex, unsigned char* str, int n);
 
-<<<<<<< HEAD
 extern int cmpGoSlice_GoSlice(GoSlice *slice1, GoSlice_ *slice2);
 
-=======
+
 extern void bin2hex(unsigned char* buf, char *str, int n);
->>>>>>> 2262eb1c
+
 
 #endif //LIBSKY_STRING_H