package main

<<<<<<< HEAD
=======
// #cgo CFLAGS: -I../../include
import "C"

>>>>>>> 42b8be94
func main() {}<|MERGE_RESOLUTION|>--- conflicted
+++ resolved
@@ -1,9 +1,6 @@
 package main
 
-<<<<<<< HEAD
-=======
 // #cgo CFLAGS: -I../../include
 import "C"
 
->>>>>>> 42b8be94
 func main() {}