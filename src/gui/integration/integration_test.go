package gui_integration_test

import (
	"encoding/hex"
	"encoding/json"
	"flag"
	"fmt"
	"io/ioutil"
	"net/http"
	"os"
	"path/filepath"
	"sort"
	"strings"
	"testing"
	"time"

	"github.com/stretchr/testify/require"

	"github.com/skycoin/skycoin/src/cipher"
	"github.com/skycoin/skycoin/src/daemon"
	"github.com/skycoin/skycoin/src/gui"
	"github.com/skycoin/skycoin/src/util/droplet"
	"github.com/skycoin/skycoin/src/visor"
	"github.com/skycoin/skycoin/src/visor/historydb"
	"github.com/skycoin/skycoin/src/wallet"
)

/* Runs HTTP API tests against a running skycoin node

Set envvar SKYCOIN_INTEGRATION_TESTS=1 to enable them
Set SKYCOIN_NODE_HOST to the node's address (defaults to http://127.0.0.1:6420)
Set SKYCOIN_INTEGRATION_TEST_MODE to either "stable" or "live" (defaults to "stable")

Each test has two modes:
    1. against a stable, pinned blockchain
    2. against a live, active blockchain

When running mode 1, API responses do not change. The exact responses are compared to saved responses on disk.
Make sure the skycoin node is running against the pinned blockchain data provided in this package's folder.

When running mode 2, API responses may change (such as /coinSupply). The exact responses are not compared,
but the response is checked to be unmarshallable to a known JSON object.
TODO: When go1.10 is released, use the new DisallowUnknownFields property of the JSON decoder, to detect when
an API adds a new field to the response. See: https://tip.golang.org/doc/go1.10#encoding/json

When update flag is set to true all tests pass
*/

const (
	testModeStable = "stable"
	testModeLive   = "live"

	testFixturesDir = "test-fixtures"
)

type TestData struct {
	actual   interface{}
	expected interface{}
}

var update = flag.Bool("update", false, "update golden files")
var testWallet = flag.Bool("test-wallet", false, "run wallet tests")

func nodeAddress() string {
	addr := os.Getenv("SKYCOIN_NODE_HOST")
	if addr == "" {
		return "http://127.0.0.1:6420"
	}
	return addr
}

func mode(t *testing.T) string {
	mode := os.Getenv("SKYCOIN_INTEGRATION_TEST_MODE")
	switch mode {
	case "":
		mode = testModeStable
	case testModeLive, testModeStable:
	default:
		t.Fatal("Invalid test mode, must be stable or live")
	}
	return mode
}

func enabled() bool {
	return os.Getenv("SKYCOIN_INTEGRATION_TESTS") == "1"
}

func doStable(t *testing.T) bool {
	if enabled() && mode(t) == testModeStable {
		return true
	}

	t.Skip("Stable tests disabled")
	return false
}

func doLive(t *testing.T) bool {
	if enabled() && mode(t) == testModeLive {
		return true
	}

	t.Skip("Live tests disabled")
	return false
}

func doLiveOrStable(t *testing.T) bool {
	if enabled() {
		switch mode(t) {
		case testModeStable, testModeLive:
			return true
		}
	}

	t.Skip("Live and stable tests disabled")
	return false
}

func doWallet(t *testing.T) bool {
	if *testWallet {
		return true
	}

	t.Skip("Wallet tests disabled")
	return false
}

func loadJSON(t *testing.T, filename string, obj interface{}) {
	f, err := os.Open(filename)
	require.NoError(t, err, filename)
	defer f.Close()

	err = json.NewDecoder(f).Decode(obj)
	require.NoError(t, err, filename)
}

func loadGoldenFile(t *testing.T, filename string, testData TestData) {
	require.NotEmpty(t, filename, "loadGoldenFile golden filename missing")

	goldenFile := filepath.Join(testFixturesDir, filename)

	if *update {
		updateGoldenFile(t, goldenFile, testData.actual)
	}

	f, err := os.Open(goldenFile)
	require.NoError(t, err)
	defer f.Close()

	err = json.NewDecoder(f).Decode(testData.expected)
	require.NoError(t, err, filename)
}

func updateGoldenFile(t *testing.T, filename string, content interface{}) {
	contentJSON, err := json.MarshalIndent(content, "", "\t")
	require.NoError(t, err)
	contentJSON = append(contentJSON, '\n')
	err = ioutil.WriteFile(filename, contentJSON, 0644)
	require.NoError(t, err)
}

func assertResponseError(t *testing.T, err error, errCode int, errMsg string) {
	require.Error(t, err)
	require.IsType(t, gui.APIError{}, err)
	require.Equal(t, errCode, err.(gui.APIError).StatusCode)
	require.Equal(t, errMsg, err.(gui.APIError).Message)
}

func TestStableCoinSupply(t *testing.T) {
	if !doStable(t) {
		return
	}

	c := gui.NewClient(nodeAddress())

	cs, err := c.CoinSupply()
	require.NoError(t, err)

	var expected gui.CoinSupply
	loadGoldenFile(t, "coinsupply.golden", TestData{cs, &expected})

	require.Equal(t, expected, *cs)
}

func TestLiveCoinSupply(t *testing.T) {
	if !doLive(t) {
		return
	}

	c := gui.NewClient(nodeAddress())

	cs, err := c.CoinSupply()
	require.NoError(t, err)

	require.NotEmpty(t, cs.CurrentSupply)
	require.NotEmpty(t, cs.TotalSupply)
	require.NotEmpty(t, cs.MaxSupply)
	require.Equal(t, "100000000.000000", cs.MaxSupply)
	require.NotEmpty(t, cs.CurrentCoinHourSupply)
	require.NotEmpty(t, cs.TotalCoinHourSupply)
	require.Equal(t, 100, len(cs.UnlockedAddresses)+len(cs.LockedAddresses))
}

func TestVersion(t *testing.T) {
	if !doLiveOrStable(t) {
		return
	}

	c := gui.NewClient(nodeAddress())

	v, err := c.Version()
	require.NoError(t, err)

	require.NotEmpty(t, v.Version)
}

func TestStableOutputs(t *testing.T) {
	if !doStable(t) {
		return
	}

	c := gui.NewClient(nodeAddress())

	cases := []struct {
		name    string
		golden  string
		addrs   []string
		hashes  []string
		errCode int
		errMsg  string
	}{
		{
			name:   "no addrs or hashes",
			golden: "outputs-noargs.golden",
		},
		{
			name: "only addrs",
			addrs: []string{
				"ALJVNKYL7WGxFBSriiZuwZKWD4b7fbV1od",
				"2THDupTBEo7UqB6dsVizkYUvkKq82Qn4gjf",
				"qxmeHkwgAMfwXyaQrwv9jq3qt228xMuoT5",
			},
			golden: "outputs-addrs.golden",
		},
		{
			name: "only hashes",
			hashes: []string{
				"9e53268a18f8d32a44b4fb183033b49bebfe9d0da3bf3ef2ad1d560500aa54c6",
				"d91e07318227651129b715d2db448ae245b442acd08c8b4525a934f0e87efce9",
				"01f9c1d6c83dbc1c993357436cdf7f214acd0bfa107ff7f1466d1b18ec03563e",
				"fe6762d753d626115c8dd3a053b5fb75d6d419a8d0fb1478c5fffc1fe41c5f20",
			},
			golden: "outputs-hashes.golden",
		},
	}

	for _, tc := range cases {
		t.Run(tc.name, func(t *testing.T) {
			require.False(t, tc.addrs != nil && tc.hashes != nil)

			var outputs *visor.ReadableOutputSet
			var err error
			switch {
			case tc.addrs == nil && tc.hashes == nil:
				outputs, err = c.Outputs()
			case tc.addrs != nil:
				outputs, err = c.OutputsForAddresses(tc.addrs)
			case tc.hashes != nil:
				outputs, err = c.OutputsForHashes(tc.hashes)
			}

			if tc.errCode != 0 && tc.errCode != http.StatusOK {
				assertResponseError(t, err, tc.errCode, tc.errMsg)
				return
			}

			require.NoError(t, err)

			var expected visor.ReadableOutputSet
			loadGoldenFile(t, tc.golden, TestData{outputs, &expected})

			require.Equal(t, len(expected.HeadOutputs), len(outputs.HeadOutputs))
			require.Equal(t, len(expected.OutgoingOutputs), len(outputs.OutgoingOutputs))
			require.Equal(t, len(expected.IncomingOutputs), len(outputs.IncomingOutputs))

			for i, o := range expected.HeadOutputs {
				require.Equal(t, o, outputs.HeadOutputs[i], "mismatch at index %d", i)
			}

			require.Equal(t, expected, *outputs)
		})
	}
}

func TestLiveOutputs(t *testing.T) {
	if !doLive(t) {
		return
	}

	c := gui.NewClient(nodeAddress())

	// Request all outputs and check that HeadOutputs is not empty
	// OutgoingOutputs and IncomingOutputs are variable and could be empty
	outputs, err := c.Outputs()
	require.NoError(t, err)
	require.NotEmpty(t, outputs.HeadOutputs)

	outputs, err = c.OutputsForAddresses(nil)
	require.NoError(t, err)
	require.NotEmpty(t, outputs.HeadOutputs)

	outputs, err = c.OutputsForHashes(nil)
	require.NoError(t, err)
	require.NotEmpty(t, outputs.HeadOutputs)
}

func TestStableBlock(t *testing.T) {
	if !doStable(t) {
		return
	}

	testKnownBlocks(t)
}

func TestLiveBlock(t *testing.T) {
	if !doLive(t) {
		return
	}

	testKnownBlocks(t)

	// These blocks were affected by the coinhour overflow issue, make sure that they can be queried
	blockSeqs := []uint64{11685, 11707, 11710, 11709, 11705, 11708, 11711, 11706, 11699}

	c := gui.NewClient(nodeAddress())
	for _, seq := range blockSeqs {
		b, err := c.BlockBySeq(seq)
		require.NoError(t, err)
		require.Equal(t, seq, b.Head.BkSeq)
	}
}

func testKnownBlocks(t *testing.T) {
	c := gui.NewClient(nodeAddress())

	cases := []struct {
		name    string
		golden  string
		hash    string
		seq     uint64
		errCode int
		errMsg  string
	}{
		{
			name:    "unknown hash",
			hash:    "80744ec25e6233f40074d35bf0bfdbddfac777869b954a96833cb89f44204444",
			errCode: http.StatusNotFound,
			errMsg:  "404 Not Found\n",
		},
		{
			name:   "valid hash",
			golden: "block-hash.golden",
			hash:   "70584db7fb8ab88b8dbcfed72ddc42a1aeb8c4882266dbb78439ba3efcd0458d",
		},
		{
			name:   "genesis hash",
			golden: "block-hash-genesis.golden",
			hash:   "0551a1e5af999fe8fff529f6f2ab341e1e33db95135eef1b2be44fe6981349f3",
		},
		{
			name:   "genesis seq",
			golden: "block-seq-0.golden",
			seq:    0,
		},
		{
			name:   "seq 100",
			golden: "block-seq-100.golden",
			seq:    100,
		},
	}

	for _, tc := range cases {
		t.Run(tc.name, func(t *testing.T) {
			var b *visor.ReadableBlock
			var err error

			if tc.hash != "" {
				b, err = c.BlockByHash(tc.hash)
			} else {
				b, err = c.BlockBySeq(tc.seq)
			}

			if tc.errCode != 0 && tc.errCode != http.StatusOK {
				assertResponseError(t, err, tc.errCode, tc.errMsg)
				return
			}

			require.NotNil(t, b)

			var expected visor.ReadableBlock
			loadGoldenFile(t, tc.golden, TestData{b, &expected})

			require.Equal(t, expected, *b)
		})
	}

	t.Logf("Querying every block in the blockchain")

	// Scan every block by seq
	progress, err := c.BlockchainProgress()
	require.NoError(t, err)

	var prevBlock *visor.ReadableBlock
	for i := uint64(0); i < progress.Current; i++ {
		t.Run(fmt.Sprintf("block-seq-%d", i), func(t *testing.T) {
			b, err := c.BlockBySeq(i)
			require.NoError(t, err)
			require.NotNil(t, b)
			require.Equal(t, i, b.Head.BkSeq)

			if prevBlock != nil {
				require.Equal(t, prevBlock.Head.BlockHash, b.Head.PreviousBlockHash)
			}

			bHash, err := c.BlockByHash(b.Head.BlockHash)
			require.NoError(t, err)
			require.NotNil(t, bHash)
			require.Equal(t, b, bHash)

			prevBlock = b
		})
	}
}

func TestStableBlockchainMetadata(t *testing.T) {
	if !doStable(t) {
		return
	}

	c := gui.NewClient(nodeAddress())

	metadata, err := c.BlockchainMetadata()
	require.NoError(t, err)

	var expected visor.BlockchainMetadata
	loadGoldenFile(t, "blockchain-metadata.golden", TestData{metadata, &expected})

	require.Equal(t, expected, *metadata)
}

func TestLiveBlockchainMetadata(t *testing.T) {
	if !doLive(t) {
		return
	}

	c := gui.NewClient(nodeAddress())

	metadata, err := c.BlockchainMetadata()
	require.NoError(t, err)

	require.NotEqual(t, uint64(0), metadata.Head.BkSeq)
}

func TestStableBlockchainProgress(t *testing.T) {
	if !doStable(t) {
		return
	}

	c := gui.NewClient(nodeAddress())

	progress, err := c.BlockchainProgress()
	require.NoError(t, err)

	var expected daemon.BlockchainProgress
	loadGoldenFile(t, "blockchain-progress.golden", TestData{progress, &expected})

	require.Equal(t, expected, *progress)
}

func TestLiveBlockchainProgress(t *testing.T) {
	if !doLive(t) {
		return
	}

	c := gui.NewClient(nodeAddress())

	progress, err := c.BlockchainProgress()
	require.NoError(t, err)

	require.NotEqual(t, uint64(0), progress.Current)
	require.True(t, progress.Current <= progress.Highest)
	require.NotEmpty(t, progress.Peers)
}

func TestStableBalance(t *testing.T) {
	if !doStable(t) {
		return
	}

	c := gui.NewClient(nodeAddress())

	cases := []struct {
		name   string
		golden string
		addrs  []string
	}{
		{
			name:   "no addresses",
			golden: "balance-noaddrs.golden",
		},
		{
			name:   "unknown address",
			addrs:  []string{"prRXwTcDK24hs6AFxj69UuWae3LzhrsPW9"},
			golden: "balance-noaddrs.golden",
		},
		{
			name:   "one address",
			addrs:  []string{"2THDupTBEo7UqB6dsVizkYUvkKq82Qn4gjf"},
			golden: "balance-2THDupTBEo7UqB6dsVizkYUvkKq82Qn4gjf.golden",
		},
		{
			name:   "duplicate addresses",
			addrs:  []string{"2THDupTBEo7UqB6dsVizkYUvkKq82Qn4gjf", "2THDupTBEo7UqB6dsVizkYUvkKq82Qn4gjf"},
			golden: "balance-2THDupTBEo7UqB6dsVizkYUvkKq82Qn4gjf.golden",
		},
		{
			name:   "two addresses",
			addrs:  []string{"2THDupTBEo7UqB6dsVizkYUvkKq82Qn4gjf", "qxmeHkwgAMfwXyaQrwv9jq3qt228xMuoT5"},
			golden: "balance-two-addrs.golden",
		},
	}

	for _, tc := range cases {
		t.Run(tc.name, func(t *testing.T) {
			balance, err := c.Balance(tc.addrs)
			require.NoError(t, err)

			var expected wallet.BalancePair
			loadGoldenFile(t, tc.golden, TestData{balance, &expected})

			require.Equal(t, expected, *balance)
		})
	}
}

func TestLiveBalance(t *testing.T) {
	if !doLive(t) {
		return
	}

	c := gui.NewClient(nodeAddress())

	// Genesis address check, should not have a balance
	b, err := c.Balance([]string{"2jBbGxZRGoQG1mqhPBnXnLTxK6oxsTf8os6"})
	require.NoError(t, err)
	require.Equal(t, wallet.BalancePair{}, *b)

	// Balance of final distribution address. Should have the same coins balance
	// for the next 15-20 years.
	b, err = c.Balance([]string{"ejJjiCwp86ykmFr5iTJ8LxQXJ2wJPTYmkm"})
	require.NoError(t, err)
	require.Equal(t, b.Confirmed, b.Predicted)
	require.NotEmpty(t, b.Confirmed.Hours)
	require.Equal(t, uint64(1e6*1e6), b.Confirmed.Coins)

	// Check that the balance is queryable for addresses known to be affected
	// by the coinhour overflow problem
	addrs := []string{
		"n7AR1VMW1pK7F9TxhYdnr3HoXEQ3g9iTNP",
		"2aTzmXi9jyiq45oTRFCP9Y7dcvnT6Rsp7u",
		"FjFLnus2ePxuaPTXFXfpw6cVAE5owT1t3P",
		"KT9vosieyWhn9yWdY8w7UZ6tk31KH4NAQK",
	}
	for _, a := range addrs {
		_, err := c.Balance([]string{a})
		require.NoError(t, err, "Failed to get balance of address %s", a)
	}
	_, err = c.Balance(addrs)
	require.NoError(t, err)
}

func TestStableUxOut(t *testing.T) {
	if !doStable(t) {
		return
	}

	c := gui.NewClient(nodeAddress())

	cases := []struct {
		name   string
		golden string
		uxID   string
	}{
		{
			name:   "valid uxID",
			golden: "uxout.golden",
			uxID:   "fe6762d753d626115c8dd3a053b5fb75d6d419a8d0fb1478c5fffc1fe41c5f20",
		},
	}

	for _, tc := range cases {
		t.Run(tc.name, func(t *testing.T) {
			ux, err := c.UxOut(tc.uxID)
			require.NoError(t, err)

			var expected historydb.UxOutJSON
			loadGoldenFile(t, tc.golden, TestData{ux, &expected})

			require.Equal(t, expected, *ux)
		})
	}

	// Scan all uxouts from the result of /outputs
	scanUxOuts(t)
}

func TestLiveUxOut(t *testing.T) {
	if !doLive(t) {
		return
	}

	c := gui.NewClient(nodeAddress())

	// A spent uxout should never change
	ux, err := c.UxOut("fe6762d753d626115c8dd3a053b5fb75d6d419a8d0fb1478c5fffc1fe41c5f20")
	require.NoError(t, err)

	var expected historydb.UxOutJSON
	loadGoldenFile(t, "uxout-spent.golden", TestData{ux, &expected})
	require.Equal(t, expected, *ux)
	require.NotEqual(t, uint64(0), ux.SpentBlockSeq)

	// Scan all uxouts from the result of /outputs
	scanUxOuts(t)
}

func scanUxOuts(t *testing.T) {
	c := gui.NewClient(nodeAddress())

	outputs, err := c.Outputs()
	require.NoError(t, err)

	for _, ux := range outputs.HeadOutputs {
		t.Run(ux.Hash, func(t *testing.T) {
			foundUx, err := c.UxOut(ux.Hash)
			require.NoError(t, err)

			require.Equal(t, ux.Hash, foundUx.Uxid)
			require.Equal(t, ux.Time, foundUx.Time)
			require.Equal(t, ux.BkSeq, foundUx.SrcBkSeq)
			require.Equal(t, ux.SourceTransaction, foundUx.SrcTx)
			require.Equal(t, ux.Address, foundUx.OwnerAddress)
			require.Equal(t, ux.Hours, foundUx.Hours)
			coinsStr, err := droplet.ToString(foundUx.Coins)
			require.NoError(t, err)
			require.Equal(t, ux.Coins, coinsStr)

			if foundUx.SpentBlockSeq == 0 {
				require.Equal(t, "0000000000000000000000000000000000000000000000000000000000000000", foundUx.SpentTxID)
			} else {
				require.NotEqual(t, "0000000000000000000000000000000000000000000000000000000000000000", foundUx.SpentTxID)
			}
		})
	}
}

func TestStableAddressUxOuts(t *testing.T) {
	if !doStable(t) {
		return
	}

	c := gui.NewClient(nodeAddress())

	cases := []struct {
		name    string
		errCode int
		errMsg  string
		golden  string
		addr    string
	}{
		{
			name:    "no addresses",
			errCode: http.StatusBadRequest,
			errMsg:  "400 Bad Request - address is empty\n",
		},
		{
			name:   "unknown address",
			addr:   "prRXwTcDK24hs6AFxj69UuWae3LzhrsPW9",
			golden: "uxout-noaddr.golden",
		},
		{
			name:   "one address",
			addr:   "2THDupTBEo7UqB6dsVizkYUvkKq82Qn4gjf",
			golden: "uxout-addr.golden",
		},
	}
	for _, tc := range cases {
		t.Run(tc.name, func(t *testing.T) {
			ux, err := c.AddressUxOuts(tc.addr)
			if tc.errCode != 0 && tc.errCode != http.StatusOK {
				assertResponseError(t, err, tc.errCode, tc.errMsg)
				return
			}
			require.NoError(t, err)
			var expected []*historydb.UxOutJSON
			loadGoldenFile(t, tc.golden, TestData{ux, &expected})
			require.Equal(t, expected, ux, tc.name)
		})
	}
}

func TestLiveAddressUxOuts(t *testing.T) {
	if !doLive(t) {
		return
	}

	c := gui.NewClient(nodeAddress())

	cases := []struct {
		name         string
		errCode      int
		errMsg       string
		addr         string
		moreThanZero bool
	}{
		{
			name:    "no addresses",
			errCode: http.StatusBadRequest,
			errMsg:  "400 Bad Request - address is empty\n",
		},
		{
			name:    "invalid address length",
			errCode: http.StatusBadRequest,
			errMsg:  "400 Bad Request - Invalid address length\n",
			addr:    "prRXwTcDK24hs6AFxj",
		},
		{
			name: "unknown address",
			addr: "prRXwTcDK24hs6AFxj69UuWae3LzhrsPW9",
		},
		{
			name: "one address",
			addr: "2THDupTBEo7UqB6dsVizkYUvkKq82Qn4gjf",
		},
	}
	for _, tc := range cases {
		t.Run(tc.name, func(t *testing.T) {
			ux, err := c.AddressUxOuts(tc.addr)
			if tc.errCode != 0 && tc.errCode != http.StatusOK {
				assertResponseError(t, err, tc.errCode, tc.errMsg)
				return
			}
			require.NoError(t, err)
			if tc.moreThanZero {
				require.NotEqual(t, 0, len(ux))
			}
		})
	}
}

func TestStableBlocks(t *testing.T) {
	if !doStable(t) {
		return
	}

	c := gui.NewClient(nodeAddress())

	progress, err := c.BlockchainProgress()
	require.NoError(t, err)

	lastNBlocks := 10
	require.True(t, int(progress.Current) > lastNBlocks+1)

	cases := []struct {
		name    string
		golden  string
		start   int
		end     int
		errCode int
		errMsg  string
	}{
		{
			name:   "first 10",
			golden: "blocks-first-10.golden",
			start:  1,
			end:    10,
		},
		{
			name:   "last 10",
			golden: "blocks-last-10.golden",
			start:  int(progress.Current) - lastNBlocks,
			end:    int(progress.Current),
		},
		{
			name:   "first block",
			golden: "blocks-first-1.golden",
			start:  1,
			end:    1,
		},
		{
			name:   "all blocks",
			golden: "blocks-all.golden",
			start:  0,
			end:    int(progress.Current),
		},
		{
			name:   "start > end",
			golden: "blocks-end-less-than-start.golden",
			start:  10,
			end:    9,
		},
		{
			name:    "start negative",
			start:   -10,
			end:     9,
			errCode: http.StatusBadRequest,
			errMsg:  "400 Bad Request - Invalid start value \"-10\"\n",
		},
		{
			name:    "end negative",
			start:   10,
			end:     -9,
			errCode: http.StatusBadRequest,
			errMsg:  "400 Bad Request - Invalid end value \"-9\"\n",
		},
	}

	for _, tc := range cases {
		t.Run(tc.name, func(t *testing.T) {
			if tc.errMsg == "" {
				resp := testBlocks(t, tc.start, tc.end)

				var expected visor.ReadableBlocks
				loadGoldenFile(t, tc.golden, TestData{resp, &expected})

				require.Equal(t, expected, *resp)
			} else {
				_, err := c.Blocks(tc.start, tc.end)
				assertResponseError(t, err, tc.errCode, tc.errMsg)
			}
		})
	}
}

func TestLiveBlocks(t *testing.T) {
	if !doLive(t) {
		return
	}

	testBlocks(t, 1, 10)
}

func testBlocks(t *testing.T, start, end int) *visor.ReadableBlocks {
	c := gui.NewClient(nodeAddress())

	blocks, err := c.Blocks(start, end)
	require.NoError(t, err)

	if start > end {
		require.Empty(t, blocks.Blocks)
	} else {
		require.Len(t, blocks.Blocks, end-start+1)
	}

	var prevBlock *visor.ReadableBlock
	for idx, b := range blocks.Blocks {
		if prevBlock != nil {
			require.Equal(t, prevBlock.Head.BlockHash, b.Head.PreviousBlockHash)
		}

		bHash, err := c.BlockByHash(b.Head.BlockHash)
		require.Equal(t, uint64(idx+start), b.Head.BkSeq)
		require.NoError(t, err)
		require.NotNil(t, bHash)
		require.Equal(t, b, *bHash)

		prevBlock = &blocks.Blocks[idx]
	}

	return blocks
}

func TestStableLastBlocks(t *testing.T) {
	if !doStable(t) {
		return
	}

	c := gui.NewClient(nodeAddress())

	blocks, err := c.LastBlocks(1)
	require.NoError(t, err)

	var expected *visor.ReadableBlocks
	loadGoldenFile(t, "block-last.golden", TestData{blocks, &expected})
	require.Equal(t, expected, blocks)

	var prevBlock *visor.ReadableBlock
	blocks, err = c.LastBlocks(10)
	require.NoError(t, err)
	require.Equal(t, 10, len(blocks.Blocks))
	for idx, b := range blocks.Blocks {
		if prevBlock != nil {
			require.Equal(t, prevBlock.Head.BlockHash, b.Head.PreviousBlockHash)
		}

		bHash, err := c.BlockByHash(b.Head.BlockHash)
		require.NoError(t, err)
		require.NotNil(t, bHash)
		require.Equal(t, b, *bHash)

		prevBlock = &blocks.Blocks[idx]
	}

}

func TestLiveLastBlocks(t *testing.T) {
	if !doLive(t) {
		return
	}
	c := gui.NewClient(nodeAddress())
	var prevBlock *visor.ReadableBlock
	blocks, err := c.LastBlocks(10)
	require.NoError(t, err)
	require.Equal(t, 10, len(blocks.Blocks))
	for idx, b := range blocks.Blocks {
		if prevBlock != nil {
			require.Equal(t, prevBlock.Head.BlockHash, b.Head.PreviousBlockHash)
		}

		bHash, err := c.BlockByHash(b.Head.BlockHash)
		require.NoError(t, err)
		require.NotNil(t, bHash)
		require.Equal(t, b, *bHash)

		prevBlock = &blocks.Blocks[idx]
	}
}

func TestStableNetworkConnections(t *testing.T) {
	if !doStable(t) {
		return
	}

	c := gui.NewClient(nodeAddress())
	connections, err := c.NetworkConnections()
	require.NoError(t, err)
	require.Empty(t, connections.Connections)

	connection, err := c.NetworkConnection("127.0.0.1:4444")
	assertResponseError(t, err, http.StatusNotFound, "404 Not Found\n")
	require.Nil(t, connection)
}

func TestLiveNetworkConnections(t *testing.T) {
	if !doLive(t) {
		return
	}

	c := gui.NewClient(nodeAddress())
	connections, err := c.NetworkConnections()
	require.NoError(t, err)
	require.NotEmpty(t, connections.Connections)

	for _, cc := range connections.Connections {
		connection, err := c.NetworkConnection(cc.Addr)
		require.NoError(t, err)
		require.NotEmpty(t, cc.Addr)
		require.Equal(t, cc.Addr, connection.Addr)
		require.Equal(t, cc.ID, connection.ID)
		require.Equal(t, cc.ListenPort, connection.ListenPort)
		require.Equal(t, cc.Mirror, connection.Mirror)
		require.Equal(t, cc.Introduced, connection.Introduced)
		require.Equal(t, cc.Outgoing, connection.Outgoing)
		require.True(t, cc.LastReceived <= connection.LastReceived)
		require.True(t, cc.LastSent <= connection.LastSent)
	}
}

func TestNetworkDefaultConnections(t *testing.T) {
	if !doLiveOrStable(t) {
		return
	}

	c := gui.NewClient(nodeAddress())
	connections, err := c.NetworkDefaultConnections()
	require.NoError(t, err)
	require.NotEmpty(t, connections)
	sort.Strings(connections)

	var expected []string
	loadGoldenFile(t, "network-default-connections.golden", TestData{connections, &expected})
	sort.Strings(expected)
	require.Equal(t, expected, connections)
}

func TestNetworkTrustedConnections(t *testing.T) {
	if !doLiveOrStable(t) {
		return
	}

	c := gui.NewClient(nodeAddress())
	connections, err := c.NetworkTrustedConnections()
	require.NoError(t, err)
	require.NotEmpty(t, connections)
	sort.Strings(connections)

	var expected []string
	loadGoldenFile(t, "network-trusted-connections.golden", TestData{connections, &expected})
	sort.Strings(expected)
	require.Equal(t, expected, connections)
}

func TestStableNetworkExchangeableConnections(t *testing.T) {
	if !doStable(t) {
		return
	}

	c := gui.NewClient(nodeAddress())
	connections, err := c.NetworkExchangeableConnections()
	require.NoError(t, err)

	var expected []string
	loadGoldenFile(t, "network-exchangeable-connections.golden", TestData{connections, &expected})
	sort.Strings(connections)
	sort.Strings(expected)
	require.Equal(t, expected, connections)
}

func TestLiveNetworkExchangeableConnections(t *testing.T) {
	if !doLive(t) {
		return
	}

	c := gui.NewClient(nodeAddress())
	_, err := c.NetworkExchangeableConnections()
	require.NoError(t, err)
}

func TestLiveTransaction(t *testing.T) {
	if !doLive(t) {
		return
	}

	cases := []struct {
		name       string
		txId       string
		err        gui.APIError
		goldenFile string
	}{
		{
			name: "invalid txId",
			txId: "abcd",
			err: gui.APIError{
				Status:     "400 Bad Request",
				StatusCode: http.StatusBadRequest,
				Message:    "400 Bad Request - Invalid hex length\n",
			},
		},
		{
			name: "empty txId",
			txId: "",
			err: gui.APIError{
				Status:     "400 Bad Request",
				StatusCode: http.StatusBadRequest,
				Message:    "400 Bad Request - txid is empty\n",
			},
		},
		{
			name:       "OK",
			txId:       "76ecbabc53ea2a3be46983058433dda6a3cf7ea0b86ba14d90b932fa97385de7",
			goldenFile: "./transaction.golden",
		},
	}

	c := gui.NewClient(nodeAddress())
	for _, tc := range cases {
		t.Run(tc.name, func(t *testing.T) {
			tx, err := c.Transaction(tc.txId)
			if err != nil {
				require.Equal(t, tc.err, err)
				return
			}
			var expected *visor.ReadableTransaction
			loadGoldenFile(t, tc.goldenFile, TestData{tx, &expected})
			require.Equal(t, expected, &tx.Transaction)
		})
	}
}

func TestStableTransaction(t *testing.T) {
	if !doStable(t) {
		return
	}

	cases := []struct {
		name       string
		txId       string
		err        gui.APIError
		goldenFile string
	}{
		{
			name: "invalid txId",
			txId: "abcd",
			err: gui.APIError{
				Status:     "400 Bad Request",
				StatusCode: http.StatusBadRequest,
				Message:    "400 Bad Request - Invalid hex length\n",
			},
			goldenFile: "",
		},
		{
			name: "not exist",
			txId: "701d23fd513bad325938ba56869f9faba19384a8ec3dd41833aff147eac53947",
			err: gui.APIError{
				Status:     "404 Not Found",
				StatusCode: http.StatusNotFound,
				Message:    "404 Not Found\n",
			},
			goldenFile: "",
		},
		{
			name: "empty txId",
			txId: "",
			err: gui.APIError{
				Status:     "400 Bad Request",
				StatusCode: http.StatusBadRequest,
				Message:    "400 Bad Request - txid is empty\n",
			},
			goldenFile: "",
		},
		{
			name:       "genesis transaction",
			txId:       "d556c1c7abf1e86138316b8c17183665512dc67633c04cf236a8b7f332cb4add",
			goldenFile: "genesis-transaction.golden",
		},
	}

	c := gui.NewClient(nodeAddress())
	for _, tc := range cases {
		t.Run(tc.name, func(t *testing.T) {
			tx, err := c.Transaction(tc.txId)
			if err != nil {
				require.Equal(t, tc.err, err)
				return
			}

			var expected *visor.ReadableTransaction
			loadGoldenFile(t, tc.goldenFile, TestData{tx, &expected})
			require.Equal(t, expected, &tx.Transaction)
		})
	}
}

func TestLiveTransactions(t *testing.T) {
	if !doLive(t) {
		return
	}

	c := gui.NewClient(nodeAddress())
	addrs := []string{
		"2kvLEyXwAYvHfJuFCkjnYNRTUfHPyWgVwKt",
	}
	txns, err := c.Transactions(addrs)
	require.NoError(t, err)
	require.True(t, len(*txns) > 0)
}

func TestStableTransactions(t *testing.T) {
	if !doStable(t) {
		return
	}

	cases := []struct {
		name       string
		addrs      []string
		err        gui.APIError
		goldenFile string
	}{
		{
			name:  "invalid addr length",
			addrs: []string{"abcd"},
			err: gui.APIError{
				Status:     "400 Bad Request",
				StatusCode: http.StatusBadRequest,
				Message:    "400 Bad Request - parse parameter: 'addrs' failed: Invalid address length\n",
			},
		},
		{
			name:  "invalid addr character",
			addrs: []string{"701d23fd513bad325938ba56869f9faba19384a8ec3dd41833aff147eac53947"},
			err: gui.APIError{
				Status:     "400 Bad Request",
				StatusCode: http.StatusBadRequest,
				Message:    "400 Bad Request - parse parameter: 'addrs' failed: Invalid base58 character\n",
			},
		},
		{
			name:  "invalid checksum",
			addrs: []string{"2kvLEyXwAYvHfJuFCkjnYNRTUfHPyWgVwKk"},
			err: gui.APIError{
				Status:     "400 Bad Request",
				StatusCode: http.StatusBadRequest,
				Message:    "400 Bad Request - parse parameter: 'addrs' failed: Invalid checksum\n",
			},
		},
		{
			name:  "empty addrs",
			addrs: []string{},
			err: gui.APIError{
				Status:     "400 Bad Request",
				StatusCode: http.StatusBadRequest,
				Message:    "400 Bad Request - txId is empty\n",
			},
			goldenFile: "./empty-addrs.golden",
		},
		{
			name:       "single addr",
			addrs:      []string{"2kvLEyXwAYvHfJuFCkjnYNRTUfHPyWgVwKt"},
			goldenFile: "./single-addr.golden",
		},
	}

	c := gui.NewClient(nodeAddress())
	for _, tc := range cases {
		t.Run(tc.name, func(t *testing.T) {
			txResult, err := c.Transactions(tc.addrs)
			if err != nil {
				require.Equal(t, tc.err, err, "case: "+tc.name)
				return
			}

			var expected *[]visor.TransactionResult
			loadGoldenFile(t, tc.goldenFile, TestData{txResult, &expected})
			require.Equal(t, expected, txResult, "case: "+tc.name)
		})
	}
}

func TestLiveConfirmedTransactions(t *testing.T) {
	if !doLive(t) {
		return
	}
	c := gui.NewClient(nodeAddress())

	ctxsSingle, err := c.ConfirmedTransactions([]string{"2kvLEyXwAYvHfJuFCkjnYNRTUfHPyWgVwKt"})
	require.NoError(t, err)
	require.True(t, len(*ctxsSingle) > 0)

	ctxsAll, err := c.ConfirmedTransactions([]string{})
	require.NoError(t, err)
	require.True(t, len(*ctxsAll) > 0)
	require.True(t, len(*ctxsAll) > len(*ctxsSingle))
}

func TestStableConfirmedTransactions(t *testing.T) {
	if !doStable(t) {
		return
	}
	cases := []struct {
		name       string
		addrs      []string
		err        gui.APIError
		goldenFile string
	}{
		{
			name:  "invalid addr length",
			addrs: []string{"abcd"},
			err: gui.APIError{
				Status:     "400 Bad Request",
				StatusCode: http.StatusBadRequest,
				Message:    "400 Bad Request - parse parameter: 'addrs' failed: Invalid address length\n",
			},
		},
		{
			name:  "invalid addr character",
			addrs: []string{"701d23fd513bad325938ba56869f9faba19384a8ec3dd41833aff147eac53947"},
			err: gui.APIError{
				Status:     "400 Bad Request",
				StatusCode: http.StatusBadRequest,
				Message:    "400 Bad Request - parse parameter: 'addrs' failed: Invalid base58 character\n",
			},
		},
		{
			name:  "invalid checksum",
			addrs: []string{"2kvLEyXwAYvHfJuFCkjnYNRTUfHPyWgVwKk"},
			err: gui.APIError{
				Status:     "400 Bad Request",
				StatusCode: http.StatusBadRequest,
				Message:    "400 Bad Request - parse parameter: 'addrs' failed: Invalid checksum\n",
			},
		},
		{
			name:       "empty addrs",
			addrs:      []string{},
			goldenFile: "./empty-addrs.golden",
		},
		{
			name:       "single addr",
			addrs:      []string{"2kvLEyXwAYvHfJuFCkjnYNRTUfHPyWgVwKt"},
			goldenFile: "./single-addr.golden",
		},
	}

	c := gui.NewClient(nodeAddress())
	for _, tc := range cases {
		t.Run(tc.name, func(t *testing.T) {
			txResult, err := c.ConfirmedTransactions(tc.addrs)
			if err != nil {
				require.Equal(t, tc.err, err, "case: "+tc.name)
				return
			}

			var expected *[]visor.TransactionResult
			loadGoldenFile(t, tc.goldenFile, TestData{txResult, &expected})
			require.Equal(t, expected, txResult, "case: "+tc.name)
		})
	}
}

func TestStableUnconfirmedTransactions(t *testing.T) {
	if !doStable(t) {
		return
	}
	cases := []struct {
		name       string
		addrs      []string
		err        gui.APIError
		goldenFile string
	}{
		{
			name:  "invalid addr length",
			addrs: []string{"abcd"},
			err: gui.APIError{
				Status:     "400 Bad Request",
				StatusCode: http.StatusBadRequest,
				Message:    "400 Bad Request - parse parameter: 'addrs' failed: Invalid address length\n",
			},
		},
		{
			name:  "invalid addr character",
			addrs: []string{"701d23fd513bad325938ba56869f9faba19384a8ec3dd41833aff147eac53947"},
			err: gui.APIError{
				Status:     "400 Bad Request",
				StatusCode: http.StatusBadRequest,
				Message:    "400 Bad Request - parse parameter: 'addrs' failed: Invalid base58 character\n",
			},
		},
		{
			name:  "invalid checksum",
			addrs: []string{"2kvLEyXwAYvHfJuFCkjnYNRTUfHPyWgVwKk"},
			err: gui.APIError{
				Status:     "400 Bad Request",
				StatusCode: http.StatusBadRequest,
				Message:    "400 Bad Request - parse parameter: 'addrs' failed: Invalid checksum\n",
			},
		},
		{
			name:       "empty addrs",
			addrs:      []string{},
			goldenFile: "./empty-addrs-unconfirmed-txs.golden",
		},
	}

	c := gui.NewClient(nodeAddress())
	for _, tc := range cases {
		t.Run(tc.name, func(t *testing.T) {
			txResult, err := c.UnconfirmedTransactions(tc.addrs)
			if err != nil {
				require.Equal(t, tc.err, err, "case: "+tc.name)
				return
			}

			var expected *[]visor.TransactionResult
			loadGoldenFile(t, tc.goldenFile, TestData{txResult, &expected})
			require.Equal(t, expected, txResult, "case: "+tc.name)
		})
	}
}

func TestLiveUnconfirmedTransactions(t *testing.T) {
	if !doLive(t) {
		return
	}
	c := gui.NewClient(nodeAddress())

	cTxsSingle, err := c.UnconfirmedTransactions([]string{"2kvLEyXwAYvHfJuFCkjnYNRTUfHPyWgVwKt"})
	require.NoError(t, err)
	require.True(t, len(*cTxsSingle) >= 0)

	cTxsAll, err := c.UnconfirmedTransactions([]string{})
	require.NoError(t, err)
	require.True(t, len(*cTxsAll) >= 0)
	require.True(t, len(*cTxsAll) >= len(*cTxsSingle))
}

func TestStableResendUnconfirmedTransactions(t *testing.T) {
	if !doStable(t) {
		return
	}
	c := gui.NewClient(nodeAddress())
	res, err := c.ResendUnconfirmedTransactions()
	require.NoError(t, err)
	require.True(t, len(res.Txids) == 0)
}

func TestLiveResendUnconfirmedTransactions(t *testing.T) {
	if !doLive(t) {
		return
	}
	c := gui.NewClient(nodeAddress())
	_, err := c.ResendUnconfirmedTransactions()
	require.NoError(t, err)
}

func TestStableRawTransaction(t *testing.T) {
	if !doStable(t) {
		return
	}

	cases := []struct {
		name  string
		txId  string
		err   gui.APIError
		rawTx string
	}{
		{
			name: "invalid hex length",
			txId: "abcd",
			err: gui.APIError{
				Status:     "400 Bad Request",
				StatusCode: http.StatusBadRequest,
				Message:    "400 Bad Request - Invalid hex length\n",
			},
		},
		{
			name: "not found",
			txId: "701d23fd513bad325938ba56869f9faba19384a8ec3dd41833aff147eac53947",
			err: gui.APIError{
				Status:     "404 Not Found",
				StatusCode: http.StatusNotFound,
				Message:    "404 Not Found\n",
			},
		},
		{
			name: "odd length hex string",
			txId: "abcdeffedca",
			err: gui.APIError{
				Status:     "400 Bad Request",
				StatusCode: http.StatusBadRequest,
				Message:    "400 Bad Request - encoding/hex: odd length hex string\n",
			},
		},
		{
			name:  "OK",
			txId:  "d556c1c7abf1e86138316b8c17183665512dc67633c04cf236a8b7f332cb4add",
			rawTx: "0000000000000000000000000000000000000000000000000000000000000000000000000000000000000000000100000000f8f9c644772dc5373d85e11094e438df707a42c900407a10f35a000000407a10f35a0000",
		},
	}

	c := gui.NewClient(nodeAddress())
	for _, tc := range cases {
		t.Run(tc.name, func(t *testing.T) {
			txResult, err := c.RawTransaction(tc.txId)
			if err != nil {
				require.Equal(t, tc.err, err, "case: "+tc.name)
				return
			}
			require.Equal(t, tc.rawTx, txResult, "case: "+tc.name)
		})
	}
}

func TestLiveRawTransaction(t *testing.T) {
	if !doLive(t) {
		return
	}

	cases := []struct {
		name  string
		txId  string
		err   gui.APIError
		rawTx string
	}{
		{
			name: "invalid hex length",
			txId: "abcd",
			err: gui.APIError{
				Status:     "400 Bad Request",
				StatusCode: http.StatusBadRequest,
				Message:    "400 Bad Request - Invalid hex length\n",
			},
		},
		{
			name: "odd length hex string",
			txId: "abcdeffedca",
			err: gui.APIError{
				Status:     "400 Bad Request",
				StatusCode: http.StatusBadRequest,
				Message:    "400 Bad Request - encoding/hex: odd length hex string\n",
			},
		},
		{
			name:  "OK - genesis tx",
			txId:  "d556c1c7abf1e86138316b8c17183665512dc67633c04cf236a8b7f332cb4add",
			rawTx: "0000000000000000000000000000000000000000000000000000000000000000000000000000000000000000000100000000f8f9c644772dc5373d85e11094e438df707a42c900407a10f35a000000407a10f35a0000",
		},
		{
			name:  "OK",
			txId:  "701d23fd513bad325938ba56869f9faba19384a8ec3dd41833aff147eac53947",
			rawTx: "dc00000000f8293dbfdddcc56a97664655ceee650715d35a0dda32a9f0ce0e2e99d4899124010000003981061c7275ae9cc936e902a5367fdd87ef779bbdb31e1e10d325d17a129abb34f6e597ceeaf67bb051774b41c58276004f6a63cb81de61d4693bc7a5536f320001000000fe6762d753d626115c8dd3a053b5fb75d6d419a8d0fb1478c5fffc1fe41c5f2002000000003be2537f8c0893fddcddc878518f38ea493d949e008988068d0000002739570000000000009037ff169fbec6db95e2537e4ff79396c050aeeb00e40b54020000002739570000000000",
		},
	}

	c := gui.NewClient(nodeAddress())
	for _, tc := range cases {
		t.Run(tc.name, func(t *testing.T) {
			txResult, err := c.RawTransaction(tc.txId)
			if err != nil {
				require.Equal(t, tc.err, err, "case: "+tc.name)
				return
			}
			require.Equal(t, tc.rawTx, txResult, "case: "+tc.name)
		})
	}
}

func TestWalletNewSeed(t *testing.T) {
	if !doLiveOrStable(t) {
		return
	}

	if !doWallet(t) {
		return
	}

	cases := []struct {
		name     string
		entropy  int
		numWords int
		errCode  int
		errMsg   string
	}{
		{
			name:     "entropy 128",
			entropy:  128,
			numWords: 12,
		},
		{
			name:     "entropy 256",
			entropy:  256,
			numWords: 24,
		},
		{
			name:    "entropy 100",
			entropy: 100,
			errCode: http.StatusBadRequest,
			errMsg:  "400 Bad Request - entropy length must be 128 or 256\n",
		},
	}

	c := gui.NewClient(nodeAddress())
	for _, tc := range cases {
		t.Run(tc.name, func(t *testing.T) {
			seed, err := c.NewSeed(tc.entropy)
			if tc.errMsg != "" {
				assertResponseError(t, err, tc.errCode, tc.errMsg)
				return
			}

			require.NoError(t, err)
			words := strings.Split(seed, " ")
			require.Len(t, words, tc.numWords)

			// no extra whitespace on the seed
			require.Equal(t, seed, strings.TrimSpace(seed))

			// should generate a different seed each time
			seed2, err := c.NewSeed(tc.entropy)
			require.NoError(t, err)
			require.NotEqual(t, seed, seed2)
		})
	}
}

type addressTransactionsTestCase struct {
	name    string
	address string
	golden  string
	errCode int
	errMsg  string
}

func TestStableAddressTransactions(t *testing.T) {
	if !doStable(t) {
		return
	}

	cases := []addressTransactionsTestCase{
		{
			name:    "address with transactions",
			address: "ALJVNKYL7WGxFBSriiZuwZKWD4b7fbV1od",
			golden:  "address-transactions-ALJVNKYL7WGxFBSriiZuwZKWD4b7fbV1od.golden",
		},
		{
			name:    "address without transactions",
			address: "2b8ourW8fbTkC1yQBSLseVt6srhXvNMHvn9",
			golden:  "address-transactions-2b8ourW8fbTkC1yQBSLseVt6srhXvNMHvn9.golden",
		},
		{
			name:    "invalid address",
			address: "prRXwTcDK24hs6AFxj",
			errCode: http.StatusBadRequest,
			errMsg:  "400 Bad Request - invalid address\n",
		},
	}

	c := gui.NewClient(nodeAddress())
	for _, tc := range cases {
		t.Run(tc.name, func(t *testing.T) {
			txns, err := c.AddressTransactions(tc.address)
			if tc.errMsg != "" {
				assertResponseError(t, err, tc.errCode, tc.errMsg)
				return
			}

			require.NoError(t, err)

			var expected []gui.ReadableTransaction
			loadGoldenFile(t, tc.golden, TestData{txns, &expected})
			require.Equal(t, expected, txns)
		})
	}
}

func TestLiveAddressTransactions(t *testing.T) {
	if !doLive(t) {
		return
	}

	cases := []addressTransactionsTestCase{
		{
			name: "address with transactions",
			// This is the first distribution address which has spent all of its coins
			// It's transactions list should not change, unless someone sends coins to it
			address: "R6aHqKWSQfvpdo2fGSrq4F1RYXkBWR9HHJ",
			golden:  "address-transactions-R6aHqKWSQfvpdo2fGSrq4F1RYXkBWR9HHJ.golden",
		},
		{
			name: "address without transactions",
			// This is a randomly generated address, never used
			// It should never see new transactions
			// (if it ever does, somebody managed to generate this address for use and there is a serious bug)
			address: "2RRpfMDmPHEyG4LWmNYT6eWj5VcmUfCJY6D",
			golden:  "address-transactions-2RRpfMDmPHEyG4LWmNYT6eWj5VcmUfCJY6D.golden",
		},
		{
			name:    "invalid address",
			address: "prRXwTcDK24hs6AFxj",
			errCode: http.StatusBadRequest,
			errMsg:  "400 Bad Request - invalid address\n",
		},
	}

	c := gui.NewClient(nodeAddress())
	// Get current blockchain height
	bp, err := c.BlockchainProgress()
	require.NoError(t, err)
	for _, tc := range cases {
		t.Run(tc.name, func(t *testing.T) {
			txns, err := c.AddressTransactions(tc.address)
			if tc.errMsg != "" {
				assertResponseError(t, err, tc.errCode, tc.errMsg)
				return
			}

			require.NoError(t, err)

			var expected []gui.ReadableTransaction
			loadGoldenFile(t, tc.golden, TestData{txns, &expected})

			// Recaculate the height if it's live test
			for i := range expected {
				expected[i].Status.Height = bp.Current - expected[i].Status.BlockSeq + 1
			}

			require.Equal(t, expected, txns)
		})
	}
}

func TestStableRichlist(t *testing.T) {
	if !doStable(t) {
		return
	}

	c := gui.NewClient(nodeAddress())

	richlist, err := c.Richlist(nil)
	require.NoError(t, err)

	var expected gui.Richlist
	loadGoldenFile(t, "richlist-default.golden", TestData{richlist, &expected})
	require.Equal(t, expected, *richlist)

	richlist, err = c.Richlist(&gui.RichlistParams{
		N:                   0,
		IncludeDistribution: false,
	})
	require.NoError(t, err)

	expected = gui.Richlist{}
	loadGoldenFile(t, "richlist-all.golden", TestData{richlist, &expected})
	require.Equal(t, expected, *richlist)

	richlist, err = c.Richlist(&gui.RichlistParams{
		N:                   0,
		IncludeDistribution: true,
	})
	require.NoError(t, err)

	expected = gui.Richlist{}
	loadGoldenFile(t, "richlist-all-include-distribution.golden", TestData{richlist, &expected})
	require.Equal(t, expected, *richlist)

	richlist, err = c.Richlist(&gui.RichlistParams{
		N:                   8,
		IncludeDistribution: false,
	})
	require.NoError(t, err)

	expected = gui.Richlist{}
	loadGoldenFile(t, "richlist-8.golden", TestData{richlist, &expected})
	require.Equal(t, expected, *richlist)

	richlist, err = c.Richlist(&gui.RichlistParams{
		N:                   150,
		IncludeDistribution: true,
	})
	require.NoError(t, err)

	expected = gui.Richlist{}
	loadGoldenFile(t, "richlist-150-include-distribution.golden", TestData{richlist, &expected})
	require.Equal(t, expected, *richlist)
}

func TestLiveRichlist(t *testing.T) {
	if !doLive(t) {
		return
	}

	c := gui.NewClient(nodeAddress())

	richlist, err := c.Richlist(nil)
	require.NoError(t, err)

	require.NotEmpty(t, richlist.Richlist)
	require.Len(t, richlist.Richlist, 20)

	richlist, err = c.Richlist(&gui.RichlistParams{
		N:                   150,
		IncludeDistribution: true,
	})
	require.NoError(t, err)

	require.Len(t, richlist.Richlist, 150)
}

func TestStableAddressCount(t *testing.T) {
	if !doStable(t) {
		return
	}

	c := gui.NewClient(nodeAddress())

	count, err := c.AddressCount()
	require.NoError(t, err)

	require.Equal(t, uint64(155), count)
}

func TestLiveAddressCount(t *testing.T) {
	if !doLive(t) {
		return
	}

	c := gui.NewClient(nodeAddress())

	count, err := c.AddressCount()
	require.NoError(t, err)

	// 5296 addresses as of 2018-03-06, the count could decrease but is unlikely to
	require.True(t, count > 5000)
}

func TestStablePendingTransactions(t *testing.T) {
	if !doStable(t) {
		return
	}

	c := gui.NewClient(nodeAddress())

	txns, err := c.PendingTransactions()
	require.NoError(t, err)
	require.Empty(t, txns)
}

func TestLivePendingTransactions(t *testing.T) {
	if !doLive(t) {
		return
	}

	c := gui.NewClient(nodeAddress())

	_, err := c.PendingTransactions()
	require.NoError(t, err)
}

<<<<<<< HEAD
func TestHealth(t *testing.T) {
=======
func TestLiveWalletSpend(t *testing.T) {
>>>>>>> 84098d9e
	if !doLive(t) {
		return
	}

<<<<<<< HEAD
	c := gui.NewClient(nodeAddress())
	_, err := c.Health()

	require.NoError(t, err)
=======
	doLiveEnvCheck(t)

	if !doWallet(t) {
		return
	}

	c := gui.NewClient(nodeAddress())
	w, totalCoins, _ := prepareAndCheckWallet(t, c, 2e6, 2)
	tt := []struct {
		name    string
		to      string
		coins   uint64
		errMsg  []byte
		checkTx func(t *testing.T, tx *visor.TransactionResult)
	}{
		{
			name:  "send all coins to the first address",
			to:    w.Entries[0].Address.String(),
			coins: totalCoins,
			checkTx: func(t *testing.T, tx *visor.TransactionResult) {
				// Confirms the total output coins are equal to the totalCoins
				var coins uint64
				for _, o := range tx.Transaction.Out {
					c, err := droplet.FromString(o.Coins)
					require.NoError(t, err)
					coins += c
				}
				require.Equal(t, totalCoins, coins)

				// Confirms the address balance are equal to the totoalCoins
				coins, _ = getAddressBalance(t, c, w.Entries[0].Address.String())
				require.Equal(t, totalCoins, coins)
			},
		},
		{
			// send 0.001 coin to the second address,
			name:  "send 0.001 coin to second address",
			to:    w.Entries[1].Address.String(),
			coins: 1e3,
			checkTx: func(t *testing.T, tx *visor.TransactionResult) {
				// Confirms there're two outputs, one to the second address, one as change output to the first address.
				require.Len(t, tx.Transaction.Out, 2)

				// Gets the output of the second address in the transaction
				getAddrOutputInTx := func(t *testing.T, tx *visor.TransactionResult, addr string) *visor.ReadableTransactionOutput {
					for _, output := range tx.Transaction.Out {
						if output.Address == addr {
							return &output
						}
					}
					t.Fatalf("transaction doesn't have output to address: %v", addr)
					return nil
				}

				out := getAddrOutputInTx(t, tx, w.Entries[1].Address.String())

				// Confirms the second address has 0.001 coin
				require.Equal(t, out.Coins, "0.001000")
				require.Equal(t, out.Address, w.Entries[1].Address.String())

				coin, err := droplet.FromString(out.Coins)
				require.NoError(t, err)

				// Gets the expected change coins
				expectChangeCoins := totalCoins - coin

				// Gets the real change coins
				changeOut := getAddrOutputInTx(t, tx, w.Entries[0].Address.String())
				changeCoins, err := droplet.FromString(changeOut.Coins)
				require.NoError(t, err)
				// Confirms the change coins are matched.
				require.Equal(t, expectChangeCoins, changeCoins)
			},
		},
	}

	for _, tc := range tt {
		t.Run(tc.name, func(t *testing.T) {
			result, err := c.Spend(w.GetFilename(), tc.to, tc.coins)
			if err != nil {
				t.Fatalf("spend failed: %v", err)
			}

			tk := time.NewTicker(time.Second)
			var tx *visor.TransactionResult
		loop:
			for {
				select {
				case <-time.After(30 * time.Second):
					t.Fatal("Waiting for transaction to be confirmed timeout")
				case <-tk.C:
					tx = getTransaction(t, c, result.Transaction.Hash)
					if tx.Status.Confirmed {
						break loop
					}
				}
			}
			tc.checkTx(t, tx)
		})
	}

	// Confirms sending coins less than 0.001 is not allowed
	errMsg := "500 Internal Server Error - Transaction violates soft constraint: invalid amount, too many decimal places\n"
	for i := uint64(1); i < uint64(1000); i++ {
		cs, err := droplet.ToString(i)
		require.NoError(t, err)
		name := fmt.Sprintf("send invalid coin %v", cs)
		t.Run(name, func(t *testing.T) {
			result, err := c.Spend(w.GetFilename(), w.Entries[0].Address.String(), i)
			require.Equal(t, errMsg, err.Error())
			require.Nil(t, result)
		})
	}
}

func TestCreateWallet(t *testing.T) {
	if !doLiveOrStable(t) {
		return
	}

	c := gui.NewClient(nodeAddress())

	w, clean := createWallet(t, c)
	defer clean()

	walletDir := getWalletDir(t, c)

	// Confirms the wallet does exist
	walletPath := filepath.Join(walletDir, w.GetFilename())
	_, err := os.Stat(walletPath)
	require.NoError(t, err)

	checkWalletEntriesAndLastSeed(t, w)
}

func TestGetWallet(t *testing.T) {
	if !doLiveOrStable(t) {
		return
	}

	c := gui.NewClient(nodeAddress())

	// Create a wallet
	w, clean := createWallet(t, c)
	defer clean()

	// Confirms the wallet can be acquired
	w1, err := c.Wallet(w.GetFilename())
	require.NoError(t, err)
	require.Equal(t, *w, *w1)
}

func TestGetWallets(t *testing.T) {
	if !doLiveOrStable(t) {
		return
	}

	c := gui.NewClient(nodeAddress())

	// Creates 2 new wallets
	var ws []wallet.Wallet
	for i := 0; i < 2; i++ {
		w, clean := createWallet(t, c)
		defer clean()
		// cleaners = append(cleaners, clean)
		ws = append(ws, *w)
	}

	// Gets wallet from node
	readableWallets, err := c.Wallets()
	require.NoError(t, err)

	// Create the wallet map
	walletMap := make(map[string]wallet.Wallet)
	for _, rw := range readableWallets {
		w, err := rw.ToWallet()
		require.NoError(t, err)
		walletMap[w.GetFilename()] = w
	}

	// Confirms the returned wallets contains the wallet we created.
	for _, w := range ws {
		retW, ok := walletMap[w.GetFilename()]
		require.True(t, ok)
		require.Equal(t, w, retW)
	}
}

// TestWalletNewAddress will generate 30 wallets for testing, and they will
// be removed automatically after testing.
//
// Note: Though the new generated wallet files are all deleted, they are still
// in the memory, you need to resrat the node to free them.
func TestWalletNewAddress(t *testing.T) {
	if !doLiveOrStable(t) {
		return
	}

	c := gui.NewClient(nodeAddress())
	// We only test 30 cases, cause the more addresses we generate, the longer
	// it takes, we don't want to spend much time here.
	for i := 1; i <= 30; i++ {
		name := fmt.Sprintf("generate %v addresses", i)
		t.Run(name, func(t *testing.T) {
			w, clean := createWallet(t, c)
			defer clean()

			addrs, err := c.NewWalletAddress(w.GetFilename(), i)
			if err != nil {
				t.Fatalf("%v", err)
				return
			}
			require.NoError(t, err)

			as, err := w.GenerateAddresses(uint64(i))
			require.NoError(t, err)

			// Confirms thoses new generated addresses are the same.
			require.Equal(t, len(addrs), len(as))
			for i, a := range as {
				require.Equal(t, a.String(), addrs[i])
			}
		})
	}
}

func TestStableWalletBalance(t *testing.T) {
	if !doStable(t) {
		return
	}

	c := gui.NewClient(nodeAddress())
	w, clean := createWallet(t, c)
	defer clean()

	bp, err := c.WalletBalance(w.GetFilename())
	require.NoError(t, err)

	var expect wallet.BalancePair
	loadGoldenFile(t, "wallet-balance.golden", TestData{bp, &expect})
	require.Equal(t, expect, *bp)
}

func TestLiveWalletbalance(t *testing.T) {
	if !doLive(t) {
		return
	}

	doLiveEnvCheck(t)

	c := gui.NewClient(nodeAddress())
	_, walletName := getWalletFromEnv(t, c)
	bp, err := c.WalletBalance(walletName)
	require.NoError(t, err)
	require.NotNil(t, bp)
}

func TestWalletUpdate(t *testing.T) {
	if !doLiveOrStable(t) {
		return
	}

	c := gui.NewClient(nodeAddress())
	w, clean := createWallet(t, c)
	defer clean()

	err := c.UpdateWallet(w.GetFilename(), "new wallet")
	require.NoError(t, err)

	// Confirms the wallet has label of "new wallet"
	w1, err := c.Wallet(w.GetFilename())
	require.NoError(t, err)
	require.Equal(t, w1.GetLabel(), "new wallet")
}

func TestStableWalletTransactions(t *testing.T) {
	if !doStable(t) {
		return
	}

	c := gui.NewClient(nodeAddress())
	w, clean := createWallet(t, c)
	defer clean()

	txns, err := c.WalletTransactions(w.GetFilename())
	require.NoError(t, err)

	var expect gui.UnconfirmedTxnsResponse
	loadGoldenFile(t, "wallet-transactions.golden", TestData{txns, &expect})
	require.Equal(t, expect, *txns)
}

func TestLiveWalletTransactions(t *testing.T) {
	if !doLive(t) {
		return
	}

	doLiveEnvCheck(t)

	c := gui.NewClient(nodeAddress())
	w, _, _ := prepareAndCheckWallet(t, c, 1e6, 1)
	txns, err := c.WalletTransactions(w.GetFilename())
	require.NoError(t, err)

	bp, err := c.WalletBalance(w.GetFilename())
	require.NoError(t, err)
	// There's pending transactions if predicted coins are not the same as confirmed coins
	if bp.Predicted.Coins != bp.Confirmed.Coins {
		require.NotEmpty(t, txns.Transactions)
		return
	}

	require.Empty(t, txns.Transactions)
}

func TestWalletFolderName(t *testing.T) {
	if !doLiveOrStable(t) {
		return
	}

	c := gui.NewClient(nodeAddress())
	folderName, err := c.WalletFolderName()
	require.NoError(t, err)

	require.NotNil(t, folderName)
	require.NotEmpty(t, folderName.Address)
}

// prepareAndCheckWallet gets wallet from environment, and confirms:
// 1. The minimal coins and coin hours requirements are met.
// 2. The wallet has at least two address entry.
// Returns the loaded wallet, total coins and total coin hours in the wallet.
func prepareAndCheckWallet(t *testing.T, c *gui.Client, miniCoins, miniCoinHours uint64) (*wallet.Wallet, uint64, uint64) {
	walletDir, walletName := getWalletFromEnv(t, c)
	walletPath := filepath.Join(walletDir, walletName)

	// Checks if the wallet does exist
	if _, err := os.Stat(walletPath); os.IsNotExist(err) {
		t.Fatalf("Wallet %v doesn't exist", walletPath)
	}

	w, err := wallet.Load(walletPath)
	if err != nil {
		t.Fatalf("Load wallet %v failed: %v", walletPath, err)
	}

	// Generate more addresses if address entries less than 2.
	if len(w.Entries) < 2 {
		_, err := c.NewWalletAddress(w.GetFilename(), 2-len(w.Entries))
		if err != nil {
			t.Fatalf("New wallet address failed: %v", err)
		}
	}

	coins, hours := getWalletBalance(t, c, walletName)
	if coins < miniCoins {
		t.Fatalf("Wallet must have at least %d coins", miniCoins)
	}

	if hours < miniCoinHours {
		t.Fatalf("Wallet must have at least %d coin hours", miniCoinHours)
	}

	if err := w.Save(walletDir); err != nil {
		t.Fatalf("%v", err)
	}

	return w, coins, hours
}

// getWalletFromEnv loads wallet from envrionment variables.
// Returns wallet dir and wallet name.
func getWalletFromEnv(t *testing.T, c *gui.Client) (string, string) {
	walletDir := getWalletDir(t, c)

	walletName := os.Getenv("WALLET_NAME")
	if walletName == "" {
		t.Fatal("Missing WALLET_NAME environment value")
	}

	return walletDir, walletName
}

func doLiveEnvCheck(t *testing.T) {
	t.Helper()

	walletName := os.Getenv("WALLET_NAME")
	if walletName == "" {
		t.Fatal("missing WALLET_NAME environment value")
	}
}

// getWalletBalance gets wallet balance.
// Returns coins and hours
func getWalletBalance(t *testing.T, c *gui.Client, walletName string) (uint64, uint64) {
	wp, err := c.WalletBalance(walletName)
	if err != nil {
		t.Fatalf("Get wallet balance of %v failed: %v", walletName, err)
	}

	return wp.Confirmed.Coins, wp.Confirmed.Hours
}

func getTransaction(t *testing.T, c *gui.Client, txid string) *visor.TransactionResult {
	tx, err := c.Transaction(txid)
	if err != nil {
		t.Fatalf("%v", err)
	}

	return tx
}

// getAddressBalance gets balance of given address.
// Returns coins and coin hours.
func getAddressBalance(t *testing.T, c *gui.Client, addr string) (uint64, uint64) {
	bp, err := c.Balance([]string{addr})
	if err != nil {
		t.Fatalf("%v", err)
	}
	return bp.Confirmed.Coins, bp.Confirmed.Hours
}

// checkWalletEntriesAndLastSeed confirms the wallet entries and lastSeed are derivied
// from the seed.
func checkWalletEntriesAndLastSeed(t *testing.T, w *wallet.Wallet) {
	seed, ok := w.Meta["seed"]
	require.True(t, ok)
	newSeed, seckeys := cipher.GenerateDeterministicKeyPairsSeed([]byte(seed), len(w.Entries))
	require.Len(t, seckeys, len(w.Entries))
	for i, sk := range seckeys {
		require.Equal(t, w.Entries[i].Secret, sk)
		pk := cipher.PubKeyFromSecKey(sk)
		require.Equal(t, w.Entries[i].Public, pk)
	}
	lastSeed, ok := w.Meta["lastSeed"]
	require.True(t, ok)
	require.Equal(t, lastSeed, hex.EncodeToString(newSeed))
}

// createWallet creates a wallet with rand seed.
// Returns the generated wallet and clean up function.
func createWallet(t *testing.T, c *gui.Client) (*wallet.Wallet, func()) {
	seed := hex.EncodeToString(cipher.RandByte(32))
	// Use the first 6 letter of the seed as label.
	rw, err := c.CreateWallet(seed, seed[:6], 0)
	require.NoError(t, err)

	w, err := rw.ToWallet()
	require.NoError(t, err)
	err = w.Validate()
	require.NoError(t, err)

	walletDir := getWalletDir(t, c)

	return &w, func() {
		// Cleaner function to delete the wallet and bak wallet
		walletPath := filepath.Join(walletDir, w.GetFilename())
		err = os.Remove(walletPath)
		require.NoError(t, err)

		bakWalletPath := walletPath + ".bak"
		err = os.Remove(bakWalletPath)
		require.NoError(t, err)
	}
}

func getWalletDir(t *testing.T, c *gui.Client) string {
	wf, err := c.WalletFolderName()
	if err != nil {
		t.Fatalf("%v", err)
	}
	return wf.Address
>>>>>>> 84098d9e
}<|MERGE_RESOLUTION|>--- conflicted
+++ resolved
@@ -1814,21 +1814,11 @@
 	require.NoError(t, err)
 }
 
-<<<<<<< HEAD
-func TestHealth(t *testing.T) {
-=======
 func TestLiveWalletSpend(t *testing.T) {
->>>>>>> 84098d9e
-	if !doLive(t) {
-		return
-	}
-
-<<<<<<< HEAD
-	c := gui.NewClient(nodeAddress())
-	_, err := c.Health()
-
-	require.NoError(t, err)
-=======
+	if !doLive(t) {
+		return
+	}
+
 	doLiveEnvCheck(t)
 
 	if !doWallet(t) {
@@ -2301,5 +2291,15 @@
 		t.Fatalf("%v", err)
 	}
 	return wf.Address
->>>>>>> 84098d9e
+}
+
+func TestHealth(t *testing.T) {
+	if !doLive(t) {
+		return
+	}
+
+	c := gui.NewClient(nodeAddress())
+	_, err := c.Health()
+
+	require.NoError(t, err)
 }