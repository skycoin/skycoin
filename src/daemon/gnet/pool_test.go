// build ignore

package gnet

import (
	"bytes"
	"errors"
	"fmt"
	"net"
	"sync"
	"testing"
	"time"

	"github.com/stretchr/testify/require"

	"github.com/skycoin/skycoin/src/util/logging"
)

const (
	addr          = "127.0.0.1:50823"
	port          = 50823
	address       = "127.0.0.1"
	silenceLogger = false
)

func init() {
	if silenceLogger {
		logging.Disable()
	}
}

func newTestConfig() Config {
	cfg := NewConfig()
	cfg.Port = uint16(port)
	cfg.Address = address
	return cfg
}

func TestNewConnectionPool(t *testing.T) {
	cfg := newTestConfig()
	cfg.MaxConnections = 108
	cfg.DialTimeout = time.Duration(777)

	p := NewConnectionPool(cfg, nil)
	require.Equal(t, p.Config, cfg)
	require.Equal(t, p.Config.Port, uint16(cfg.Port))
	require.Equal(t, p.Config.Address, cfg.Address)
	require.NotNil(t, p.pool)
	require.Equal(t, len(p.pool), 0)
	require.NotNil(t, p.addresses)
	require.Equal(t, len(p.addresses), 0)
	require.Equal(t, p.connID, 0)
}

func TestNewConnection(t *testing.T) {
	cfg := newTestConfig()
	cfg.ConnectionWriteQueueSize = 101
	p := NewConnectionPool(cfg, nil)

	q := make(chan struct{})
	go func() {
		defer close(q)
		p.Run()
	}()

	wait()
	conn, err := net.Dial("tcp", addr)
	require.NoError(t, err)
	wait()

	c := p.addresses[conn.LocalAddr().String()]
	require.Equal(t, p.pool[p.connID], c)
	require.Equal(t, p.connID, 1)
	require.Equal(t, c.Addr(), conn.LocalAddr().String())
	require.Equal(t, cap(c.WriteQueue), cfg.ConnectionWriteQueueSize)
	require.NotNil(t, c.Buffer)
	require.Equal(t, c.Buffer.Len(), 0)
	require.Equal(t, c.ConnectionPool, p)
	require.False(t, c.LastSent.IsZero())
	require.False(t, c.LastReceived.IsZero())

	p.Shutdown()
	<-q
}

func TestNewConnectionAlreadyConnected(t *testing.T) {
	cfg := newTestConfig()
	p := NewConnectionPool(cfg, nil)

	q := make(chan struct{})
	go func() {
		defer close(q)
		p.Run()
	}()
	wait()

	conn, err := net.Dial("tcp", addr)
	require.NoError(t, err)
	wait()

	c := p.addresses[conn.LocalAddr().String()]
	require.NotNil(t, c)

	_, err = p.NewConnection(c.Conn, true)
	require.Error(t, err)

	p.Shutdown()
	<-q
}

func TestAcceptConnections(t *testing.T) {
	cfg := newTestConfig()
	p := NewConnectionPool(cfg, nil)

	cc := make(chan *Connection, 1)
	var wasSolicited *bool
	p.Config.ConnectCallback = func(addr string, solicited bool) {
		wasSolicited = &solicited
		require.False(t, solicited)
		cc <- p.pool[1]
	}

	q := make(chan struct{})
	go func() {
		defer close(q)
		p.Run()
	}()
	wait()

	require.NotNil(t, p.listener)

	conn, err := net.Dial("tcp", addr)
	require.NoError(t, err)

	c := <-cc
	require.NotNil(t, c)

	require.Len(t, p.addresses, 1)
	require.Len(t, p.pool, 1)

	require.Equal(t, conn.RemoteAddr().String(), c.Conn.LocalAddr().String())
	require.Equal(t, conn.LocalAddr().String(), c.Conn.RemoteAddr().String())

	require.NotNil(t, wasSolicited)
	require.False(t, *wasSolicited)

	p.Shutdown()
	<-q
}

func TestStartListenFailed(t *testing.T) {
	cfg := newTestConfig()
	p := NewConnectionPool(cfg, nil)
	q := make(chan struct{})
	go func() {
		defer close(q)
		p.Run()
	}()
	wait()

	pp := NewConnectionPool(cfg, nil)
	err := pp.Run()
	require.Error(t, err)

	p.Shutdown()
	<-q
}

func TestStopListen(t *testing.T) {
	cfg := newTestConfig()
	p := NewConnectionPool(cfg, nil)

	q := make(chan struct{})
	go func() {
		defer close(q)
		p.Run()
	}()
	wait()

	require.NotNil(t, p.listener)
	_, err := net.Dial("tcp", addr)
	require.NoError(t, err)
	wait()

	require.Equal(t, len(p.pool), 1)
	p.Shutdown()
	<-q

	require.Nil(t, p.listener)
}

func TestHandleConnection(t *testing.T) {
	cfg := newTestConfig()

	p := NewConnectionPool(cfg, nil)

	// Unsolicited
	cc := make(chan *Connection, 1)
	var wasSolicited *bool
	p.Config.ConnectCallback = func(address string, solicited bool) {
		wasSolicited = &solicited
		cc <- p.pool[1]
	}

	q := make(chan struct{})
	go func() {
		defer close(q)
		p.Run()
	}()
	wait()

	conn, err := net.Dial("tcp", addr)
	require.NoError(t, err)

	c := <-cc
	require.NotNil(t, c)

	exist, err := p.IsConnExist(conn.LocalAddr().String())
	require.NoError(t, err)
	require.True(t, exist)

	delete(p.addresses, conn.LocalAddr().String())
	delete(p.pool, 1)

	require.NotNil(t, wasSolicited)
	require.False(t, *wasSolicited)

	// Solicited
	p.Config.ConnectCallback = func(address string, s bool) {
		wasSolicited = &s
		cc <- p.pool[2]
	}

	go p.handleConnection(conn, true)

	c = <-cc
	require.NotNil(t, c)
	require.Equal(t, addr, c.Addr())

	require.NotNil(t, wasSolicited)
	require.True(t, *wasSolicited)

	exist, err = p.IsConnExist(conn.RemoteAddr().String())
	require.NoError(t, err)
	require.True(t, exist)

	require.Equal(t, len(p.addresses), 1)
	require.Equal(t, len(p.pool), 1)

	p.Shutdown()
	<-q
}

func TestConnect(t *testing.T) {
	cfg := newTestConfig()
	// cfg.Port
	p := NewConnectionPool(cfg, nil)

	q := make(chan struct{})
	go func() {
		defer close(q)
		p.Run()
	}()
	wait()

	err := p.Connect(addr)
	require.NoError(t, err)
	wait()

	// If already connected, should return same connection
	err = p.Connect(addr)
	require.NoError(t, err)
	wait()

	delete(p.addresses, addr)

	p.Shutdown()
	<-q

	// Pool is shutdown, connect should fail
	wc := make(chan struct{})
	var connectErr error
	go func() {
		defer close(wc)
		connectErr = p.Connect(addr)
	}()

	<-wc

	require.Error(t, connectErr)
}

func TestConnectNoTimeout(t *testing.T) {
	cfg := newTestConfig()
	cfg.DialTimeout = 0
	cfg.Port++

	p := NewConnectionPool(cfg, nil)

	q := make(chan struct{})
	go func() {
		defer close(q)
		p.Run()
	}()
	wait()

	p.Shutdown()
	<-q

	err := p.Connect(addr)
	wait()

	require.Error(t, err)
}

func TestDisconnect(t *testing.T) {
	cfg := newTestConfig()
	p := NewConnectionPool(cfg, nil)

	// Setup a callback to capture the connection pointer so we can get the address
	cc := make(chan *Connection, 1)
	p.Config.ConnectCallback = func(addr string, solicited bool) {
		cc <- p.pool[1]
	}

	q := make(chan struct{})
	go func() {
		defer close(q)
		p.Run()
	}()
	wait()

	_, err := net.Dial("tcp", addr)
	require.NoError(t, err)

	c := <-cc
	require.NotNil(t, c)

	p.Config.DisconnectCallback = func(addr string, reason DisconnectReason) {
		require.Equal(t, addr, c.Addr())
	}

	p.Disconnect(c.Addr(), ErrDisconnectMalformedMessage)

	p.Config.DisconnectCallback = func(addr string, reason DisconnectReason) {
		t.Fatal("disconnect unknown connection should not see this")
	}
	p.Disconnect("", nil)

	p.Shutdown()
	<-q
}

func TestConnectionClose(t *testing.T) {
	c := &Connection{
		Conn:       NewDummyConn(addr),
		Buffer:     &bytes.Buffer{},
		WriteQueue: make(chan Message),
	}

	c.Buffer.WriteByte(7)
	require.Equal(t, c.Buffer.Len(), 1)
	c.Close()
	wait()

	require.Nil(t, c.WriteQueue)
	require.Equal(t, c.Buffer.Len(), 0)
}

type fakeConn struct {
	net.Conn
	addr string
}

func (f fakeConn) RemoteAddr() net.Addr {
	return fakeAddr{
		addr: f.addr,
	}
}

type fakeAddr struct {
	net.Addr
	addr string
}

func (f fakeAddr) String() string {
	return f.addr
}

func TestGetConnections(t *testing.T) {
	cfg := newTestConfig()
	p := NewConnectionPool(cfg, nil)

	c := &Connection{
		ID:   1,
		Conn: fakeConn{addr: "1.2.3.4"},
	}
	d := &Connection{
		ID:   2,
		Conn: fakeConn{addr: "2.3.4.5"},
	}
	e := &Connection{
		ID:   3,
		Conn: fakeConn{addr: "3.4.5.6"},
	}

	p.pool[c.ID] = c
	p.pool[d.ID] = d
	p.pool[e.ID] = e

	q := make(chan struct{})
	go func() {
		defer close(q)
		p.Run()
	}()
	wait()

	conns, err := p.GetConnections()
	require.NoError(t, err)
	require.Equal(t, len(conns), 3)

	m := make(map[int]*Connection, 3)
	for i, c := range conns {
		m[c.ID] = &conns[i]
	}

	require.Equal(t, len(m), 3)
	for i := 1; i <= 3; i++ {
		require.Equal(t, m[i], p.pool[i])
	}

	p.Shutdown()
	<-q
}

func TestConnectionReadLoop(t *testing.T) {
	cfg := newTestConfig()
	p := NewConnectionPool(cfg, nil)

	q := make(chan struct{})
	go func() {
		defer close(q)
		p.Run()
	}()

	wait()

	p.Config.DisconnectCallback = func(addr string, reason DisconnectReason) {
		// require.Equal(t, connID, 1)
		require.Equal(t, reason, errors.New("read data failed: failed"))
	}

	// 1:
	// Use a mock net.Conn that captures SetReadDeadline
	// and throws an error on Read
	reconn := NewReadErrorConn()
	go p.handleConnection(reconn, false)
	wait()
	require.True(t, reconn.(*ReadErrorConn).ReadDeadlineSet != time.Time{})
	reconn.Close()

	// 2:
	// Use a mock net.Conn that fails on SetReadDeadline
	p.Config.DisconnectCallback = func(addr string, reason DisconnectReason) {
		// require.Equal(t, connID, 2)
		require.Equal(t, reason, ErrDisconnectSetReadDeadlineFailed)
	}

	rdfconn := &ReadDeadlineFailedConn{}
	go p.handleConnection(rdfconn, false)
	wait()
	rdfconn.Close()

	// 3:
	// Use a mock net.Conn that returns some bytes on Read
	// Look for these bytes copied into the eventChannel
	p.Config.DisconnectCallback = func(addr string, reason DisconnectReason) {
		// require.Equal(t, connID, 3)
		require.Equal(t, reason, ErrDisconnectInvalidMessageLength)
	}
	raconn := &ReadAlwaysConn{}
	go p.handleConnection(raconn, false)
	wait()
	raconn.stop()
	wait()
	raconn.Close()

	// 4: Use a mock net.Conn that successfully returns 0 bytes when read
	rnconn := &ReadNothingConn{}
	p.Config.DisconnectCallback = func(addr string, reason DisconnectReason) {
		// require.Equal(t, connID, 4)
		require.Equal(t, reason, errors.New("read data failed: done"))
	}
	go p.handleConnection(rnconn, false)
	wait()
	rnconn.stop()
	wait()
	rnconn.Close()

	p.Shutdown()
	<-q
}

func TestProcessConnectionBuffers(t *testing.T) {
	resetHandler()
	EraseMessages()
	RegisterMessage(DummyPrefix, DummyMessage{})
	RegisterMessage(ErrorPrefix, ErrorMessage{})
	VerifyMessages()
	cfg := newTestConfig()
	p := NewConnectionPool(cfg, nil)

	// Setup a callback to capture the connection pointer so we can get the address
	cc := make(chan *Connection, 1)
	i := 1
	p.Config.ConnectCallback = func(addr string, solicited bool) {
		cc <- p.pool[i]
		i++
	}

	q := make(chan struct{})
	go func() {
		defer close(q)
		p.Run()
	}()
	wait()

	conn, err := net.Dial("tcp", addr)
	require.NoError(t, err)

	c := <-cc

	p.Config.DisconnectCallback = func(addr string, reason DisconnectReason) {
		t.Fatalf("Unexpected disconnect address=%s reason=%v", addr, reason)
	}

	conn.Write([]byte{4, 0, 0, 0})

	// A DummyMessage should have been processed
	conn.Write([]byte{'D', 'U', 'M', 'Y'})
	wait()
	require.NotEqual(t, c.LastReceived, time.Time{})
	require.Equal(t, c.Buffer.Len(), 0)
	conn.Write([]byte{5, 0, 0, 0, 0})
	wait()
	require.Equal(t, c.Buffer.Len(), 5)

	// Push multiple messages, the first causing an error, and confirm that
	// the remaining messages were unprocessed.
	t.Logf("Pushing multiple messages, first one causing an error")
	c.Buffer.Reset()
	p.Config.DisconnectCallback = func(addr string, reason DisconnectReason) {
		require.Equal(t, reason, errors.New("Bad"))
	}

	conn.Write([]byte{4, 0, 0, 0, 'E', 'R', 'R', 0x00})
	wait()
	require.Equal(t, c.Buffer.Len(), 0)

	p.Config.DisconnectCallback = func(addr string, reason DisconnectReason) {
		fmt.Println(reason)
		t.Fatal("should not see this")
	}
	conn.Write([]byte{4, 0, 0, 0, 'D', 'U', 'M', 'Y'})
	wait()
	require.Equal(t, c.Buffer.Len(), 0)

	conn, err = net.Dial("tcp", addr)
	require.NoError(t, err)

	c = <-cc
	require.NotNil(t, c)

	p.Config.DisconnectCallback = func(addr string, reason DisconnectReason) {
		require.Equal(t, c.Addr(), addr)
		require.Equal(t, reason, ErrDisconnectInvalidMessageLength)
		require.Nil(t, p.pool[1])
		require.Nil(t, p.pool[2])
	}

	// Sending a length of < messagePrefixLength should cause a disconnect
	t.Logf("Pushing message with too small length")
	c.Buffer.Reset()
	conn.Write([]byte{messagePrefixLength - 1, 0, 0, 0, 'B', 'Y', 'T', 'E'})
	wait()

	// Sending a length > MaxMessageLength should cause a disconnect
	conn, err = net.Dial("tcp", addr)
	require.NoError(t, err)

	c = <-cc
	require.NotNil(t, c)

	t.Logf("Pushing message with too large length")
	max := p.Config.MaxMessageLength
	p.Config.MaxMessageLength = 4
	p.Config.DisconnectCallback = func(addr string, r DisconnectReason) {
		require.Equal(t, ErrDisconnectInvalidMessageLength, r)
		require.Nil(t, p.pool[1])
		require.Nil(t, p.pool[2])
		require.Nil(t, p.pool[3])
	}
	conn.Write([]byte{5, 0, 0, 0, 'B', 'Y', 'T', 'E'})
	wait()
	p.Config.MaxMessageLength = max

	p.Shutdown()
	<-q
}

func TestConnectionWriteLoop(t *testing.T) {
	resetHandler()
	EraseMessages()
	RegisterMessage(BytePrefix, ByteMessage{})
	VerifyMessages()

	cfg := newTestConfig()
	p := NewConnectionPool(cfg, nil)

	// Setup a callback to capture the connection pointer so we can get the address
	cc := make(chan *Connection, 1)
	p.Config.ConnectCallback = func(addr string, solicited bool) {
		cc <- p.pool[1]
	}

	disconnectErr := make(chan DisconnectReason, 1)
	p.Config.DisconnectCallback = func(addr string, reason DisconnectReason) {
		fmt.Printf("DisconnectCallback called, address=%s reason=%v\n", addr, reason)
		disconnectErr <- reason
	}

	q := make(chan struct{})
	go func() {
		defer close(q)
		p.Run()
	}()

	wait()

	conn, err := net.Dial("tcp", addr)
	require.NoError(t, err)

	wait()

	// Go's internals seem to be blocking on network read, write something to
	// the connection to hopefully avoid this
	_, err = conn.Write([]byte{0})
	require.NoError(t, err)

	c := <-cc
	require.NotNil(t, c)

	m := NewByteMessage(88)
	// Send a successful message to b
	err = p.SendMessage(c.Addr(), m)
	require.NoError(t, err)

	var sr SendResult
	select {
	case sr = <-p.SendResults:
	case <-time.After(time.Second * 2):
		t.Fatal("No send results, would block")
	}

	require.Len(t, p.SendResults, 0)

	require.Equal(t, sr.Message, m)
	require.Equal(t, sr.Addr, c.Addr())
	require.Nil(t, sr.Error)

<<<<<<< HEAD
	wait()

	var c2 *Connection
	p.strand("", func() error {
		c2 = p.pool[1]
=======
	err = p.strand("", func() error {
		c = p.pool[c.ID]
>>>>>>> 11306743
		return nil
	})
	require.NoError(t, err)
	require.NotNil(t, c)

<<<<<<< HEAD
	require.NotNil(t, c2)

	require.False(t, c2.LastSent.IsZero())
	c2.LastSent = time.Time{}
	require.True(t, c2.LastSent.IsZero())
=======
	lastSent := c.LastSent
	require.False(t, lastSent.IsZero())
>>>>>>> 11306743

	// Send a failed message to c
	sendByteMessage = failingSendByteMessage

	err = p.SendMessage(c.Addr(), m)
	require.NoError(t, err)

	select {
	case sr = <-p.SendResults:
	case <-time.After(time.Second * 2):
		t.Fatal("No send results, would block")
	}
	require.Equal(t, sr.Message, m)
	require.Equal(t, sr.Addr, c.Addr())
	require.NotNil(t, sr.Error)

	reason := <-disconnectErr
	require.NotNil(t, reason)
	require.Equal(t, errors.New("send byte message failed"), reason)

	// c.LastSent should not have changed
	require.Equal(t, lastSent, c.LastSent)

	p.Shutdown()
	<-q
}

func TestPoolSendMessageOK(t *testing.T) {
	resetHandler()
	EraseMessages()
	RegisterMessage(BytePrefix, ByteMessage{})
	VerifyMessages()

	cfg := newTestConfig()
	cfg.WriteTimeout = time.Second
	cfg.SendResultsSize = 1
	cfg.ConnectionWriteQueueSize = 8
	p := NewConnectionPool(cfg, nil)

	// Setup a callback to capture the connection pointer so we can get the address
	cc := make(chan *Connection, 1)
	p.Config.ConnectCallback = func(addr string, solicited bool) {
		cc <- p.pool[1]
	}

	q := make(chan struct{})
	go func() {
		defer close(q)
		p.Run()
	}()
	wait()

	_, err := net.Dial("tcp", addr)
	require.NoError(t, err)

	c := <-cc
	m := NewByteMessage(88)
	err = p.SendMessage(c.Addr(), m)
	require.NoError(t, err)

	p.Shutdown()
	<-q
}

func TestPoolSendMessageWriteQueueFull(t *testing.T) {
	resetHandler()
	EraseMessages()
	RegisterMessage(BytePrefix, ByteMessage{})
	VerifyMessages()

	cfg := newTestConfig()
	cfg.WriteTimeout = time.Second
	cfg.SendResultsSize = 1
	cfg.ConnectionWriteQueueSize = 0
	p := NewConnectionPool(cfg, nil)

	// Setup a callback to capture the connection pointer so we can get the address
	cc := make(chan *Connection, 1)
	p.Config.ConnectCallback = func(addr string, solicited bool) {
		cc <- p.pool[1]
	}

	q := make(chan struct{})
	go func() {
		defer close(q)
		p.Run()
	}()
	wait()

	_, err := net.Dial("tcp", addr)
	require.NoError(t, err)

	c := <-cc

	// Send messages faster than can be processed to trigger ErrWriteQueueFull
	attempts := 100
	gotErr := false
	var once sync.Once
	m := NewByteMessage(88)
	addr := c.Addr()
	var wg sync.WaitGroup
	wg.Add(attempts)
	for i := 0; i < attempts; i++ {
		go func() {
			defer wg.Done()
			err := p.SendMessage(addr, m)
			if err == ErrWriteQueueFull {
				once.Do(func() {
					gotErr = true
				})
			}
		}()
	}

	wg.Wait()

	require.True(t, gotErr)

	p.Shutdown()
	<-q
}

func TestPoolBroadcastMessage(t *testing.T) {
	resetHandler()
	EraseMessages()
	RegisterMessage(BytePrefix, ByteMessage{})
	VerifyMessages()

	cfg := newTestConfig()
	cfg.ConnectionWriteQueueSize = 1
	p := NewConnectionPool(cfg, nil)

	ready := make(chan struct{})
	var i int
	var counterLock sync.Mutex
	p.Config.ConnectCallback = func(addr string, solicited bool) {
		counterLock.Lock()
		defer counterLock.Unlock()
		i++
		if i == 2 {
			close(ready)
		}
	}

	q := make(chan struct{})
	go func() {
		defer close(q)
		p.Run()
	}()
	wait()

	conn1, err := net.Dial("tcp", addr)
	require.NoError(t, err)

	// Go's internals seem to be blocking on network read, write something to
	// the connection to hopefully avoid this
	_, err = conn1.Write([]byte{0})
	require.NoError(t, err)

	conn2, err := net.Dial("tcp", addr)
	require.NoError(t, err)

	// Go's internals seem to be blocking on network read, write something to
	// the connection to hopefully avoid this
	_, err = conn2.Write([]byte{0})
	require.NoError(t, err)

	<-ready

	m := NewByteMessage(88)
	err = p.BroadcastMessage(m)
	require.NoError(t, err)

	attempts := 100
	gotErr := false
	var once sync.Once
	var wg sync.WaitGroup
	wg.Add(attempts)
	for i := 0; i < attempts; i++ {
		go func() {
			defer wg.Done()
			err := p.BroadcastMessage(m)
			if err == ErrNoReachableConnections {
				once.Do(func() {
					gotErr = true
				})
			}
		}()
	}

	wg.Wait()

	require.True(t, gotErr)

	p.Shutdown()
	<-q
}

func TestPoolReceiveMessage(t *testing.T) {
	wait()
	resetHandler()
	EraseMessages()
	RegisterMessage(BytePrefix, ByteMessage{})
	RegisterMessage(ErrorPrefix, ErrorMessage{})
	VerifyMessages()

	cfg := newTestConfig()
	p := NewConnectionPool(cfg, nil)

	q := make(chan struct{})
	go func() {
		defer close(q)
		p.Run()
	}()
	wait()

	c := NewConnection(p, 1, NewDummyConn(addr), 10, true)

	// Valid message received
	b := make([]byte, 0)
	b = append(b, BytePrefix[:]...)
	b = append(b, byte(7))
	err := p.receiveMessage(c, b)
	require.NoError(t, err)
	require.False(t, c.LastReceived.IsZero())

	// Invalid byte message received
	b = []byte{1}
	err = p.receiveMessage(c, b)
	require.Error(t, err)

	// Valid message, but handler returns a DisconnectReason
	b = make([]byte, 0)
	b = append(b, ErrorPrefix[:]...)
	err = p.receiveMessage(c, b)
	require.Equal(t, err.Error(), "Bad")

	p.Shutdown()
	<-q
}

// Helpers

func wait() {
	time.Sleep(time.Millisecond * 100)
}

type DummyAddr struct {
	addr string
}

func NewDummyAddr(addr string) *DummyAddr {
	return &DummyAddr{
		addr: addr,
	}
}

func (da *DummyAddr) Network() string {
	return da.addr
}

func (da *DummyAddr) String() string {
	return da.Network()
}

type DummyConn struct {
	net.Conn
	addr string
}

func NewDummyConn(addr string) net.Conn {
	return &DummyConn{addr: addr}
}

func (dc *DummyConn) RemoteAddr() net.Addr {
	return NewDummyAddr(dc.addr)
}

func (dc *DummyConn) LocalAddr() net.Addr {
	return dc.RemoteAddr()
}

func (dc *DummyConn) Close() error {
	return nil
}

func (dc *DummyConn) Read(b []byte) (int, error) {
	return 0, nil
}

func (dc *DummyConn) SetWriteDeadline(t time.Time) error {
	return nil
}

func (dc *DummyConn) Write(b []byte) (int, error) {
	return len(b), nil
}

type ReadErrorConn struct {
	net.Conn
	ReadDeadlineSet time.Time
}

func NewReadErrorConn() net.Conn {
	return &ReadErrorConn{nil, time.Time{}}
}

func (rec *ReadErrorConn) RemoteAddr() net.Addr {
	return NewDummyAddr(addr)
}

func (rec *ReadErrorConn) SetReadDeadline(t time.Time) error {
	rec.ReadDeadlineSet = t
	return nil
}

func (rec *ReadErrorConn) Read(b []byte) (int, error) {
	return 0, errors.New("failed")
}

func (rec *ReadErrorConn) Close() error {
	return nil
}

type ReadDeadlineFailedConn struct {
	net.Conn
}

func (c *ReadDeadlineFailedConn) Read(b []byte) (int, error) {
	return 0, nil
}

func (c *ReadDeadlineFailedConn) SetReadDeadline(t time.Time) error {
	return errors.New("Failed")
}

func (c *ReadDeadlineFailedConn) RemoteAddr() net.Addr {
	return NewDummyAddr(addr)
}

func (c *ReadDeadlineFailedConn) Close() error {
	return nil
}

type ReadAlwaysConn struct {
	net.Conn
	stopReading bool
}

func (c *ReadAlwaysConn) RemoteAddr() net.Addr {
	return NewDummyAddr(addr)
}

func (c *ReadAlwaysConn) Close() error {
	return nil
}

func (c *ReadAlwaysConn) Read(b []byte) (int, error) {
	if c.stopReading {
		return 0, errors.New("done")
	}
	if len(b) == 0 {
		return 0, nil
	}
	b[0] = byte(88)
	time.Sleep(time.Millisecond * 2)
	return 1, nil
}

func (c *ReadAlwaysConn) SetReadDeadline(t time.Time) error {
	return nil
}

func (c *ReadAlwaysConn) stop() {
	c.stopReading = true
}

type ReadNothingConn struct {
	net.Conn
	stopReading bool
}

func (c *ReadNothingConn) Read(b []byte) (int, error) {
	if c.stopReading {
		return 0, errors.New("done")
	}
	time.Sleep(time.Millisecond * 2)
	return 0, nil
}

func (c *ReadNothingConn) SetReadDeadline(t time.Time) error {
	return nil
}

func (c *ReadNothingConn) RemoteAddr() net.Addr {
	return NewDummyAddr(addr)
}

func (c *ReadNothingConn) Close() error {
	return nil
}

func (c *ReadNothingConn) stop() {
	c.stopReading = true
}<|MERGE_RESOLUTION|>--- conflicted
+++ resolved
@@ -668,31 +668,15 @@
 	require.Equal(t, sr.Addr, c.Addr())
 	require.Nil(t, sr.Error)
 
-<<<<<<< HEAD
-	wait()
-
-	var c2 *Connection
-	p.strand("", func() error {
-		c2 = p.pool[1]
-=======
 	err = p.strand("", func() error {
 		c = p.pool[c.ID]
->>>>>>> 11306743
 		return nil
 	})
 	require.NoError(t, err)
 	require.NotNil(t, c)
 
-<<<<<<< HEAD
-	require.NotNil(t, c2)
-
-	require.False(t, c2.LastSent.IsZero())
-	c2.LastSent = time.Time{}
-	require.True(t, c2.LastSent.IsZero())
-=======
 	lastSent := c.LastSent
 	require.False(t, lastSent.IsZero())
->>>>>>> 11306743
 
 	// Send a failed message to c
 	sendByteMessage = failingSendByteMessage
