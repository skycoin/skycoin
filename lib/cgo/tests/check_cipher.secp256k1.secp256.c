--- conflicted
+++ resolved
@@ -95,7 +95,6 @@
 	char sigBuffer[BUFFER_SIZE];
 	cipher__PubKey pubkey;
 	cipher__SecKey seckey;
-<<<<<<< HEAD
 	cipher__PubKey recoveredPubkey;
 	GoInt32 error_code;
 	GoSlice secKeySlice = {seckey, sizeof(cipher__SecKey), sizeof(cipher__SecKey)};
@@ -117,18 +116,8 @@
 	SKY_secp256k1_RecoverPubkey(msg, sig, (coin__UxArray*)&recoveredPubKeySlice);
 	cr_assert(error_code == SKY_OK, "SKY_secp256k1_RecoverPubkey failed");
 	cr_assert(eq(type(GoSlice), recoveredPubKeySlice, pubKeySlice));
-=======
-
-	SKY_cipher_GenerateKeyPair(&pubkey1,&seckey);
-	GoSlice_ msg = {buff,0,SigSize};
-	SKY_cipher_RandByte(32,&msg);
-
-	// cr_fatal();
-
->>>>>>> 8b610d15
-}
-
-<<<<<<< HEAD
+}
+
 Test(cipher_secp256k1, Test_verify_functions){
 	unsigned char buff[SigSize];
 	char sigBuffer[BUFFER_SIZE];
@@ -160,24 +149,6 @@
 	error_code = SKY_secp256k1_VerifySignature(msg, sig, pubKeySlice, &result);
 	cr_assert(error_code == SKY_OK, "SKY_secp256k1_VerifySignature failed");
 	cr_assert(result == 1, "Signature not verified");
-=======
-// func Test_verify_functions(t *testing.T) {
-// 	pubkey, seckey, hash, sig := RandX()
-// 	if VerifySeckey(seckey) == 0 {
-// 		t.Fail()
-// 	}
-// 	if VerifyPubkey(pubkey) == 0 {
-// 		t.Fail()
-// 	}
-// 	if VerifySignature(hash, sig, pubkey) == 0 {
-// 		t.Fail()
-// 	}
-// 	_ = sig
-// }
-
-Test(cipher_secp256k1,Test_verify_functions){
-	// cr_fatal();
->>>>>>> 8b610d15
 }
 
 
