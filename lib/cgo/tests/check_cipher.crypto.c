--- conflicted
+++ resolved
@@ -8,23 +8,8 @@
 #include "libskycoin.h"
 #include "skyerrors.h"
 #include "skytest.h"
-#include "libsky_string.h"
-
-<<<<<<< HEAD
-
-
-// TODO: Move to libsky_io.c
-void fprintbuff(FILE *f, void *buff, size_t n) {
-  unsigned char *ptr = (unsigned char *) buff;
-  fprintf(f, "[ ");
-  for (; n; --n, ptr++) {
-    fprintf(f, "%02d ", *ptr);
-  }
-  fprintf(f, "]");
-}
-
-=======
->>>>>>> befc6763
+#include "libcriterion.h"
+
 Test(asserts, TestNewPubKey) {
   unsigned char buff[101];
   GoSlice slice;
