--- conflicted
+++ resolved
@@ -25,11 +25,7 @@
 
 )
 
-<<<<<<< HEAD
-// Definition of errors
-=======
 // Error definition
->>>>>>> 2e64746f
 var (
 	ErrSHA256orMissingPassword         = errors.New("missing password")
 	ErrLenghtDataOverflowMaxUint32     = errors.New("data length overflowed, it must <= math.MaxUint32(4294967295)")
