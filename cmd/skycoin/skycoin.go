--- conflicted
+++ resolved
@@ -165,20 +165,10 @@
 	// to show up as a peer
 	ConnectTo string
 
-<<<<<<< HEAD
 	DBPath      string
 	DBReadOnly  bool
 	Arbitrating bool
-	Logtofile   bool
-	Logtogui    bool
-	LogBuffSize int
-=======
-	DBPath       string
-	DBReadOnly   bool
-	Arbitrating  bool
-	RPCThreadNum uint // rpc number
-	LogToFile    bool
->>>>>>> 901dd1fc
+	LogToFile   bool
 }
 
 func (c *Config) register() {
@@ -190,13 +180,8 @@
 	flag.BoolVar(&c.DisableIncomingConnections, "disable-incoming", c.DisableIncomingConnections, "Don't make incoming connections")
 	flag.BoolVar(&c.DisableNetworking, "disable-networking", c.DisableNetworking, "Disable all network activity")
 	flag.BoolVar(&c.EnableWalletAPI, "enable-wallet-api", c.EnableWalletAPI, "Enable the wallet API")
-<<<<<<< HEAD
-	flag.BoolVar(&c.DisableCSRF, "disable-csrf", c.DisableCSRF, "Disable CSRF check. This can be safely disabled if a browser is not run on the same machine or network as the node")
-	flag.BoolVar(&c.EnableSeedAPI, "enable-seed-api", false, "enable /wallet/seed api")
-=======
-	flag.BoolVar(&c.DisableCSRF, "disable-csrf", c.DisableCSRF, "disable csrf check")
+	flag.BoolVar(&c.DisableCSRF, "disable-csrf", c.DisableCSRF, "disable CSRF check")
 	flag.BoolVar(&c.EnableSeedAPI, "enable-seed-api", c.EnableSeedAPI, "enable /wallet/seed api")
->>>>>>> 901dd1fc
 	flag.StringVar(&c.Address, "address", c.Address, "IP Address to run application on. Leave empty to default to a public interface")
 	flag.IntVar(&c.Port, "port", c.Port, "Port to run application on")
 
@@ -208,12 +193,6 @@
 	flag.BoolVar(&c.WebInterfaceHTTPS, "web-interface-https", c.WebInterfaceHTTPS, "enable HTTPS for web interface")
 
 	flag.BoolVar(&c.RPCInterface, "rpc-interface", c.RPCInterface, "enable the rpc interface")
-<<<<<<< HEAD
-=======
-	flag.IntVar(&c.RPCInterfacePort, "rpc-interface-port", c.RPCInterfacePort, "port to serve rpc interface on")
-	flag.StringVar(&c.RPCInterfaceAddr, "rpc-interface-addr", c.RPCInterfaceAddr, "addr to serve rpc interface on")
-	flag.UintVar(&c.RPCThreadNum, "rpc-thread-num", c.RPCThreadNum, "rpc thread number")
->>>>>>> 901dd1fc
 
 	flag.BoolVar(&c.LaunchBrowser, "launch-browser", c.LaunchBrowser, "launch system default webbrowser at client startup")
 	flag.BoolVar(&c.PrintWebInterfaceAddress, "print-web-interface-address", c.PrintWebInterfaceAddress, "print configured web interface address and exit")
