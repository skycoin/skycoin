@import '../../../../../../theme/_variables.scss';

$dashed-border-size: 2px;
$gray-dashed-border: $grey-very-light dashed $dashed-border-size;
$white-dashed-border: rgba(255, 255, 255, 0.25) dashed $dashed-border-size;
$lock-icon-size: $normal-icon-size;

.main-container {
  font-size: $font-size-standard-minus;
}

.dashed-border {
  border: $gray-dashed-border;
}

.show-pointer {
  cursor: pointer;
}

.non-editable-field {
  text-align: center;
  padding: 15px;
  border-radius: $input-border-radius;
  color: $black;

  .text-with-icon-container {
    display: inline-flex;
    align-items: center;

    mat-icon {
      margin-right: 5px;
      opacity: 1;
    }
  }
}

.normal-seed-field {
  font-size: $font-size-standard-plus;
}

.seed-type-button {
  text-align: right;
  position: relative;
  top: 2px;

  mat-icon {
    position: relative;
    top: 2px;
  }
}

.onboarding-version {
  border: $white-dashed-border;
  color: $white;
}

.transparent-text {
  opacity: 0.75;
}

.disclaimer-box {
  padding: 0 10px;
  line-height: 1.5;
}

label[for=seed] {
  display: flex;

  > span:last-child {
    flex: 1;
  }

  .generators {
    text-align: right;

    .divider {
      padding: 0 5px;
      color: $black;
    }
  }
}

.-white-text {
  color: $white !important;

  span {
    color: $white !important;
  }
}

.-passwords {
  margin-left: 24px;

  .-info {
    margin: 5px 0 15px;
    color: $grey;
    line-height: 1.5;
  }
}

.seed-spinner {
  height: 0px;
  position: relative;
  top: 2px;
  left: 2px;

  mat-spinner {
    position: absolute;
    height: 10px !important;
    width: 10px !important;

    ::ng-deep svg {
      height: 10px !important;
      width: 10px !important;
    }
  }
<<<<<<< HEAD
=======
}

.assisted-seed-spinner {
  top: -14px !important;
  left: -14px !important;
>>>>>>> 07802c82
}<|MERGE_RESOLUTION|>--- conflicted
+++ resolved
@@ -114,12 +114,9 @@
       width: 10px !important;
     }
   }
-<<<<<<< HEAD
-=======
 }
 
 .assisted-seed-spinner {
   top: -14px !important;
   left: -14px !important;
->>>>>>> 07802c82
 }